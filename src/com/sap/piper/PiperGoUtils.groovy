package com.sap.piper

import hudson.AbortException

class PiperGoUtils implements Serializable {

    private static piperExecutable = 'piper'

    private static Script steps
    private static Utils utils

    PiperGoUtils(Script steps) {
        this.steps = steps
        this.utils = new Utils()
    }

    PiperGoUtils(Script steps, Utils utils) {
        this.steps = steps
        this.utils = utils
    }

    void unstashPiperBin() {

        if (utils.unstash('piper-bin').size() > 0) return

        if (steps.env.REPOSITORY_UNDER_TEST && steps.env.LIBRARY_VERSION_UNDER_TEST) {
            steps.echo("Running in a consumer test, building unit-under-test binary for verification.")
            steps.dockerExecute(script: steps, dockerImage: 'golang:1.13', dockerOptions: '-u 0', dockerEnvVars: [
                REPOSITORY_UNDER_TEST     : steps.env.REPOSITORY_UNDER_TEST,
                LIBRARY_VERSION_UNDER_TEST: steps.env.LIBRARY_VERSION_UNDER_TEST
            ]) {
                steps.sh 'wget https://github.com/$REPOSITORY_UNDER_TEST/archive/$LIBRARY_VERSION_UNDER_TEST.tar.gz'
                steps.sh 'tar xzf $LIBRARY_VERSION_UNDER_TEST.tar.gz'
                steps.dir("jenkins-library-${steps.env.LIBRARY_VERSION_UNDER_TEST}") {
                    steps.sh "CGO_ENABLED=0 go build -tags release -ldflags \"-X github.com/SAP/jenkins-library/cmd.GitCommit=${steps.env.LIBRARY_VERSION_UNDER_TEST}\" -o ../piper . && chmod +x ../piper && chown 1000:999 ../piper"
                }
                steps.sh 'rm -rf $LIBRARY_VERSION_UNDER_TEST.tar.gz jenkins-library-$LIBRARY_VERSION_UNDER_TEST'
            }
        } else {
            def libraries = getLibrariesInfo()
            String version
            libraries.each { lib ->
                if (lib.name == 'piper-lib-os') {
                    version = lib.version
                }
            }

            JenkinsUtils.assertPluginIsActive('http_request')

            def fallbackUrl = 'https://github.com/SAP/jenkins-library/releases/latest/download/piper_master'
            def piperBinUrl = (version == 'master') ? fallbackUrl : "https://github.com/SAP/jenkins-library/releases/download/${version}/piper"

            boolean downloaded = downloadGoBinary(piperBinUrl)
            if (!downloaded) {
                //Inform that no Piper binary is available for used library branch
                steps.echo("Not able to download go binary of Piper for version ${version}")
                //Fallback to master version & throw error in case this fails
                steps.retry(5) {
                    if (!downloadGoBinary(fallbackUrl)) {
                        steps.sleep(2)
                        steps.error("Download of Piper go binary failed.")
                    }
                }

            }
        }
        try {
            def piperVersion = steps.sh returnStdout: true, script: "./${piperExecutable} version"
            steps.echo "Piper go binary version: ${piperVersion}"
        } catch(AbortException ex) {
            steps.error "Cannot get piper go binary version: ${ex}"
        }
        utils.stashWithMessage('piper-bin', 'failed to stash piper binary', piperExecutable)
    }

    List getLibrariesInfo() {
        return new JenkinsUtils().getLibrariesInfo()
    }

    private boolean downloadGoBinary(url) {
        try {
<<<<<<< HEAD
            steps.httpRequest ignoreSslErrors: true, outputFile: 'piper', url: url, validResponseCodes: '200'
            steps.sh(script: 'chmod +x ./piper')
            return true
        } catch (err) {
=======
            def httpStatus = steps.sh(returnStdout: true, script: "curl --insecure --silent --location --write-out '%{http_code}' --output ${piperExecutable} '${url}'")

            if (httpStatus == '200') {
                steps.sh(script: "chmod +x ${piperExecutable}")
                return true
            }
        } catch(err) {
>>>>>>> d1b717d7
            //nothing to do since error should just result in downloaded=false
            steps.echo "Failed downloading Piper go binary with error '${err}'"
        }
        return false
    }
}<|MERGE_RESOLUTION|>--- conflicted
+++ resolved
@@ -79,20 +79,10 @@
 
     private boolean downloadGoBinary(url) {
         try {
-<<<<<<< HEAD
-            steps.httpRequest ignoreSslErrors: true, outputFile: 'piper', url: url, validResponseCodes: '200'
-            steps.sh(script: 'chmod +x ./piper')
+            steps.httpRequest ignoreSslErrors: true, outputFile: piperExecutable, url: url, validResponseCodes: '200'
+            steps.sh(script: "chmod +x ${piperExecutable}")
             return true
         } catch (err) {
-=======
-            def httpStatus = steps.sh(returnStdout: true, script: "curl --insecure --silent --location --write-out '%{http_code}' --output ${piperExecutable} '${url}'")
-
-            if (httpStatus == '200') {
-                steps.sh(script: "chmod +x ${piperExecutable}")
-                return true
-            }
-        } catch(err) {
->>>>>>> d1b717d7
             //nothing to do since error should just result in downloaded=false
             steps.echo "Failed downloading Piper go binary with error '${err}'"
         }
