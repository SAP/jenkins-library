package com.sap.piper

<<<<<<< HEAD
=======
def getGitCommitIdOrNull() {
    if (fileExists('.git')) {
        return sh(returnStdout: true, script: 'git rev-parse HEAD').trim()
    } else {
        return null
    }
}

>>>>>>> ff46bb0f
def getGitCommitId() {
    return sh(returnStdout: true, script: 'git rev-parse HEAD').trim()
}<|MERGE_RESOLUTION|>--- conflicted
+++ resolved
@@ -1,7 +1,5 @@
 package com.sap.piper
 
-<<<<<<< HEAD
-=======
 def getGitCommitIdOrNull() {
     if (fileExists('.git')) {
         return sh(returnStdout: true, script: 'git rev-parse HEAD').trim()
@@ -10,7 +8,6 @@
     }
 }
 
->>>>>>> ff46bb0f
 def getGitCommitId() {
     return sh(returnStdout: true, script: 'git rev-parse HEAD').trim()
 }