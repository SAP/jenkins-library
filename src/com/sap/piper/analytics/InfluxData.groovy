--- conflicted
+++ resolved
@@ -57,11 +57,8 @@
                     def name = parts?.get(2)
                     def value
                     if (name.endsWith(".json")){
+                        script.echo "reading JSON content: " + fileContent
                         name = name.replace(".json","")
-<<<<<<< HEAD
-                        script.echo "found JSON content: " + fileContent
-                        value = script.readJSON(text: fileContent)
-=======
                         // net.sf.json.JSONSerializer does only handle lists and maps
                         // http://json-lib.sourceforge.net/apidocs/net/sf/json/package-summary.html
                         try{
@@ -74,7 +71,6 @@
                                 throw e
                             }
                         }
->>>>>>> 57d0bdda
                     }else{
                         // handle boolean values
                         if(fileContent == 'true'){
