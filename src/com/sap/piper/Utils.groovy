--- conflicted
+++ resolved
@@ -118,12 +118,8 @@
 
         Telemetry.notify(this, config, parameters)
     } catch (ignore) {
-<<<<<<< HEAD
         // some error occured in telemetry reporting. This should not break anything though.
         echo "[${parameters.step}] Telemetry Report failed: ${ignore.getMessage()}"
-=======
-        // some error occurred in telemetry reporting. This should not break anything though.
->>>>>>> 55bba0eb
     }
 }
 
