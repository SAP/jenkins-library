package com.sap.piper

import com.cloudbees.groovy.cps.NonCPS
import hudson.Functions
import hudson.tasks.junit.TestResultAction

import jenkins.model.Jenkins

import org.apache.commons.io.IOUtils
import org.jenkinsci.plugins.workflow.libs.LibrariesAction
import org.jenkinsci.plugins.workflow.steps.MissingContextVariableException

@API
@NonCPS
static def isPluginActive(pluginId) {
    return Jenkins.instance.pluginManager.plugins.find { p -> p.isActive() && p.getShortName() == pluginId }
}

static boolean hasTestFailures(build){
    //build: https://javadoc.jenkins.io/plugin/workflow-support/org/jenkinsci/plugins/workflow/support/steps/build/RunWrapper.html
    //getRawBuild: https://javadoc.jenkins.io/plugin/workflow-job/org/jenkinsci/plugins/workflow/job/WorkflowRun.html
    //getAction: http://www.hudson-ci.org/javadoc/hudson/tasks/junit/TestResultAction.html
    def action = build?.getRawBuild()?.getAction(TestResultAction.class)
    return action && action.getFailCount() != 0
}

boolean addWarningsNGParser(String id, String name, String regex, String script, String example = ''){
    def classLoader = this.getClass().getClassLoader()
    // usage of class loader to avoid plugin dependency for other use cases of JenkinsUtils class
    def parserConfig = classLoader.loadClass('io.jenkins.plugins.analysis.warnings.groovy.ParserConfiguration', true)?.getInstance()

    if(parserConfig.contains(id)){
        return false
    }else{
        parserConfig.setParsers(
            parserConfig.getParsers().plus(
                classLoader.loadClass('io.jenkins.plugins.analysis.warnings.groovy.GroovyParser', true)?.newInstance(id, name, regex, script, example)
            )
        )
        return true
    }
}

@NonCPS
static String getFullBuildLog(currentBuild) {
    Reader reader = currentBuild.getRawBuild().getLogReader()
    String logContent = IOUtils.toString(reader);
    reader.close();
    reader = null
    return logContent
}

def nodeAvailable() {
    try {
        sh "echo 'Node is available!'"
    } catch (MissingContextVariableException e) {
        echo "No node context available."
        return false
    }
    return true
}


@NonCPS
def getCurrentBuildInstance() {
    return currentBuild
}

@NonCPS
def getParentJob() {
    return getRawBuild().getParent()
}

@NonCPS
def getRawBuild() {
    return getCurrentBuildInstance().rawBuild
}

def isJobStartedByTimer() {
    return isJobStartedByCause(hudson.triggers.TimerTrigger.TimerTriggerCause.class)
}

def isJobStartedByUser() {
    return isJobStartedByCause(hudson.model.Cause.UserIdCause.class)
}

@NonCPS
def isJobStartedByCause(Class cause) {
    def startedByGivenCause = false
    def detectedCause = getRawBuild().getCause(cause)
    if (null != detectedCause) {
        startedByGivenCause = true
        echo "Found build cause ${detectedCause}"
    }
    return startedByGivenCause
}

@NonCPS
String getIssueCommentTriggerAction() {
    try {
        def triggerCause = getRawBuild().getCause(org.jenkinsci.plugins.pipeline.github.trigger.IssueCommentCause)
        if (triggerCause) {
            //triggerPattern e.g. like '.* /piper ([a-z]*) .*'
            def matcher = triggerCause.comment =~ triggerCause.triggerPattern
            if (matcher) {
                return matcher[0][1]
            }
        }
        return null
    } catch (err) {
        return null
    }
}

def getJobStartedByUserId() {
    return getRawBuild().getCause(hudson.model.Cause.UserIdCause.class)?.getUserId()
}

@NonCPS
def getLibrariesInfo() {
    def libraries = []
    def build = getRawBuild()
    def libs = build.getAction(LibrariesAction.class).getLibraries()

    for (def i = 0; i < libs.size(); i++) {
        Map lib = [:]

        lib['name'] = libs[i].name
        lib['version'] = libs[i].version
        lib['trusted'] = libs[i].trusted
        libraries.add(lib)
    }

    return libraries
}

@NonCPS
void addRunSideBarLink(String relativeUrl, String displayName, String relativeIconPath) {
    try {
        def linkActionClass = this.class.classLoader.loadClass("hudson.plugins.sidebar_link.LinkAction")
        if (relativeUrl != null && displayName != null) {
            def run = getRawBuild()
            def iconPath = (null != relativeIconPath) ? "${Functions.getResourcePath()}/${relativeIconPath}" : null
            def action = linkActionClass.newInstance(relativeUrl, displayName, iconPath)
            echo "Added run level sidebar link to '${action.getUrlName()}' with name '${action.getDisplayName()}' and icon '${action.getIconFileName()}'"
            run.getActions().add(action)
        }
    } catch (e) {
        e.printStackTrace()
    }
}

<<<<<<< HEAD
@NonCPS
void addJobSideBarLink(String relativeUrl, String displayName, String relativeIconPath) {
    try {
        def linkActionClass = this.class.classLoader.loadClass("hudson.plugins.sidebar_link.LinkAction")
        if (relativeUrl != null && displayName != null) {
            def parentJob = getParentJob()
            def buildNumber = getCurrentBuildInstance().number
            def iconPath = (null != relativeIconPath) ? "${Functions.getResourcePath()}/${relativeIconPath}" : null
            def action = linkActionClass.newInstance("${buildNumber}/${relativeUrl}", displayName, iconPath)
            echo "Added job level sidebar link to '${action.getUrlName()}' with name '${action.getDisplayName()}' and icon '${action.getIconFileName()}'"
            parentJob.getActions().add(action)
        }
    } catch (e) {
        e.printStackTrace()
    }
}

@NonCPS
void removeJobSideBarLinks(String relativeUrl = null) {
    try {
        def linkActionClass = this.class.classLoader.loadClass("hudson.plugins.sidebar_link.LinkAction")
        def parentJob = getParentJob()
        def listToRemove = new ArrayList()
        for (def action : parentJob.getActions()) {
            if (linkActionClass.isAssignableFrom(action.getClass()) && (null == relativeUrl || action.getUrlName().endsWith(relativeUrl))) {
                echo "Removing job level sidebar link to '${action.getUrlName()}' with name '${action.getDisplayName()}' and icon '${action.getIconFileName()}'"
                listToRemove.add(action)
            }
        }
        parentJob.getActions().removeAll(listToRemove)
        echo "Removed Jenkins global sidebar links ${listToRemove}"
    } catch (e) {
        e.printStackTrace()
=======
void handleStepResults(String stepName, boolean failOnMissingReports, boolean failOnMissingLinks) {
    def reportsFileName = "${stepName}_reports.json"
    def reportsFileExists = fileExists(file: reportsFileName)
    if (failOnMissingReports && !reportsFileExists) {
        error "Expected to find ${reportsFileName} in workspace but it is not there"
    } else if (reportsFileExists) {
        def reports = readJSON(file: reportsFileName)
        for (report in reports) {
            archiveArtifacts artifacts: report['target'], allowEmptyArchive: !report['mandatory']
        }
    }

    def linksFileName = "${stepName}_links.json"
    def linksFileExists = fileExists(file: linksFileName)
    if (failOnMissingLinks && !linksFileExists) {
        error "Expected to find ${linksFileName} in workspace but it is not there"
    } else if (linksFileExists) {
        def links = readJSON(file: linksFileName)
        for (link in links) {
            if(link['scope'] == 'job') {
                removeJobSideBarLinks(link['target'])
                addJobSideBarLink(link['target'], link['name'], "images/24x24/graph.png")
            }
            addRunSideBarLink(link['target'], link['name'], "images/24x24/graph.png")
        }
>>>>>>> 36423eb7
    }
}

def getInstance() {
    Jenkins.get()
}<|MERGE_RESOLUTION|>--- conflicted
+++ resolved
@@ -150,7 +150,6 @@
     }
 }
 
-<<<<<<< HEAD
 @NonCPS
 void addJobSideBarLink(String relativeUrl, String displayName, String relativeIconPath) {
     try {
@@ -184,7 +183,9 @@
         echo "Removed Jenkins global sidebar links ${listToRemove}"
     } catch (e) {
         e.printStackTrace()
-=======
+    }
+}
+
 void handleStepResults(String stepName, boolean failOnMissingReports, boolean failOnMissingLinks) {
     def reportsFileName = "${stepName}_reports.json"
     def reportsFileExists = fileExists(file: reportsFileName)
@@ -210,7 +211,6 @@
             }
             addRunSideBarLink(link['target'], link['name'], "images/24x24/graph.png")
         }
->>>>>>> 36423eb7
     }
 }
 
