package com.sap.piper

import com.cloudbees.groovy.cps.NonCPS
import hudson.Functions
import hudson.tasks.junit.TestResultAction

import jenkins.model.Jenkins

import org.apache.commons.io.IOUtils
import org.jenkinsci.plugins.workflow.libs.LibrariesAction
import org.jenkinsci.plugins.workflow.steps.MissingContextVariableException

@NonCPS
def getActiveJenkinsInstance() {
    return Jenkins.getActiveInstance()
}

@API
@NonCPS
static def isPluginActive(pluginId) {
    return Jenkins.instance.pluginManager.plugins.find { p -> p.isActive() && p.getShortName() == pluginId }
}

static boolean hasTestFailures(build){
    //build: https://javadoc.jenkins.io/plugin/workflow-support/org/jenkinsci/plugins/workflow/support/steps/build/RunWrapper.html
    //getRawBuild: https://javadoc.jenkins.io/plugin/workflow-job/org/jenkinsci/plugins/workflow/job/WorkflowRun.html
    //getAction: http://www.hudson-ci.org/javadoc/hudson/tasks/junit/TestResultAction.html
    def action = build?.getRawBuild()?.getAction(TestResultAction.class)
    return action && action.getFailCount() != 0
}

boolean addWarningsNGParser(String id, String name, String regex, String script, String example = ''){
    def classLoader = this.getClass().getClassLoader()
    // usage of class loader to avoid plugin dependency for other use cases of JenkinsUtils class
    def parserConfig = classLoader.loadClass('io.jenkins.plugins.analysis.warnings.groovy.ParserConfiguration', true)?.getInstance()

    if(parserConfig.contains(id)){
        return false
    }else{
        parserConfig.setParsers(
            parserConfig.getParsers().plus(
                classLoader.loadClass('io.jenkins.plugins.analysis.warnings.groovy.GroovyParser', true)?.newInstance(id, name, regex, script, example)
            )
        )
        return true
    }
}

@NonCPS
static String getFullBuildLog(currentBuild) {
    Reader reader = currentBuild.getRawBuild().getLogReader()
    String logContent = IOUtils.toString(reader);
    reader.close();
    reader = null
    return logContent
}

def nodeAvailable() {
    try {
        sh "echo 'Node is available!'"
    } catch (MissingContextVariableException e) {
        echo "No node context available."
        return false
    }
    return true
}


@NonCPS
def getCurrentBuildInstance() {
    return currentBuild
}

@NonCPS
def getParentJob() {
    return getRawBuild().getParent()
}

@NonCPS
def getRawBuild() {
    return getCurrentBuildInstance().rawBuild
}

def isJobStartedByTimer() {
    return isJobStartedByCause(hudson.triggers.TimerTrigger.TimerTriggerCause.class)
}

def isJobStartedByUser() {
    return isJobStartedByCause(hudson.model.Cause.UserIdCause.class)
}

@NonCPS
def isJobStartedByCause(Class cause) {
    def startedByGivenCause = false
    def detectedCause = getRawBuild().getCause(cause)
    if (null != detectedCause) {
        startedByGivenCause = true
        echo "Found build cause ${detectedCause}"
    }
    return startedByGivenCause
}

@NonCPS
String getIssueCommentTriggerAction() {
    try {
        def triggerCause = getRawBuild().getCause(org.jenkinsci.plugins.pipeline.github.trigger.IssueCommentCause)
        if (triggerCause) {
            //triggerPattern e.g. like '.* /piper ([a-z]*) .*'
            def matcher = triggerCause.comment =~ triggerCause.triggerPattern
            if (matcher) {
                return matcher[0][1]
            }
        }
        return null
    } catch (err) {
        return null
    }
}

def getJobStartedByUserId() {
    return getRawBuild().getCause(hudson.model.Cause.UserIdCause.class)?.getUserId()
}

@NonCPS
def getLibrariesInfo() {
    def libraries = []
    def build = getRawBuild()
    def libs = build.getAction(LibrariesAction.class).getLibraries()

    for (def i = 0; i < libs.size(); i++) {
        Map lib = [:]

        lib['name'] = libs[i].name
        lib['version'] = libs[i].version
        lib['trusted'] = libs[i].trusted
        libraries.add(lib)
    }

    return libraries
}

@NonCPS
void addRunSideBarLink(String relativeUrl, String displayName, String relativeIconPath) {
    try {
        def linkActionClass = this.class.classLoader.loadClass("hudson.plugins.sidebar_link.LinkAction")
        if (relativeUrl != null && displayName != null) {
            def run = getRawBuild()
            def iconPath = (null != relativeIconPath) ? "${Functions.getResourcePath()}/${relativeIconPath}" : null
            def action = linkActionClass.newInstance(relativeUrl, displayName, iconPath)
            echo "Added run level sidebar link to '${action.getUrlName()}' with name '${action.getDisplayName()}' and icon '${action.getIconFileName()}'"
            run.getActions().add(action)
        }
    } catch (e) {
        e.printStackTrace()
    }
}

@NonCPS
<<<<<<< HEAD
void addJobSideBarLink(String relativeUrl, String displayName, String relativeIconPath) {
    try {
        def linkActionClass = this.class.classLoader.loadClass("hudson.plugins.sidebar_link.LinkAction")
        if (relativeUrl != null && displayName != null) {
            def parentJob = getParentJob()
            def buildNumber = getCurrentBuildInstance().number
            def iconPath = (null != relativeIconPath) ? "${Functions.getResourcePath()}/${relativeIconPath}" : null
            def action = linkActionClass.newInstance("${buildNumber}/${relativeUrl}", displayName, iconPath)
            echo "Added job level sidebar link to '${action.getUrlName()}' with name '${action.getDisplayName()}' and icon '${action.getIconFileName()}'"
            parentJob.getActions().add(action)
        }
    } catch (e) {
        e.printStackTrace()
    }
}

@NonCPS
void removeJobSideBarLinks(String relativeUrl = null) {
    try {
        def linkActionClass = this.class.classLoader.loadClass("hudson.plugins.sidebar_link.LinkAction")
        def parentJob = getParentJob()
        def listToRemove = new ArrayList()
        for (def action : parentJob.getActions()) {
            if (linkActionClass.isAssignableFrom(action.getClass()) && (null == relativeUrl || action.getUrlName().endsWith(relativeUrl))) {
                echo "Removing job level sidebar link to '${action.getUrlName()}' with name '${action.getDisplayName()}' and icon '${action.getIconFileName()}'"
                listToRemove.add(action)
            }
        }
        parentJob.getActions().removeAll(listToRemove)
        echo "Removed Jenkins global sidebar links ${listToRemove}"
    } catch (e) {
        e.printStackTrace()
    }
=======
def getPlugin(name){
    for (plugin in getActiveJenkinsInstance().pluginManager.plugins) {
        if (name == plugin.getShortName()) {
            return plugin
        }
    }
    return null
}

@NonCPS
String getPluginVersion(name) {
    return getPlugin(name)?.getVersion()
>>>>>>> 61da9faf
}

void handleStepResults(String stepName, boolean failOnMissingReports, boolean failOnMissingLinks) {
    def reportsFileName = "${stepName}_reports.json"
    def reportsFileExists = fileExists(file: reportsFileName)
    if (failOnMissingReports && !reportsFileExists) {
        error "Expected to find ${reportsFileName} in workspace but it is not there"
    } else if (reportsFileExists) {
        def reports = readJSON(file: reportsFileName)
        for (report in reports) {
            archiveArtifacts artifacts: report['target'], allowEmptyArchive: !report['mandatory']
        }
    }

    def linksFileName = "${stepName}_links.json"
    def linksFileExists = fileExists(file: linksFileName)
    if (failOnMissingLinks && !linksFileExists) {
        error "Expected to find ${linksFileName} in workspace but it is not there"
    } else if (linksFileExists) {
        def links = readJSON(file: linksFileName)
        for (link in links) {
            if(link['scope'] == 'job') {
                removeJobSideBarLinks(link['target'])
                addJobSideBarLink(link['target'], link['name'], "images/24x24/graph.png")
            }
            addRunSideBarLink(link['target'], link['name'], "images/24x24/graph.png")
        }
    }
}

def getInstance() {
    Jenkins.get()
}<|MERGE_RESOLUTION|>--- conflicted
+++ resolved
@@ -156,7 +156,21 @@
 }
 
 @NonCPS
-<<<<<<< HEAD
+def getPlugin(name){
+    for (plugin in getActiveJenkinsInstance().pluginManager.plugins) {
+        if (name == plugin.getShortName()) {
+            return plugin
+        }
+    }
+    return null
+}
+
+@NonCPS
+String getPluginVersion(name) {
+    return getPlugin(name)?.getVersion()
+}
+
+@NonCPS
 void addJobSideBarLink(String relativeUrl, String displayName, String relativeIconPath) {
     try {
         def linkActionClass = this.class.classLoader.loadClass("hudson.plugins.sidebar_link.LinkAction")
@@ -190,20 +204,6 @@
     } catch (e) {
         e.printStackTrace()
     }
-=======
-def getPlugin(name){
-    for (plugin in getActiveJenkinsInstance().pluginManager.plugins) {
-        if (name == plugin.getShortName()) {
-            return plugin
-        }
-    }
-    return null
-}
-
-@NonCPS
-String getPluginVersion(name) {
-    return getPlugin(name)?.getVersion()
->>>>>>> 61da9faf
 }
 
 void handleStepResults(String stepName, boolean failOnMissingReports, boolean failOnMissingLinks) {
