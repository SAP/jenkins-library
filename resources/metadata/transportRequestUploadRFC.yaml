--- conflicted
+++ resolved
@@ -29,10 +29,7 @@
         type: string
         aliases:
           - name: changeManagement/instance
-<<<<<<< HEAD
-=======
           - name: changeManagement/rfc/developmentInstance
->>>>>>> e2fa0558
         description: "AS ABAP instance number"
         scope:
           - PARAMETERS
@@ -68,10 +65,7 @@
         type: string
         aliases:
           - name: changeManagement/client
-<<<<<<< HEAD
-=======
           - name: changeManagement/rfc/developmentClient
->>>>>>> e2fa0558
         description: "AS ABAP client number"
         scope:
           - PARAMETERS
