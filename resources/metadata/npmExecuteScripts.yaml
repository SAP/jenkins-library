metadata:
  name: npmExecuteScripts
  aliases:
    - name: executeNpm
  description: Execute npm run scripts on all npm packages in a project
  longDescription: |
    Execute npm run scripts in all package json files, if they implement the scripts.
spec:
  inputs:
    params:
      - name: install
        type: bool
        description: Run npm install or similar commands depending on the project structure.
        scope:
          - PARAMETERS
          - STAGES
          - STEPS
        default: false
      - name: runScripts
        type: '[]string'
        description: List of additional run scripts to execute from package.json.
        scope:
          - PARAMETERS
          - STAGES
          - STEPS
      - name: defaultNpmRegistry
        type: string
        description: URL of the npm registry to use. Defaults to https://registry.npmjs.org/
        scope:
          - PARAMETERS
          - GENERAL
          - STAGES
          - STEPS
        aliases:
          - name: npm/defaultNpmRegistry
      - name: sapNpmRegistry
        type: string
        description: The default npm registry URL to be used as the remote mirror for the SAP npm packages.
        scope:
          - PARAMETERS
          - GENERAL
          - STAGES
          - STEPS
        default: https://npm.sap.com
<<<<<<< HEAD
        aliases:
          - name: npm/sapNpmRegistry
=======
      - name: virtualFrameBuffer
        type: bool
        description: (Linux only) Start a virtual frame buffer in the background. This allows you to run a web browser without the need for an X server. Note that xvfb needs to be installed in the execution environment.
        scope:
          - PARAMETERS
          - STAGES
          - STEPS
>>>>>>> 1d3bd116
  containers:
    - name: node
      image: node:12-buster-slim
      imagePullPolicy: Never<|MERGE_RESOLUTION|>--- conflicted
+++ resolved
@@ -42,10 +42,8 @@
           - STAGES
           - STEPS
         default: https://npm.sap.com
-<<<<<<< HEAD
         aliases:
           - name: npm/sapNpmRegistry
-=======
       - name: virtualFrameBuffer
         type: bool
         description: (Linux only) Start a virtual frame buffer in the background. This allows you to run a web browser without the need for an X server. Note that xvfb needs to be installed in the execution environment.
@@ -53,7 +51,6 @@
           - PARAMETERS
           - STAGES
           - STEPS
->>>>>>> 1d3bd116
   containers:
     - name: node
       image: node:12-buster-slim
