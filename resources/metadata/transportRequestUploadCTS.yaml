metadata:
  name: transportRequestUploadCTS
  aliases:
    - name: transportRequestUploadFile
  description: Uploads a UI5 application from your project folder to the ABAP system via CTS connections.
  longDescription: |
    This step uploads a UI5 application from your project folder to the ABAP system via CTS connections.
spec:
  inputs:
    secrets:
      - name: uploadCredentialsId
        description: Jenkins 'Username with password' credentials ID containing user and password to authenticate against the ABAP system.
        type: jenkins
        aliases:
          - name: changeManagement/credentialsId
    params:
      - name: description
        type: string
        description: "The description of the application. The desription is only taken into account for a new upload. In case of an update the description will not be updated."
        default: "Deployed with Piper based on SAP Fiori tools"
        scope:
          - PARAMETERS
          - STAGES
          - STEPS
          - GENERAL
      - name: endpoint
        type: string
        description: "The ODATA service endpoint"
        aliases:
          - name: changeManagement/endpoint
          - name: changeManagement/cts/endpoint
        scope:
          - PARAMETERS
          - STAGES
          - STEPS
          - GENERAL
      - name: client
        type: string
        aliases:
          - name: changeManagement/client
          - name: changeManagement/cts/client
        description: "The ABAP client"
        scope:
          - PARAMETERS
          - STAGES
          - STEPS
          - GENERAL
      - name: username
        type: string
        mandatory: true
        description: "Service user for uploading to the ABAP system via CTS"
        secret: true
        scope:
          - PARAMETERS
          - STAGES
          - STEPS
          - GENERAL
      - name: password
        type: string
        mandatory: true
        description: "Service user password for uploading to the ABAP system via CTS"
        secret: true
        scope:
          - PARAMETERS
      - name: applicationName
        type: string
        mandatory: true
        description: "Name of the UI5 application"
        scope:
          - PARAMETERS
          - STAGES
          - STEPS
          - GENERAL
      - name: abapPackage
        type: string
        mandatory: true
        description: "ABAP package name of the UI5 application"
        scope:
          - PARAMETERS
          - STAGES
          - STEPS
          - GENERAL
      - name: osDeployUser
        type: string
        default: 'node'
        description: "Docker image user performing the deployment"
        aliases:
          - name: changeManagement/osDeployUser
          - name: changeManagement/cts/osDeployUser
        scope:
          - PARAMETERS
          - STAGES
          - STEPS
          - GENERAL
      - name: deployConfigFile
        default: 'ui5-deploy.yaml'
        type: string
        aliases:
          - name: changeManagement/deployConfigFile
          - name: changeManagement/cts/deployConfigFile
        description: "Configuration file for the fiori deployment"
        scope:
          - PARAMETERS
          - STAGES
          - STEPS
          - GENERAL
      - name: transportRequestId
        resourceRef:
          - name: commonPipelineEnvironment
            param: custom/transportRequestId
        type: string
        mandatory: true
        description: "ID of the transport request to which the UI5 application is uploaded"
        scope:
          - PARAMETERS
      - name: deployToolDependencies
        type: "[]string"
        default: ['@ui5/cli', '@sap/ux-ui5-tooling', '@ui5/logger', '@ui5/fs']
<<<<<<< HEAD
        description: "List of additional dependencies to fiori related packages needed to install on a standard node docker image. Provide an empty list, in case your docker image already contains the required dependencies. Caused hereby installing additional dependencies will be skipped"
=======
        description: "List of additional dependencies to fiori related packages.
           By default a standard node docker image is used on which the dependencies are installed.
           Provide an empty list, in case your docker image already contains the required dependencies"
>>>>>>> 7e55556d
        aliases:
          - name: changeManagement/deployToolDependencies
          - name: changeManagement/cts/deployToolDependencies
        scope:
          - PARAMETERS
          - STAGES
          - STEPS
          - GENERAL
      - name: npmInstallOpts
        type: "[]string"
        description: "List of additional installation options for the npm install call. `-g`, `--global` is always assumed. Can be used for e.g. providing custom registries (`--registry https://your.registry.com`) or for providing the verbose flag (`--verbose`) for troubleshooting"
        aliases:
          - name: changeManagement/npmInstallOpts
          - name: changeManagement/cts/npmInstallOpts
        scope:
          - PARAMETERS
          - STAGES
          - STEPS
          - GENERAL
  outputs:
    resources:
      - name: commonPipelineEnvironment
        type: piperEnvironment
        params:
          - name: custom/transportRequestId
  containers:
    - name: fiori-client
      image: node<|MERGE_RESOLUTION|>--- conflicted
+++ resolved
@@ -116,13 +116,9 @@
       - name: deployToolDependencies
         type: "[]string"
         default: ['@ui5/cli', '@sap/ux-ui5-tooling', '@ui5/logger', '@ui5/fs']
-<<<<<<< HEAD
-        description: "List of additional dependencies to fiori related packages needed to install on a standard node docker image. Provide an empty list, in case your docker image already contains the required dependencies. Caused hereby installing additional dependencies will be skipped"
-=======
         description: "List of additional dependencies to fiori related packages.
            By default a standard node docker image is used on which the dependencies are installed.
            Provide an empty list, in case your docker image already contains the required dependencies"
->>>>>>> 7e55556d
         aliases:
           - name: changeManagement/deployToolDependencies
           - name: changeManagement/cts/deployToolDependencies
