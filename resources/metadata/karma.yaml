--- conflicted
+++ resolved
@@ -64,7 +64,6 @@
         - mountPath: /dev/shm
           name: dev-shm
   sidecars:
-<<<<<<< HEAD
     - image: selenium/standalone-chrome
       name: selenium
       securityContext:
@@ -72,17 +71,8 @@
       volumeMounts:
         - mountPath: /dev/shm
           name: dev-shm
-=======
-  - image: selenium/standalone-chrome
-    name: selenium
-    securityContext:
-      privileged: true
-    volumeMounts:
-      - mountPath: /dev/shm
-        name: dev-shm
-    env:
-      - name: 'NO_PROXY'
-        value: 'localhost,karma,$NO_PROXY'
-      - name: 'no_proxy'
-        value: 'localhost,selenium,$no_proxy'
->>>>>>> e0061903
+      env:
+        - name: 'NO_PROXY'
+          value: 'localhost,karma,$NO_PROXY'
+        - name: 'no_proxy'
+          value: 'localhost,selenium,$no_proxy'