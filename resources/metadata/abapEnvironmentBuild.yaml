--- conflicted
+++ resolved
@@ -225,8 +225,6 @@
           - STAGES
           - STEPS
         mandatory: false
-<<<<<<< HEAD
-=======
       - name: stopOnFirstError
         type: bool
         default: false
@@ -235,7 +233,6 @@
           - PARAMETERS
           - STAGES
           - STEPS
->>>>>>> 4660f3a3
       - name: addonDescriptor
         type: string
         description: Structure in the commonPipelineEnvironment containing information about the Product Version and corresponding Software Component Versions
