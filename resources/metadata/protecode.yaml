--- conflicted
+++ resolved
@@ -9,180 +9,6 @@
 spec:
   inputs:
     params:
-<<<<<<< HEAD
-      - name: excludeCVEs
-        aliases:
-          - name: protecodeExcludeCVEs
-        type: string
-        description: "DEPRECATED: Do use triaging within the Protecode UI instead"
-        scope:
-          - PARAMETERS
-          - STAGES
-          - STEPS
-        default: []
-      - name: failOnSevereVulnerabilities
-        aliases:
-          - name: protecodeFailOnSevereVulnerabilities
-        type: bool
-        description: Whether to fail the job on severe vulnerabilties or not
-        scope:
-          - PARAMETERS
-          - STAGES
-          - STEPS
-        default: true
-      - name: scanImage
-        aliases:
-          - name: dockerImage
-        type: string
-        description: The reference to the docker image to scan with Protecode
-        resourceRef:
-          - name: commonPipelineEnvironment
-            param: container/imageNameTag
-        scope:
-          - GENERAL
-          - PARAMETERS
-          - STAGES
-          - STEPS
-      - name: dockerRegistryUrl
-        type: string
-        description: The reference to the docker registry to scan with Protecode
-        resourceRef:
-          - name: commonPipelineEnvironment
-            param: container/registryUrl
-        scope:
-          - GENERAL
-          - PARAMETERS
-          - STAGES
-          - STEPS
-      - name: dockerConfigJSON
-        type: string
-        description: Path to the file `.docker/config.json` - this is typically provided by your CI/CD system. You can find more details about the Docker credentials in the [Docker documentation](https://docs.docker.com/engine/reference/commandline/login/).
-        scope:
-          - PARAMETERS
-          - STAGES
-          - STEPS
-        secret: true
-        resourceRef:
-          - name: dockerConfigJsonCredentialsId
-            type: secret
-      - name: cleanupMode
-        type: string
-        description: Decides which parts are removed from the Protecode backend after the scan
-        scope:
-          - PARAMETERS
-          - STAGES
-          - STEPS
-        default: binary
-        possibleValues:
-          - none
-          - binary
-          - complete
-      - name: filePath
-        type: string
-        description: The path to the file from local workspace to scan with Protecode
-        scope:
-          - PARAMETERS
-          - STAGES
-          - STEPS
-      - name: includeLayers
-        type: bool
-        description: Flag if the docker layers should be included
-        scope:
-          - PARAMETERS
-          - STAGES
-          - STEPS
-      - name: timeoutMinutes
-        aliases:
-          - name: protecodeTimeoutMinutes
-        type: string
-        description: The timeout to wait for the scan to finish
-        scope:
-          - PARAMETERS
-          - STAGES
-          - STEPS
-        default: 60
-      - name: serverUrl
-        aliases:
-          - name: protecodeServerUrl
-        type: string
-        description: The URL to the Protecode backend
-        mandatory: true
-        scope:
-          - GENERAL
-          - PARAMETERS
-          - STAGES
-          - STEPS
-      - name: reportFileName
-        type: string
-        description: The file name of the report to be created
-        scope:
-          - PARAMETERS
-          - STAGES
-          - STEPS
-        default: protecode_report.pdf
-      - name: fetchUrl
-        type: string
-        description: The URL to fetch the file to scan with Protecode which must be accessible via public HTTP GET request
-        scope:
-          - PARAMETERS
-          - STAGES
-          - STEPS
-      - name: group
-        aliases:
-          - name: protecodeGroup
-        type: string
-        description: The Protecode group ID of your team
-        mandatory: true
-        scope:
-          - PARAMETERS
-          - STAGES
-          - STEPS
-      - name: reuseExisting
-        type: bool
-        description: Whether to reuse an existing product instead of creating a new one
-        scope:
-          - PARAMETERS
-          - STAGES
-          - STEPS
-      - name: username
-        aliases:
-          - name: user
-            deprecated: true
-        type: string
-        description: User which is used for the protecode scan
-        mandatory: true
-        scope:
-          - PARAMETERS
-          - STAGES
-          - STEPS
-        secret: true
-      - name: password
-        type: string
-        description: Password which is used for the user
-        mandatory: true
-        scope:
-          - PARAMETERS
-          - STAGES
-          - STEPS
-        secret: true
-      - name: artifactVersion
-        type: string
-        description: The version of the artifact to allow identification in protecode backend
-        resourceRef:
-          - name: commonPipelineEnvironment
-            param: artifactVersion
-        scope:
-          - PARAMETERS
-          - STAGES
-          - STEPS
-      - name: pullRequestName
-        type: string
-        description: The name of the pull request
-        scope:
-          - PARAMETERS
-          - STAGES
-          - STEPS
-=======
     - name: excludeCVEs
       aliases:
       - name: protecodeExcludeCVEs
@@ -363,7 +189,6 @@
         - PARAMETERS
         - STAGES
         - STEPS
->>>>>>> e0061903
     secrets:
       - name: protecodeCredentialsId
         type: jenkins
