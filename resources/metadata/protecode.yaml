metadata:
  name: protecodeExecuteScan
  description: Protecode is an Open Source Vulnerability Scanner that is capable of scanning binaries. It can be used to scan docker images but is supports many other programming languages especially those of the C family.
  longDescription: |-
    Protecode is an Open Source Vulnerability Scanner that is capable of scanning binaries. It can be used to scan docker images but is supports many other programming languages especially those of the C family.

    !!! hint "Auditing findings (Triaging)"
        Triaging is now supported by the Protecode backend and also Piper does consider this information during the analysis of the scan results though product versions are not supported by Protecode. Therefore please make sure that the `fileName` you are providing does either contain a stable version or that it does not contain one at all. By ensuring that you are able to triage CVEs globally on the upload file's name without affecting any other artifacts scanned in the same Protecode group and as such triaged vulnerabilities will be considered during the next scan and will not fail the build anymore.
spec:
  inputs:
    secrets:
      - name: protecodeCredentialsId
        description: Jenkins 'Username with password' credentials ID containing username and password to authenticate to the Protecode system.
        type: jenkins
      - name: dockerConfigJsonCredentialsId
        description: Jenkins 'Secret file' credentials ID containing Docker config.json (with registry credential(s)). You can create it like explained in the Docker Success Center in the article about [how to generate a new auth in the config.json file](https://success.docker.com/article/generate-new-auth-in-config-json-file).
        type: jenkins
        aliases:
          - name: dockerCredentialsId
            deprecated: true
    params:
      - name: excludeCVEs
        aliases:
          - name: protecodeExcludeCVEs
        type: string
        description: "DEPRECATED: Do use triaging within the Protecode UI instead"
        scope:
          - PARAMETERS
          - STAGES
          - STEPS
        default: ""
      - name: failOnSevereVulnerabilities
        aliases:
          - name: protecodeFailOnSevereVulnerabilities
        type: bool
        description: Whether to fail the job on severe vulnerabilties or not
        scope:
          - PARAMETERS
          - STAGES
          - STEPS
        default: true
      - name: scanImage
        aliases:
          - name: dockerImage
        type: string
        description: The reference to the docker image to scan with Protecode
        resourceRef:
          - name: commonPipelineEnvironment
            param: container/imageNameTag
        scope:
          - GENERAL
          - PARAMETERS
          - STAGES
          - STEPS
      - name: dockerRegistryUrl
        type: string
        description: The reference to the docker registry to scan with Protecode
        resourceRef:
          - name: commonPipelineEnvironment
            param: container/registryUrl
        scope:
          - GENERAL
          - PARAMETERS
          - STAGES
          - STEPS
      - name: dockerConfigJSON
        type: string
        description: Path to the file `.docker/config.json` - this is typically provided by your CI/CD system. You can find more details about the Docker credentials in the [Docker documentation](https://docs.docker.com/engine/reference/commandline/login/).
        scope:
          - PARAMETERS
          - STAGES
          - STEPS
        secret: true
        resourceRef:
          - name: dockerConfigJsonCredentialsId
            type: secret
          - type: vaultSecretFile
            paths:
              - $(vaultPath)/docker-config
              - $(vaultBasePath)/$(vaultPipelineName)/docker-config
              - $(vaultBasePath)/GROUP-SECRETS/docker-config
      - name: cleanupMode
        type: string
        description: Decides which parts are removed from the Protecode backend after the scan
        scope:
          - PARAMETERS
          - STAGES
          - STEPS
        default: binary
        possibleValues:
          - none
          - binary
          - complete
      - name: filePath
        type: string
        description: The path to the file from local workspace to scan with Protecode
        scope:
          - PARAMETERS
          - STAGES
          - STEPS
      - name: includeLayers
        type: bool
        description: Flag if the docker layers should be included
        scope:
          - PARAMETERS
          - STAGES
          - STEPS
      - name: timeoutMinutes
        aliases:
          - name: protecodeTimeoutMinutes
        type: string
        description: The timeout to wait for the scan to finish
        scope:
          - PARAMETERS
          - STAGES
          - STEPS
        default: 60
      - name: serverUrl
        aliases:
          - name: protecodeServerUrl
        type: string
        description: The URL to the Protecode backend
        mandatory: true
        scope:
          - GENERAL
          - PARAMETERS
          - STAGES
          - STEPS
      - name: reportFileName
        type: string
        description: The file name of the report to be created
        scope:
          - PARAMETERS
          - STAGES
          - STEPS
        default: protecode_report.pdf
      - name: fetchUrl
        type: string
        description: The URL to fetch the file or image to scan with Protecode.
        longDescription: The URL to fetch the file or image to scan with Protecode. The URL must be accessible via public HTTP GET request. To fetch a docker image the URL needs a 'docker-registry-' prefix.
        scope:
          - PARAMETERS
          - STAGES
          - STEPS
      - name: group
        aliases:
          - name: protecodeGroup
        type: string
        description: The Protecode group ID of your team
        mandatory: true
        scope:
          - PARAMETERS
          - STAGES
          - STEPS
      - name: verifyOnly
        aliases:
          - name: reuseExisting
            deprecated: true
        type: bool
        description: Whether the step shall only apply verification checks or whether it does a full scan and check cycle
<<<<<<< HEAD
        scope:
          - PARAMETERS
          - STAGES
          - STEPS
        default: false
      - name: replaceProductId
        type: int
        description: Specify product_id which application binary will be replaced and rescanned and product id remains unchanged. By using this parameter, Protecode avoids creating multiple same products. Note this will affect results and feeds.
=======
>>>>>>> d8d5f91b
        scope:
          - PARAMETERS
          - STAGES
          - STEPS
        default: false
      - name: username
        aliases:
          - name: user
            deprecated: true
        type: string
        description: User which is used for the protecode scan
        mandatory: true
        scope:
          - PARAMETERS
          - STAGES
          - STEPS
        secret: true
        resourceRef:
          - name: protecodeCredentialsId
            type: secret
            param: username
          - type: vaultSecret
            paths:
              - $(vaultPath)/protecode
              - $(vaultBasePath)/$(vaultPipelineName)/protecode
              - $(vaultBasePath)/GROUP-SECRETS/protecode
      - name: password
        type: string
        description: Password which is used for the user
        mandatory: true
        scope:
          - PARAMETERS
          - STAGES
          - STEPS
        secret: true
        resourceRef:
          - name: protecodeCredentialsId
            type: secret
            param: password
          - type: vaultSecret
            paths:
              - $(vaultPath)/protecode
              - $(vaultBasePath)/$(vaultPipelineName)/protecode
              - $(vaultBasePath)/GROUP-SECRETS/protecode
      - name: version
        aliases:
          - name: artifactVersion
            deprecated: true
        type: string
        description: The version of the artifact to allow identification in protecode backend
        resourceRef:
          - name: commonPipelineEnvironment
            param: artifactVersion
        scope:
          - PARAMETERS
          - STAGES
          - STEPS
      - name: pullRequestName
        type: string
        description: The name of the pull request
        scope:
          - PARAMETERS
          - STAGES
          - STEPS
  outputs:
    resources:
      - name: influx
        type: influx
        params:
          - name: step_data
            fields:
              - name: protecode
                type: bool
          - name: protecode_data
            fields:
              - name: excluded_vulnerabilities
                type: int
              - name: historical_vulnerabilities
                type: int
              - name: major_vulnerabilities
                type: int
              - name: minor_vulnerabilities
                type: int
              - name: triaged_vulnerabilities
                type: int
              - name: vulnerabilities
                type: int<|MERGE_RESOLUTION|>--- conflicted
+++ resolved
@@ -158,7 +158,6 @@
             deprecated: true
         type: bool
         description: Whether the step shall only apply verification checks or whether it does a full scan and check cycle
-<<<<<<< HEAD
         scope:
           - PARAMETERS
           - STAGES
@@ -167,8 +166,6 @@
       - name: replaceProductId
         type: int
         description: Specify product_id which application binary will be replaced and rescanned and product id remains unchanged. By using this parameter, Protecode avoids creating multiple same products. Note this will affect results and feeds.
-=======
->>>>>>> d8d5f91b
         scope:
           - PARAMETERS
           - STAGES
