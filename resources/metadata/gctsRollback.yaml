--- conflicted
+++ resolved
@@ -77,17 +77,10 @@
         type: string
         description: GitHub personal access token with at least read permissions for the remote repository
         scope:
-<<<<<<< HEAD
           - PARAMETERS
           - STAGES
           - STEPS
         secret: true
-=======
-        - PARAMETERS
-        - STAGES
-        - STEPS
-        secret: true
         resourceRef:
           - name: githubPersonalAccessTokenId
-            type: secret
->>>>>>> e0061903
+            type: secret