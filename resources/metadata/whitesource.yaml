--- conflicted
+++ resolved
@@ -196,12 +196,8 @@
         default: wss-unified-agent.jar
       - name: emailAddressesOfInitialProductAdmins
         type: "[]string"
-<<<<<<< HEAD
-        description: The list of email addresses to assign as product admins for newly created WhiteSource products.
+        description: "The list of email addresses to assign as product admins for newly created WhiteSource products."
         mandatory: false
-=======
-        description: "The list of email addresses to assign as product admins for newly created WhiteSource products."
->>>>>>> 83deefd6
         scope:
           - PARAMETERS
           - STAGES
