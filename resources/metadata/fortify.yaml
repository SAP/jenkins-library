metadata:
  name: fortifyExecuteScan
  description: This BETA step executes a Fortify scan on the specified project to perform static code analysis and check the source code for security flaws.
  longDescription: |-
    This step executes a Fortify scan on the specified project to perform static code analysis and check the source code for security flaws.

    The Fortify step triggers a scan locally on your Jenkins within a docker container so finally you have to supply a docker image with a Fortify SCA
    and Java plus Maven or alternatively Python installed into it for being able to perform any scans.

    DISCLAIMER: The step has not yet been tested on a wide variaty of projects, and is therefore considered of BETA quality.
spec:
  inputs:
    secrets:
      - name: fortifyCredentialsId
        description: "Jenkins 'Secret text' credentials ID containing token to authenticate to Fortify SSC."
        type: jenkins
      - name: githubTokenCredentialsId
        description: "Jenkins 'Secret text' credentials ID containing token to authenticate to GitHub."
        type: jenkins
    resources:
      - name: commonPipelineEnvironment
        resourceSpec:
          type: piperEnvironment
      - name: buildDescriptor
        type: stash
      - name: deployDescriptor
        type: stash
      - name: tests
        type: stash
      - name: opensourceConfiguration
        type: stash
    params:
<<<<<<< HEAD
      - name: authToken
        type: string
        description: "The FortifyToken to use for authentication"
        scope:
          - PARAMETERS
          - STAGES
          - STEPS
        mandatory: true
        secret: true
      - name: githubToken
        description: "GitHub personal access token as per
          https://help.github.com/en/github/authenticating-to-github/creating-a-personal-access-token-for-the-command-line"
        scope:
          - GENERAL
          - PARAMETERS
          - STAGES
          - STEPS
        type: string
        secret: true
      - name: autoCreate
        type: bool
        description:
          "Whether Fortify project and project version shall be implicitly auto created in case they
          cannot be found in the backend"
        scope:
          - PARAMETERS
          - STAGES
          - STEPS
      - name: modulePath
        type: string
        description: "Allows providing the path for the module to scan"
        scope:
          - PARAMETERS
          - STAGES
          - STEPS
        default: "./"
      - name: pythonRequirementsFile
        type: string
        description:
          "The requirements file used in `buildTool: 'pip'` to populate
          the build environment with the necessary dependencies"
        scope:
          - PARAMETERS
          - STAGES
          - STEPS
      - name: autodetectClasspath
        type: bool
        description: "Whether the classpath is automatically determined via build tool i.e. maven or pip or not at all"
        scope:
          - PARAMETERS
          - STAGES
          - STEPS
        default: true
      - name: mustAuditIssueGroups
        type: string
        description: "Comma separated list of issue groups that must be audited completely"
        scope:
          - PARAMETERS
          - STAGES
          - STEPS
        default: "Corporate Security Requirements, Audit All"
      - name: spotAuditIssueGroups
        type: string
        description:
          "Comma separated list of issue groups that are spot checked and for which `spotCheckMinimum`
          audited issues are enforced"
        scope:
          - PARAMETERS
          - STAGES
          - STEPS
        default: "Spot Checks of Each Category"
      - name: pythonRequirementsInstallSuffix
        type: string
        description:
          "The suffix for the command used to install the requirements file in `buildTool: 'pip'` to populate
          the build environment with the necessary dependencies"
        scope:
          - PARAMETERS
          - STAGES
          - STEPS
      - name: pythonVersion
        type: string
        description: "Python version to be used in `buildTool: 'pip'`"
        scope:
          - GENERAL
          - PARAMETERS
          - STAGES
          - STEPS
        default: python3
      - name: uploadResults
        type: bool
        description: "Whether results shall be uploaded or not"
        scope:
          - PARAMETERS
          - STAGES
          - STEPS
        default: true
      - name: buildDescriptorFile
        type: string
        description:
          "Path to the build descriptor file addressing the module/folder
          to be scanned. Defaults are for buildTool=`maven`: `./pom.xml`, buildTool=`pip`:
          `./setup.py`."
        scope:
          - PARAMETERS
          - STAGES
          - STEPS
      - name: commitId
        description: "Set the Git commit ID for identifying artifacts throughout the scan."
        resourceRef:
          - name: commonPipelineEnvironment
            param: git/commitId
        scope:
          - PARAMETERS
          - STAGES
          - STEPS
        type: string
      - name: commitMessage
        description: "Set the Git commit message for identifying pull request merges throughout the scan."
        resourceRef:
          - name: commonPipelineEnvironment
            param: git/commitMessage
        scope:
          - PARAMETERS
          - STAGES
          - STEPS
        type: string
      - name: githubApiUrl
        description: "Set the GitHub API URL."
        scope:
          - GENERAL
          - PARAMETERS
          - STAGES
          - STEPS
        type: string
        default: "https://api.github.com"
      - name: owner
        aliases:
          - name: githubOrg
        description: "Set the GitHub organization."
        resourceRef:
          - name: commonPipelineEnvironment
            param: github/owner
        scope:
          - PARAMETERS
          - STAGES
          - STEPS
        type: string
      - name: repository
        aliases:
          - name: githubRepo
        description: "Set the GitHub repository."
        resourceRef:
          - name: commonPipelineEnvironment
            param: github/repository
        scope:
          - PARAMETERS
          - STAGES
          - STEPS
        type: string
      - name: memory
        type: string
        description: "The amount of memory granted to the translate/scan executions"
        scope:
          - PARAMETERS
          - STAGES
          - STEPS
        default: "-Xmx4G -Xms512M"
      - name: updateRulePack
        type: bool
        description: "Whether the rule pack shall be updated and pulled from Fortify SSC before scanning or not"
        scope:
          - PARAMETERS
          - STAGES
          - STEPS
        default: true
      - name: reportDownloadEndpoint
        aliases:
          - name: fortifyReportDownloadEndpoint
        type: string
        description: "Fortify SSC endpoint for Report downloads"
        scope:
          - GENERAL
          - PARAMETERS
          - STAGES
          - STEPS
        default: "/transfer/reportDownload.html"
      - name: pollingMinutes
        type: int
        description:
          "The number of minutes for which an uploaded FPR artifact''s status is being polled to finish
          queuing/processing, if exceeded polling will be stopped and an error will be thrown"
        scope:
          - PARAMETERS
          - STAGES
          - STEPS
        default: 30
      - name: quickScan
        type: bool
        description:
          "Whether a quick scan should be performed, please consult the related Fortify documentation on
          JAM on the impact of this setting"
        scope:
          - PARAMETERS
          - STAGES
          - STEPS
        default: false
      - name: translate
        type: string
        description:
          "Options for translate phase of Fortify. Most likely, you do not need to set this parameter.
          See src, exclude. If `'src'` and `'exclude'` are set they are automatically used. Technical details:
          It has to be a JSON string of list of maps with required key `'src'`, and optional keys `'exclude'`,
          `'libDirs'`, `'aspnetcore'`, and `'dotNetCoreVersion'`"
        scope:
          - PARAMETERS
          - STAGES
          - STEPS
      - name: src
        type: "[]string"
        description:
          "A list of source directories to scan. Wildcards can be used, e.g., `'src/main/java/**/*'`.
          If `'translate'` is set, this will ignored. The default value for `buildTool: 'maven'` is
          ['**/*.xml', '**/*.html', '**/*.jsp', '**/*.js', '**/src/main/resources/**/*', '**/src/main/java/**/*'], for
          `buildTool: 'pip'` it is ['./**/*']."
        scope:
          - PARAMETERS
          - STAGES
          - STEPS
      - name: exclude
        type: "[]string"
        description:
          "A list of directories/files to be excluded from the scan. Wildcards can be used, e.g.,
          `'**/Test.java'`. If `translate` is set, this will ignored."
        scope:
          - PARAMETERS
          - STAGES
          - STEPS
      - name: apiEndpoint
        aliases:
          - name: fortifyApiEndpoint
        type: string
        description: "Fortify SSC endpoint used for uploading the scan results and checking the audit state"
        scope:
          - GENERAL
          - PARAMETERS
          - STAGES
          - STEPS
        default: "/api/v1"
      - name: reportType
        type: string
        description: The type of report to be generated
        scope:
          - PARAMETERS
          - STAGES
          - STEPS
        default: "PDF"
      - name: pythonAdditionalPath
        type: "[]string"
        description: "A list of additional paths which can be used in `buildTool: 'pip'` for customization purposes"
        scope:
          - PARAMETERS
          - STAGES
          - STEPS
        default: ["./lib", "."]
        deprecated: true
      - name: artifactUrl
        type: string
        description:
          "Path/URL pointing to an additional artifact repository for resolution of additional
          artifacts during the build"
        scope:
          - PARAMETERS
          - STAGES
          - STEPS
      - name: considerSuspicious
        type: bool
        description: "Whether suspicious issues should trigger the check to fail or not"
        scope:
          - PARAMETERS
          - STAGES
          - STEPS
        default: true
      - name: fprUploadEndpoint
        aliases:
          - name: fortifyFprUploadEndpoint
        type: string
        description: "Fortify SSC endpoint for FPR uploads"
        scope:
          - GENERAL
          - PARAMETERS
          - STAGES
          - STEPS
        default: "/upload/resultFileUpload.html"
      - name: projectName
        aliases:
          - name: fortifyProjectName
        type: string
        description: "The project used for reporting results in SSC"
        scope:
          - PARAMETERS
          - STAGES
          - STEPS
        default: '{{list .GroupID .ArtifactID | join "-" | trimAll "-"}}'
      - name: reporting
        type: bool
        description: Influences whether a report is generated or not
        scope:
          - PARAMETERS
          - STAGES
          - STEPS
        default: false
      - name: serverUrl
        aliases:
          - name: fortifyServerUrl
          - name: sscUrl
            deprecated: true
        type: string
        description: "Fortify SSC Url to be used for accessing the APIs"
        mandatory: true
        scope:
          - GENERAL
          - PARAMETERS
          - STAGES
          - STEPS
      - name: pullRequestMessageRegexGroup
        type: int
        description: "The group number for extracting the pull request id in `'pullRequestMessageRegex'`"
        scope:
          - PARAMETERS
          - STAGES
          - STEPS
        default: 1
      - name: deltaMinutes
        type: int
        description:
          "The number of minutes for which an uploaded FPR artifact is considered to be recent and
          healthy, if exceeded an error will be thrown"
        scope:
          - PARAMETERS
          - STAGES
          - STEPS
        default: 5
      - name: spotCheckMinimum
        type: int
        description:
          "The minimum number of issues that must be audited per category in the `Spot Checks of each
          Category` folder to avoid an error being thrown"
        scope:
          - PARAMETERS
          - STAGES
          - STEPS
        default: 1
      - name: fprDownloadEndpoint
        aliases:
          - name: fortifyFprDownloadEndpoint
        type: string
        description: "Fortify SSC endpoint for FPR downloads"
        scope:
          - GENERAL
          - PARAMETERS
          - STAGES
          - STEPS
        default: "/download/currentStateFprDownload.html"
      - name: versioningModel
        aliases:
          - name: defaultVersioningModel
            deprecated: true
        type: string
        description:
          "The default project versioning model used for creating the version based on the build descriptor version to report results in SSC, can be one of `'major'`,
          `'major-minor'`, `'semantic'`, `'full'`"
        scope:
          - PARAMETERS
          - GENERAL
          - STAGES
          - STEPS
        default: "major"
        possibleValues:
          - major
          - major-minor
          - semantic
          - full
      - name: pythonInstallCommand
        type: string
        description:
          "Additional install command that can be run when `buildTool: 'pip'`
          is used which allows further customizing the execution environment of the scan"
        scope:
          - PARAMETERS
          - STAGES
          - STEPS
        default: "{{.Pip}} install --user ."
      - name: reportTemplateId
        type: int
        description: "Report template ID to be used for generating the Fortify report"
        scope:
          - PARAMETERS
          - STAGES
          - STEPS
        default: 18
      - name: filterSetTitle
        type: string
        description: "Title of the filter set to use for analysing the results"
        scope:
          - PARAMETERS
          - STAGES
          - STEPS
        default: "SAP"
      - name: pullRequestName
        type: string
        description:
          "The name of the pull request branch which will trigger creation of a new version in Fortify
          SSC based on the master branch version"
        scope:
          - PARAMETERS
          - STAGES
          - STEPS
      - name: pullRequestMessageRegex
        type: string
        description: "Regex used to identify the PR-XXX reference within the merge commit message"
        scope:
          - PARAMETERS
          - STAGES
          - STEPS
        default: '.*Merge pull request #(\\d+) from.*'
      - name: buildTool
        type: string
        description: "Scan type used for the step which can be `'maven'`, `'pip'`"
        scope:
          - GENERAL
          - PARAMETERS
          - STAGES
          - STEPS
        default: maven
      # Global maven settings, should be added to all maven steps
      - name: projectSettingsFile
        type: string
        description: Path to the mvn settings file that should be used as project settings file.
        scope:
          - GENERAL
          - STEPS
          - STAGES
          - PARAMETERS
        aliases:
          - name: maven/projectSettingsFile
      - name: globalSettingsFile
        type: string
        description: Path to the mvn settings file that should be used as global settings file.
        scope:
          - GENERAL
          - STEPS
          - STAGES
          - PARAMETERS
        aliases:
          - name: maven/globalSettingsFile
      - name: m2Path
        type: string
        description: Path to the location of the local repository that should be used.
        scope:
          - GENERAL
          - STEPS
          - STAGES
          - PARAMETERS
        aliases:
          - name: maven/m2Path
=======
    - name: authToken
      type: string
      description: "The FortifyToken to use for authentication"
      scope:
        - PARAMETERS
        - STAGES
        - STEPS
      mandatory: true
      secret: true
      resourceRef:
        - name: fortifyCredentialsId
          type: secret
    - name: githubToken
      description: "GitHub personal access token as per
        https://help.github.com/en/github/authenticating-to-github/creating-a-personal-access-token-for-the-command-line"
      scope:
        - GENERAL
        - PARAMETERS
        - STAGES
        - STEPS
      type: string
      secret: true
      resourceRef:
        - name: githubTokenCredentialsId
          type: secret
    - name: autoCreate
      type: bool
      description: "Whether Fortify project and project version shall be implicitly auto created in case they
        cannot be found in the backend"
      scope:
        - PARAMETERS
        - STAGES
        - STEPS
    - name: modulePath
      type: string
      description: "Allows providing the path for the module to scan"
      scope:
        - PARAMETERS
        - STAGES
        - STEPS
      default: './'
    - name: pythonRequirementsFile
      type: string
      description: "The requirements file used in `buildTool: 'pip'` to populate
        the build environment with the necessary dependencies"
      scope:
        - PARAMETERS
        - STAGES
        - STEPS
    - name: autodetectClasspath
      type: bool
      description: "Whether the classpath is automatically determined via build tool i.e. maven or pip or not at all"
      scope:
        - PARAMETERS
        - STAGES
        - STEPS
      default: true
    - name: mustAuditIssueGroups
      type: string
      description: "Comma separated list of issue groups that must be audited completely"
      scope:
        - PARAMETERS
        - STAGES
        - STEPS
      default: "Corporate Security Requirements, Audit All"
    - name: spotAuditIssueGroups
      type: string
      description: "Comma separated list of issue groups that are spot checked and for which `spotCheckMinimum`
        audited issues are enforced"
      scope:
        - PARAMETERS
        - STAGES
        - STEPS
      default: "Spot Checks of Each Category"
    - name: pythonRequirementsInstallSuffix
      type: string
      description: "The suffix for the command used to install the requirements file in `buildTool: 'pip'` to populate
        the build environment with the necessary dependencies"
      scope:
        - PARAMETERS
        - STAGES
        - STEPS
    - name: pythonVersion
      type: string
      description: "Python version to be used in `buildTool: 'pip'`"
      scope:
        - GENERAL
        - PARAMETERS
        - STAGES
        - STEPS
      default: python3
    - name: uploadResults
      type: bool
      description: "Whether results shall be uploaded or not"
      scope:
        - PARAMETERS
        - STAGES
        - STEPS
      default: true
    - name: buildDescriptorFile
      type: string
      description: "Path to the build descriptor file addressing the module/folder
        to be scanned. Defaults are for buildTool=`maven`: `./pom.xml`, buildTool=`pip`:
        `./setup.py`."
      scope:
        - PARAMETERS
        - STAGES
        - STEPS
    - name: commitId
      description: "Set the Git commit ID for identifying artifacts throughout the scan."
      resourceRef:
        - name: commonPipelineEnvironment
          param: git/commitId
      scope:
        - PARAMETERS
        - STAGES
        - STEPS
      type: string
    - name: commitMessage
      description: "Set the Git commit message for identifying pull request merges throughout the scan."
      resourceRef:
        - name: commonPipelineEnvironment
          param: git/commitMessage
      scope:
        - PARAMETERS
        - STAGES
        - STEPS
      type: string
    - name: githubApiUrl
      description: "Set the GitHub API URL."
      scope:
        - GENERAL
        - PARAMETERS
        - STAGES
        - STEPS
      type: string
      default: "https://api.github.com"
    - name: owner
      aliases:
        - name: githubOrg
      description: "Set the GitHub organization."
      resourceRef:
        - name: commonPipelineEnvironment
          param: github/owner
      scope:
        - PARAMETERS
        - STAGES
        - STEPS
      type: string
    - name: repository
      aliases:
        - name: githubRepo
      description: "Set the GitHub repository."
      resourceRef:
        - name: commonPipelineEnvironment
          param: github/repository
      scope:
        - PARAMETERS
        - STAGES
        - STEPS
      type: string
    - name: memory
      type: string
      description: "The amount of memory granted to the translate/scan executions"
      scope:
        - PARAMETERS
        - STAGES
        - STEPS
      default: "-Xmx4G -Xms512M"
    - name: updateRulePack
      type: bool
      description: "Whether the rule pack shall be updated and pulled from Fortify SSC before scanning or not"
      scope:
        - PARAMETERS
        - STAGES
        - STEPS
      default: true
    - name: reportDownloadEndpoint
      aliases:
      - name: fortifyReportDownloadEndpoint
      type: string
      description: "Fortify SSC endpoint for Report downloads"
      scope:
        - GENERAL
        - PARAMETERS
        - STAGES
        - STEPS
      default: "/transfer/reportDownload.html"
    - name: pollingMinutes
      type: int
      description: "The number of minutes for which an uploaded FPR artifact''s status is being polled to finish
        queuing/processing, if exceeded polling will be stopped and an error will be thrown"
      scope:
        - PARAMETERS
        - STAGES
        - STEPS
      default: 30
    - name: quickScan
      type: bool
      description: "Whether a quick scan should be performed, please consult the related Fortify documentation on
        JAM on the impact of this setting"
      scope:
        - PARAMETERS
        - STAGES
        - STEPS
      default: false
    - name: translate
      type: string
      description: "Options for translate phase of Fortify. Most likely, you do not need to set this parameter.
        See src, exclude. If `'src'` and `'exclude'` are set they are automatically used. Technical details:
        It has to be a JSON string of list of maps with required key `'src'`, and optional keys `'exclude'`,
        `'libDirs'`, `'aspnetcore'`, and `'dotNetCoreVersion'`"
      scope:
        - PARAMETERS
        - STAGES
        - STEPS
    - name: src
      type: "[]string"
      description: "A list of source directories to scan. Wildcards can be used, e.g., `'src/main/java/**/*'`.
        If `'translate'` is set, this will ignored. The default value for `buildTool: 'maven'` is
        ['**/*.xml', '**/*.html', '**/*.jsp', '**/*.js', '**/src/main/resources/**/*', '**/src/main/java/**/*'], for
        `buildTool: 'pip'` it is ['./**/*']."
      scope:
        - PARAMETERS
        - STAGES
        - STEPS
    - name: exclude
      type: "[]string"
      description: "A list of directories/files to be excluded from the scan. Wildcards can be used, e.g.,
        `'**/Test.java'`. If `translate` is set, this will ignored."
      scope:
        - PARAMETERS
        - STAGES
        - STEPS
    - name: apiEndpoint
      aliases:
      - name: fortifyApiEndpoint
      type: string
      description: "Fortify SSC endpoint used for uploading the scan results and checking the audit state"
      scope:
        - GENERAL
        - PARAMETERS
        - STAGES
        - STEPS
      default: "/api/v1"
    - name: reportType
      type: string
      description: The type of report to be generated
      scope:
        - PARAMETERS
        - STAGES
        - STEPS
      default: "PDF"
    - name: pythonAdditionalPath
      type: "[]string"
      description: "A list of additional paths which can be used in `buildTool: 'pip'` for customization purposes"
      scope:
        - PARAMETERS
        - STAGES
        - STEPS
      default: ["./lib", "."]
      deprecated: true
    - name: artifactUrl
      type: string
      description: "Path/URL pointing to an additional artifact repository for resolution of additional
        artifacts during the build"
      scope:
        - PARAMETERS
        - STAGES
        - STEPS
    - name: considerSuspicious
      type: bool
      description: "Whether suspicious issues should trigger the check to fail or not"
      scope:
        - PARAMETERS
        - STAGES
        - STEPS
      default: true
    - name: fprUploadEndpoint
      aliases:
        - name: fortifyFprUploadEndpoint
      type: string
      description: "Fortify SSC endpoint for FPR uploads"
      scope:
        - GENERAL
        - PARAMETERS
        - STAGES
        - STEPS
      default: "/upload/resultFileUpload.html"
    - name: projectName
      aliases:
        - name: fortifyProjectName
      type: string
      description: "The project used for reporting results in SSC"
      scope:
        - PARAMETERS
        - STAGES
        - STEPS
      default: '{{list .GroupID .ArtifactID | join "-" | trimAll "-"}}'
    - name: reporting
      type: bool
      description: Influences whether a report is generated or not
      scope:
        - PARAMETERS
        - STAGES
        - STEPS
      default: false
    - name: serverUrl
      aliases:
        - name: fortifyServerUrl
        - name: sscUrl
          deprecated: true
      type: string
      description: "Fortify SSC Url to be used for accessing the APIs"
      mandatory: true
      scope:
        - GENERAL
        - PARAMETERS
        - STAGES
        - STEPS
    - name: pullRequestMessageRegexGroup
      type: int
      description: "The group number for extracting the pull request id in `'pullRequestMessageRegex'`"
      scope:
        - PARAMETERS
        - STAGES
        - STEPS
      default: 1
    - name: deltaMinutes
      type: int
      description: "The number of minutes for which an uploaded FPR artifact is considered to be recent and
        healthy, if exceeded an error will be thrown"
      scope:
        - PARAMETERS
        - STAGES
        - STEPS
      default: 5
    - name: spotCheckMinimum
      type: int
      description: "The minimum number of issues that must be audited per category in the `Spot Checks of each
        Category` folder to avoid an error being thrown"
      scope:
        - PARAMETERS
        - STAGES
        - STEPS
      default: 1
    - name: fprDownloadEndpoint
      aliases:
        - name: fortifyFprDownloadEndpoint
      type: string
      description: "Fortify SSC endpoint for FPR downloads"
      scope:
        - GENERAL
        - PARAMETERS
        - STAGES
        - STEPS
      default: "/download/currentStateFprDownload.html"
    - name: versioningModel
      aliases:
        - name: defaultVersioningModel
          deprecated: true
      type: string
      description: "The default project versioning model used for creating the version based on the build descriptor version to report results in SSC, can be one of `'major'`,
        `'major-minor'`, `'semantic'`, `'full'`"
      scope:
        - PARAMETERS
        - GENERAL
        - STAGES
        - STEPS
      default: "major"
      possibleValues:
        - major
        - major-minor
        - semantic
        - full
    - name: pythonInstallCommand
      type: string
      description: "Additional install command that can be run when `buildTool: 'pip'`
        is used which allows further customizing the execution environment of the scan"
      scope:
        - PARAMETERS
        - STAGES
        - STEPS
      default: "{{.Pip}} install --user ."
    - name: reportTemplateId
      type: int
      description: "Report template ID to be used for generating the Fortify report"
      scope:
        - PARAMETERS
        - STAGES
        - STEPS
      default: 18
    - name: filterSetTitle
      type: string
      description: "Title of the filter set to use for analysing the results"
      scope:
        - PARAMETERS
        - STAGES
        - STEPS
      default: "SAP"
    - name: pullRequestName
      type: string
      description: "The name of the pull request branch which will trigger creation of a new version in Fortify
        SSC based on the master branch version"
      scope:
        - PARAMETERS
        - STAGES
        - STEPS
    - name: pullRequestMessageRegex
      type: string
      description: "Regex used to identify the PR-XXX reference within the merge commit message"
      scope:
        - PARAMETERS
        - STAGES
        - STEPS
      default: '.*Merge pull request #(\\d+) from.*'
    - name: buildTool
      type: string
      description: "Scan type used for the step which can be `'maven'`, `'pip'`"
      scope:
        - GENERAL
        - PARAMETERS
        - STAGES
        - STEPS
      default: maven
    # Global maven settings, should be added to all maven steps
    - name: projectSettingsFile
      type: string
      description: Path to the mvn settings file that should be used as project settings file.
      scope:
        - GENERAL
        - STEPS
        - STAGES
        - PARAMETERS
      aliases:
        - name: maven/projectSettingsFile
    - name: globalSettingsFile
      type: string
      description: Path to the mvn settings file that should be used as global settings file.
      scope:
        - GENERAL
        - STEPS
        - STAGES
        - PARAMETERS
      aliases:
        - name: maven/globalSettingsFile
    - name: m2Path
      type: string
      description: Path to the location of the local repository that should be used.
      scope:
        - GENERAL
        - STEPS
        - STAGES
        - PARAMETERS
      aliases:
        - name: maven/m2Path
>>>>>>> e0061903
  containers:
    - image: "ppiper/fortify"
      workingDir: "/home/piper"
  outputs:
    resources:
      - name: influx
        type: influx
        params:
          - name: fortify_data
            fields:
              - name: projectName
              - name: projectVersion
              - name: violations
              - name: corporateTotal
              - name: corporateAudited
              - name: auditAllTotal
              - name: auditAllAudited
              - name: spotChecksTotal
              - name: spotChecksAudited
              - name: spotChecksGap
              - name: suspicious
              - name: exploitable
              - name: suppressed<|MERGE_RESOLUTION|>--- conflicted
+++ resolved
@@ -30,474 +30,6 @@
       - name: opensourceConfiguration
         type: stash
     params:
-<<<<<<< HEAD
-      - name: authToken
-        type: string
-        description: "The FortifyToken to use for authentication"
-        scope:
-          - PARAMETERS
-          - STAGES
-          - STEPS
-        mandatory: true
-        secret: true
-      - name: githubToken
-        description: "GitHub personal access token as per
-          https://help.github.com/en/github/authenticating-to-github/creating-a-personal-access-token-for-the-command-line"
-        scope:
-          - GENERAL
-          - PARAMETERS
-          - STAGES
-          - STEPS
-        type: string
-        secret: true
-      - name: autoCreate
-        type: bool
-        description:
-          "Whether Fortify project and project version shall be implicitly auto created in case they
-          cannot be found in the backend"
-        scope:
-          - PARAMETERS
-          - STAGES
-          - STEPS
-      - name: modulePath
-        type: string
-        description: "Allows providing the path for the module to scan"
-        scope:
-          - PARAMETERS
-          - STAGES
-          - STEPS
-        default: "./"
-      - name: pythonRequirementsFile
-        type: string
-        description:
-          "The requirements file used in `buildTool: 'pip'` to populate
-          the build environment with the necessary dependencies"
-        scope:
-          - PARAMETERS
-          - STAGES
-          - STEPS
-      - name: autodetectClasspath
-        type: bool
-        description: "Whether the classpath is automatically determined via build tool i.e. maven or pip or not at all"
-        scope:
-          - PARAMETERS
-          - STAGES
-          - STEPS
-        default: true
-      - name: mustAuditIssueGroups
-        type: string
-        description: "Comma separated list of issue groups that must be audited completely"
-        scope:
-          - PARAMETERS
-          - STAGES
-          - STEPS
-        default: "Corporate Security Requirements, Audit All"
-      - name: spotAuditIssueGroups
-        type: string
-        description:
-          "Comma separated list of issue groups that are spot checked and for which `spotCheckMinimum`
-          audited issues are enforced"
-        scope:
-          - PARAMETERS
-          - STAGES
-          - STEPS
-        default: "Spot Checks of Each Category"
-      - name: pythonRequirementsInstallSuffix
-        type: string
-        description:
-          "The suffix for the command used to install the requirements file in `buildTool: 'pip'` to populate
-          the build environment with the necessary dependencies"
-        scope:
-          - PARAMETERS
-          - STAGES
-          - STEPS
-      - name: pythonVersion
-        type: string
-        description: "Python version to be used in `buildTool: 'pip'`"
-        scope:
-          - GENERAL
-          - PARAMETERS
-          - STAGES
-          - STEPS
-        default: python3
-      - name: uploadResults
-        type: bool
-        description: "Whether results shall be uploaded or not"
-        scope:
-          - PARAMETERS
-          - STAGES
-          - STEPS
-        default: true
-      - name: buildDescriptorFile
-        type: string
-        description:
-          "Path to the build descriptor file addressing the module/folder
-          to be scanned. Defaults are for buildTool=`maven`: `./pom.xml`, buildTool=`pip`:
-          `./setup.py`."
-        scope:
-          - PARAMETERS
-          - STAGES
-          - STEPS
-      - name: commitId
-        description: "Set the Git commit ID for identifying artifacts throughout the scan."
-        resourceRef:
-          - name: commonPipelineEnvironment
-            param: git/commitId
-        scope:
-          - PARAMETERS
-          - STAGES
-          - STEPS
-        type: string
-      - name: commitMessage
-        description: "Set the Git commit message for identifying pull request merges throughout the scan."
-        resourceRef:
-          - name: commonPipelineEnvironment
-            param: git/commitMessage
-        scope:
-          - PARAMETERS
-          - STAGES
-          - STEPS
-        type: string
-      - name: githubApiUrl
-        description: "Set the GitHub API URL."
-        scope:
-          - GENERAL
-          - PARAMETERS
-          - STAGES
-          - STEPS
-        type: string
-        default: "https://api.github.com"
-      - name: owner
-        aliases:
-          - name: githubOrg
-        description: "Set the GitHub organization."
-        resourceRef:
-          - name: commonPipelineEnvironment
-            param: github/owner
-        scope:
-          - PARAMETERS
-          - STAGES
-          - STEPS
-        type: string
-      - name: repository
-        aliases:
-          - name: githubRepo
-        description: "Set the GitHub repository."
-        resourceRef:
-          - name: commonPipelineEnvironment
-            param: github/repository
-        scope:
-          - PARAMETERS
-          - STAGES
-          - STEPS
-        type: string
-      - name: memory
-        type: string
-        description: "The amount of memory granted to the translate/scan executions"
-        scope:
-          - PARAMETERS
-          - STAGES
-          - STEPS
-        default: "-Xmx4G -Xms512M"
-      - name: updateRulePack
-        type: bool
-        description: "Whether the rule pack shall be updated and pulled from Fortify SSC before scanning or not"
-        scope:
-          - PARAMETERS
-          - STAGES
-          - STEPS
-        default: true
-      - name: reportDownloadEndpoint
-        aliases:
-          - name: fortifyReportDownloadEndpoint
-        type: string
-        description: "Fortify SSC endpoint for Report downloads"
-        scope:
-          - GENERAL
-          - PARAMETERS
-          - STAGES
-          - STEPS
-        default: "/transfer/reportDownload.html"
-      - name: pollingMinutes
-        type: int
-        description:
-          "The number of minutes for which an uploaded FPR artifact''s status is being polled to finish
-          queuing/processing, if exceeded polling will be stopped and an error will be thrown"
-        scope:
-          - PARAMETERS
-          - STAGES
-          - STEPS
-        default: 30
-      - name: quickScan
-        type: bool
-        description:
-          "Whether a quick scan should be performed, please consult the related Fortify documentation on
-          JAM on the impact of this setting"
-        scope:
-          - PARAMETERS
-          - STAGES
-          - STEPS
-        default: false
-      - name: translate
-        type: string
-        description:
-          "Options for translate phase of Fortify. Most likely, you do not need to set this parameter.
-          See src, exclude. If `'src'` and `'exclude'` are set they are automatically used. Technical details:
-          It has to be a JSON string of list of maps with required key `'src'`, and optional keys `'exclude'`,
-          `'libDirs'`, `'aspnetcore'`, and `'dotNetCoreVersion'`"
-        scope:
-          - PARAMETERS
-          - STAGES
-          - STEPS
-      - name: src
-        type: "[]string"
-        description:
-          "A list of source directories to scan. Wildcards can be used, e.g., `'src/main/java/**/*'`.
-          If `'translate'` is set, this will ignored. The default value for `buildTool: 'maven'` is
-          ['**/*.xml', '**/*.html', '**/*.jsp', '**/*.js', '**/src/main/resources/**/*', '**/src/main/java/**/*'], for
-          `buildTool: 'pip'` it is ['./**/*']."
-        scope:
-          - PARAMETERS
-          - STAGES
-          - STEPS
-      - name: exclude
-        type: "[]string"
-        description:
-          "A list of directories/files to be excluded from the scan. Wildcards can be used, e.g.,
-          `'**/Test.java'`. If `translate` is set, this will ignored."
-        scope:
-          - PARAMETERS
-          - STAGES
-          - STEPS
-      - name: apiEndpoint
-        aliases:
-          - name: fortifyApiEndpoint
-        type: string
-        description: "Fortify SSC endpoint used for uploading the scan results and checking the audit state"
-        scope:
-          - GENERAL
-          - PARAMETERS
-          - STAGES
-          - STEPS
-        default: "/api/v1"
-      - name: reportType
-        type: string
-        description: The type of report to be generated
-        scope:
-          - PARAMETERS
-          - STAGES
-          - STEPS
-        default: "PDF"
-      - name: pythonAdditionalPath
-        type: "[]string"
-        description: "A list of additional paths which can be used in `buildTool: 'pip'` for customization purposes"
-        scope:
-          - PARAMETERS
-          - STAGES
-          - STEPS
-        default: ["./lib", "."]
-        deprecated: true
-      - name: artifactUrl
-        type: string
-        description:
-          "Path/URL pointing to an additional artifact repository for resolution of additional
-          artifacts during the build"
-        scope:
-          - PARAMETERS
-          - STAGES
-          - STEPS
-      - name: considerSuspicious
-        type: bool
-        description: "Whether suspicious issues should trigger the check to fail or not"
-        scope:
-          - PARAMETERS
-          - STAGES
-          - STEPS
-        default: true
-      - name: fprUploadEndpoint
-        aliases:
-          - name: fortifyFprUploadEndpoint
-        type: string
-        description: "Fortify SSC endpoint for FPR uploads"
-        scope:
-          - GENERAL
-          - PARAMETERS
-          - STAGES
-          - STEPS
-        default: "/upload/resultFileUpload.html"
-      - name: projectName
-        aliases:
-          - name: fortifyProjectName
-        type: string
-        description: "The project used for reporting results in SSC"
-        scope:
-          - PARAMETERS
-          - STAGES
-          - STEPS
-        default: '{{list .GroupID .ArtifactID | join "-" | trimAll "-"}}'
-      - name: reporting
-        type: bool
-        description: Influences whether a report is generated or not
-        scope:
-          - PARAMETERS
-          - STAGES
-          - STEPS
-        default: false
-      - name: serverUrl
-        aliases:
-          - name: fortifyServerUrl
-          - name: sscUrl
-            deprecated: true
-        type: string
-        description: "Fortify SSC Url to be used for accessing the APIs"
-        mandatory: true
-        scope:
-          - GENERAL
-          - PARAMETERS
-          - STAGES
-          - STEPS
-      - name: pullRequestMessageRegexGroup
-        type: int
-        description: "The group number for extracting the pull request id in `'pullRequestMessageRegex'`"
-        scope:
-          - PARAMETERS
-          - STAGES
-          - STEPS
-        default: 1
-      - name: deltaMinutes
-        type: int
-        description:
-          "The number of minutes for which an uploaded FPR artifact is considered to be recent and
-          healthy, if exceeded an error will be thrown"
-        scope:
-          - PARAMETERS
-          - STAGES
-          - STEPS
-        default: 5
-      - name: spotCheckMinimum
-        type: int
-        description:
-          "The minimum number of issues that must be audited per category in the `Spot Checks of each
-          Category` folder to avoid an error being thrown"
-        scope:
-          - PARAMETERS
-          - STAGES
-          - STEPS
-        default: 1
-      - name: fprDownloadEndpoint
-        aliases:
-          - name: fortifyFprDownloadEndpoint
-        type: string
-        description: "Fortify SSC endpoint for FPR downloads"
-        scope:
-          - GENERAL
-          - PARAMETERS
-          - STAGES
-          - STEPS
-        default: "/download/currentStateFprDownload.html"
-      - name: versioningModel
-        aliases:
-          - name: defaultVersioningModel
-            deprecated: true
-        type: string
-        description:
-          "The default project versioning model used for creating the version based on the build descriptor version to report results in SSC, can be one of `'major'`,
-          `'major-minor'`, `'semantic'`, `'full'`"
-        scope:
-          - PARAMETERS
-          - GENERAL
-          - STAGES
-          - STEPS
-        default: "major"
-        possibleValues:
-          - major
-          - major-minor
-          - semantic
-          - full
-      - name: pythonInstallCommand
-        type: string
-        description:
-          "Additional install command that can be run when `buildTool: 'pip'`
-          is used which allows further customizing the execution environment of the scan"
-        scope:
-          - PARAMETERS
-          - STAGES
-          - STEPS
-        default: "{{.Pip}} install --user ."
-      - name: reportTemplateId
-        type: int
-        description: "Report template ID to be used for generating the Fortify report"
-        scope:
-          - PARAMETERS
-          - STAGES
-          - STEPS
-        default: 18
-      - name: filterSetTitle
-        type: string
-        description: "Title of the filter set to use for analysing the results"
-        scope:
-          - PARAMETERS
-          - STAGES
-          - STEPS
-        default: "SAP"
-      - name: pullRequestName
-        type: string
-        description:
-          "The name of the pull request branch which will trigger creation of a new version in Fortify
-          SSC based on the master branch version"
-        scope:
-          - PARAMETERS
-          - STAGES
-          - STEPS
-      - name: pullRequestMessageRegex
-        type: string
-        description: "Regex used to identify the PR-XXX reference within the merge commit message"
-        scope:
-          - PARAMETERS
-          - STAGES
-          - STEPS
-        default: '.*Merge pull request #(\\d+) from.*'
-      - name: buildTool
-        type: string
-        description: "Scan type used for the step which can be `'maven'`, `'pip'`"
-        scope:
-          - GENERAL
-          - PARAMETERS
-          - STAGES
-          - STEPS
-        default: maven
-      # Global maven settings, should be added to all maven steps
-      - name: projectSettingsFile
-        type: string
-        description: Path to the mvn settings file that should be used as project settings file.
-        scope:
-          - GENERAL
-          - STEPS
-          - STAGES
-          - PARAMETERS
-        aliases:
-          - name: maven/projectSettingsFile
-      - name: globalSettingsFile
-        type: string
-        description: Path to the mvn settings file that should be used as global settings file.
-        scope:
-          - GENERAL
-          - STEPS
-          - STAGES
-          - PARAMETERS
-        aliases:
-          - name: maven/globalSettingsFile
-      - name: m2Path
-        type: string
-        description: Path to the location of the local repository that should be used.
-        scope:
-          - GENERAL
-          - STEPS
-          - STAGES
-          - PARAMETERS
-        aliases:
-          - name: maven/m2Path
-=======
     - name: authToken
       type: string
       description: "The FortifyToken to use for authentication"
@@ -954,7 +486,6 @@
         - PARAMETERS
       aliases:
         - name: maven/m2Path
->>>>>>> e0061903
   containers:
     - image: "ppiper/fortify"
       workingDir: "/home/piper"
