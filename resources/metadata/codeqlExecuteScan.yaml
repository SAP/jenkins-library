metadata:
  name: codeqlExecuteScan
  description: This step executes a codeql scan on the specified project to perform static code analysis and check the source code for security flaws.
  longDescription: |-
    This step executes a codeql scan on the specified project to perform static code analysis and check the source code for security flaws.

    The codeql step triggers a scan locally on your orchestrator (e.g. Jenkins) within a docker container so finally you have to supply a docker image with codeql
    and Java plus Maven.

spec:
  inputs:
    secrets:
      - name: githubTokenCredentialsId
        description: Jenkins 'Secret text' credentials ID containing token to authenticate to GitHub.
        type: jenkins
    resources:
      - name: commonPipelineEnvironment
        resourceSpec:
          type: piperEnvironment
      - name: buildDescriptor
        type: stash
      - name: tests
        type: stash
    params:
      - name: githubToken
        description: "GitHub personal access token as per
          https://help.github.com/en/github/authenticating-to-github/creating-a-personal-access-token-for-the-command-line"
        scope:
          - GENERAL
          - PARAMETERS
          - STAGES
          - STEPS
        type: string
        secret: true
        aliases:
          - name: access_token
        resourceRef:
          - name: githubTokenCredentialsId
            type: secret
          - type: vaultSecret
            default: github
            name: githubVaultSecretName
      - name: buildTool
        type: string
        description: Defines the build tool which is used for building the project.
        longDescription: |-
          Based on the build tool the step will try to auto build the project. The step will try to auto select
          the language and the build command. You can override the language and the build command by specifiying it seperatly.
        mandatory: true
        scope:
          - GENERAL
          - PARAMETERS
          - STAGES
          - STEPS
        possibleValues:
          - custom
          - maven
          - golang
          - npm
          - pip
          - yarn
        default: "maven"
      - name: buildCommand
        type: string
        description: "Command to build the project"
        scope:
          - PARAMETERS
          - STAGES
          - STEPS
      - name: language
        type: string
        description: "The programming language used to analyze."
        scope:
          - PARAMETERS
          - STAGES
          - STEPS
      - name: modulePath
        type: string
        description: "Allows providing the path for the module to scan"
        scope:
          - PARAMETERS
          - STAGES
          - STEPS
        default: "./"
      - name: database
        type: string
        description: "Path to the CodeQL database to create. This directory will be created, and must not already exist."
        scope:
          - PARAMETERS
          - STAGES
          - STEPS
        default: "codeqlDB"
      - name: querySuite
        type: string
        description: "The name of a CodeQL query suite. If omitted, the default query suite for the language of the database being analyzed will be used."
        scope:
          - PARAMETERS
          - STAGES
          - STEPS
      - name: uploadResults
        type: bool
        description: "Allows you to upload codeql SARIF results to your github project. You will need to set githubToken for this."
        scope:
          - PARAMETERS
          - STAGES
          - STEPS
        default: false
      - name: analyzedRef
        type: string
        description: "Name of the ref that was analyzed."
        longDescription: |-
          If this ref is a pull request merge commit, then use refs/pulls/1234/merge or refs/pulls/1234/head (depending on whether or not this commit corresponds to the HEAD or MERGE commit of the PR).
          Otherwise, this should be a branch: refs/heads/branch-name. If omitted, the CLI will attempt to automatically populate this from the current branch of the checkout path, if this exists.
        resourceRef:
          - name: commonPipelineEnvironment
            param: git/ref
      - name: repository
        aliases:
          - name: githubRepo
        description: "URL of the GitHub instance"
        resourceRef:
          - name: commonPipelineEnvironment
            param: git/httpsUrl
        type: string
      - name: commitId
        description: "SHA of commit that was analyzed."
        resourceRef:
          - name: commonPipelineEnvironment
            param: git/remoteCommitId
        type: string
<<<<<<< HEAD
      - name: ram
        type: string
        description: "Testing purpose: Flag --ram for codeql commands"
        scope:
          - PARAMETERS
          - STAGES
          - STEPS
      - name: threads
        type: string
        description: "Testing purpose: Flag --threads for codeql commands"
        scope:
          - PARAMETERS
          - STAGES
          - STEPS
      - name: javaOptions
        type: string
        description: "Testing purpose: Flag -J for codeql commands"
=======
      - name: prestepcommand
        type: string
        description: "Testing purpose: Command to test before the codeql step"
>>>>>>> 0758e4cf
        scope:
          - PARAMETERS
          - STAGES
          - STEPS
  containers:
    - image: ""
  outputs:
    resources:
      - name: reports
        type: reports
        params:
          - filePattern: "**/*.csv"
            type: codeql
          - filePattern: "**/*.sarif"
            type: codeql
          - filePattern: "**/toolrun_codeql_*.json"
            type: codeql<|MERGE_RESOLUTION|>--- conflicted
+++ resolved
@@ -128,7 +128,6 @@
           - name: commonPipelineEnvironment
             param: git/remoteCommitId
         type: string
-<<<<<<< HEAD
       - name: ram
         type: string
         description: "Testing purpose: Flag --ram for codeql commands"
@@ -146,11 +145,13 @@
       - name: javaOptions
         type: string
         description: "Testing purpose: Flag -J for codeql commands"
-=======
+        scope:
+          - PARAMETERS
+          - STAGES
+          - STEPS
       - name: prestepcommand
         type: string
         description: "Testing purpose: Command to test before the codeql step"
->>>>>>> 0758e4cf
         scope:
           - PARAMETERS
           - STAGES
