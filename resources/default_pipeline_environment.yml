--- conflicted
+++ resolved
@@ -24,7 +24,6 @@
     warAction: 'deploy'
     vmSize: 'lite'
     neoCredentialsId: 'CI_CREDENTIALS_ID'
-<<<<<<< HEAD
   checksPublishResults:
     aggregation:
       active: true
@@ -83,6 +82,4 @@
       thresholds:
         fail:
           high: '0'
-    archive: false
-=======
->>>>>>> 68c666fa
+    archive: false