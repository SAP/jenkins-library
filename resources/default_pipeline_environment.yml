--- conflicted
+++ resolved
@@ -510,13 +510,8 @@
     dockerImage: 'maven:3.5-jdk-8'
     instance: 'SonarCloud'
     options: []
-<<<<<<< HEAD
-    pullRequestProvider: 'github'
+    pullRequestProvider: 'GitHub'
     sonarScannerDownloadUrl: 'https://binaries.sonarsource.com/Distribution/sonar-scanner-cli/sonar-scanner-cli-4.0.0.1744-linux.zip'
-=======
-    pullRequestProvider: 'GitHub'
-    sonarScannerDownloadUrl: 'https://binaries.sonarsource.com/Distribution/sonar-scanner-cli/sonar-scanner-cli-3.3.0.1492-linux.zip'
->>>>>>> 742a67fc
   testsPublishResults:
     failOnError: false
     junit:
