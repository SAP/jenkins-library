#Project Setup
general:
  productiveBranch: 'master'
  collectTelemetryData: true
  changeManagement:
    transportRequestLabel: 'TransportRequest\s?:'
    changeDocumentLabel: 'ChangeDocument\s?:'
    clientOpts: ''
    credentialsId: 'CM'
    git:
      from: 'origin/master'
      to: 'HEAD'
      format: '%b'
  gitSshKeyCredentialsId: '' #needed to allow sshagent to run with local ssh key
  jenkinsKubernetes:
    jnlpAgent: 's4sdk/jenkins-agent-k8s:latest'

#Steps Specific Configuration
steps:
  artifactSetVersion:
    timestampTemplate: '%Y%m%d%H%M%S'
    tagPrefix: 'build_'
    commitVersion: true
    dlang:
      filePath: 'dub.json'
      versioningTemplate: '${version}-${timestamp}${commitId?"+"+commitId:""}'
    docker:
      filePath: 'Dockerfile'
      versioningTemplate: '${version}-${timestamp}${commitId?"_"+commitId:""}'
    golang:
      filePath: 'VERSION'
      versioningTemplate: '${version}-${timestamp}${commitId?"+"+commitId:""}'
    maven:
      filePath: 'pom.xml'
      versioningTemplate: '${version}-${timestamp}${commitId?"_"+commitId:""}'
    mta:
      filePath: 'mta.yaml'
      versioningTemplate: '${version}-${timestamp}${commitId?"+"+commitId:""}'
    npm:
      filePath: 'package.json'
      versioningTemplate: '${version}-${timestamp}${commitId?"+"+commitId:""}'
    pip:
      filePath: 'version.txt'
      versioningTemplate: '${version}.${timestamp}${commitId?"."+commitId:""}'
    sbt:
      filePath: 'sbtDescriptor.json'
      versioningTemplate: '${version}-${timestamp}${commitId?"+"+commitId:""}'
  batsExecuteTests:
    dockerImage: 'node:8-stretch'
    dockerWorkspace: '/home/node'
    envVars: {}
    outputFormat: 'junit' # tap, junit
    testPath: 'src/test'
    failOnError: false
    repository: 'https://github.com/bats-core/bats-core.git'
    stashContent:
      - 'tests'
    testPackage: 'piper-bats'
  checksPublishResults:
    aggregation:
      active: true
      thresholds:
        fail:
          high: '0'
    tasks:
      pattern: '**/*.java'
      low: ''
      normal: 'TODO,REVISE,XXX'
      high: 'FIXME'
      archive: true
      active: false
      thresholds:
        fail:
          high: '0'
    pmd:
      pattern: '**/target/pmd.xml'
      archive: true
      active: false
      thresholds:
        fail:
          high: '0'
    cpd:
      pattern: '**/target/cpd.xml'
      archive: true
      active: false
      thresholds:
        fail:
          high: '0'
    findbugs:
      pattern: '**/target/findbugsXml.xml, **/target/findbugs.xml'
      archive: true
      active: false
      thresholds:
        fail:
          high: '0'
    checkstyle:
      pattern: '**/target/checkstyle-result.xml'
      archive: true
      active: false
      thresholds:
        fail:
          high: '0'
    eslint:
      pattern: '**/eslint.xml'
      archive: true
      active: false
      thresholds:
        fail:
          high: '0'
    pylint:
      pattern: '**/pylint.log'
      archive: true
      active: false
      thresholds:
        fail:
          high: '0'
    archive: false
  cloudFoundryDeploy:
    cloudFoundry:
      apiEndpoint: 'https://api.cf.eu10.hana.ondemand.com'
    deployTool: 'cf_native'
    deployType: 'standard'
    mtaDeployParameters: '-f'
    mtaExtensionDescriptor: ''
    mtaPath: ''
    smokeTestScript: 'blueGreenCheckScript.sh'
    smokeTestStatusCode: 200
    stashContent:
      - 'deployDescriptor'
      - 'pipelineConfigAndTests'
    cf_native:
      dockerImage: 's4sdk/docker-cf-cli'
      dockerWorkspace: '/home/piper'
    mtaDeployPlugin:
      dockerImage: 's4sdk/docker-cf-cli'
      dockerWorkspace: '/home/piper'
  dockerExecuteOnKubernetes:
    stashIncludes:
      workspace: '**/*.*'
    stashExcludes:
      workspace: 'nohup.out'
<<<<<<< HEAD
  gaugeExecuteTests:
    buildTool: 'maven'
    dockerEnvVars:
      HUB: 'TRUE'
      HUB_URL: 'http://localhost:4444/wd/hub'
    failOnError: false
    installCommand: 'curl -SsL https://downloads.gauge.org/stable | sh -s -- --location=$HOME/bin/gauge'
    stashContent:
      - 'buildDescriptor'
      - 'tests'
    maven:
      dockerImage: 'maven:3.5-jdk-8'
      dockerName: 'maven'
      dockerWorkspace: ''
      languageRunner: 'java'
      runCommand: 'mvn test-compile gauge:execute'
      testOptions: '-DspecsDir=specs'
    npm:
      dockerImage: 'node:8-stretch'
      dockerName: 'npm'
      dockerWorkspace: '/home/node'
      languageRunner: 'js'
      runCommand: 'gauge run'
      testOptions: 'specs'
=======
  healthExecuteCheck:
    healthEndpoint: ''
>>>>>>> 17e83905
  influxWriteData:
    influxServer: 'jenkins'
  mavenExecute:
    dockerImage: 'maven:3.5-jdk-7'
    logSuccessfulMavenTransfers: false
  mtaBuild:
    buildTarget: 'NEO'
    mtaJarLocation: 'mta.jar'
  neoDeploy:
    dockerImage: 's4sdk/docker-neo-cli'
    deployMode: 'mta'
    warAction: 'deploy'
    vmSize: 'lite'
    neoCredentialsId: 'CI_CREDENTIALS_ID'
  newmanExecute:
    dockerImage: 'node:8-stretch'
    failOnError: true
    newmanCollection: '**/*.postman_collection.json'
    newmanEnvironment: ''
    newmanGlobals: ''
    newmanRunCommand: "run ${config.newmanCollection} --environment '${config.newmanEnvironment}' --globals '${config.newmanGlobals}' --reporters junit,html --reporter-junit-export target/newman/TEST-${collectionDisplayName}.xml --reporter-html-export target/newman/TEST-${collectionDisplayName}.html"
    stashContent:
      - 'tests'
  pipelineStashFilesAfterBuild:
    runOpaTests: false
    stashIncludes:
      checkmarx: '**/*.js, **/*.scala, **/*.py, **/*.go, **/*.xml, **/*.html'
      classFiles: '**/target/classes/**/*.class, **/target/test-classes/**/*.class'
      sonar: '**/jacoco*.exec, **/sonar-project.properties'
    stashExcludes:
      checkmarx: '**/*.mockserver.js, node_modules/**/*.js'
      classFiles: ''
      sonar: ''
  pipelineStashFilesBeforeBuild:
    runCheckmarx: false
    stashIncludes:
      buildDescriptor: '**/pom.xml, **/.mvn/**, **/assembly.xml, **/.swagger-codegen-ignore, **/package.json, **/requirements.txt, **/setup.py, **/whitesource_config.py, **/mta*.y*ml, **/.npmrc, **/whitesource.*.json, **/whitesource-fs-agent.config, Dockerfile, **/VERSION, **/version.txt, **/build.sbt, **/sbtDescriptor.json, **/project/*'
      deployDescriptor: '**/manifest*.y*ml, **/*.mtaext.y*ml, **/*.mtaext, **/xs-app.json, helm/**, *.y*ml'
      git: '**/gitmetadata/**'
      opa5: '**/*.*'
      opensourceConfiguration: '**/srcclr.yml, **/vulas-custom.properties, **/.nsprc, **/.retireignore, **/.retireignore.json, **/.snyk'
      pipelineConfigAndTests: '.pipeline/*.*'
      securityDescriptor: '**/xs-security.json'
      tests: '**/pom.xml, **/*.json, **/*.xml, **/src/**, **/node_modules/**, **/specs/**, **/env/**, **/*.js'
    stashExcludes:
      buildDescriptor: '**/node_modules/**/package.json'
      deployDescriptor: ''
      git: ''
      opa5: ''
      opensourceConfiguration: ''
      pipelineConfigAndTests: ''
      securityDescriptor: ''
      tests: ''
  seleniumExecuteTests:
    buildTool: 'npm'
    containerPortMappings:
      'selenium/standalone-chrome':
        - containerPort: 4444
          hostPort: 4444
    dockerLinkAlias: 'selenium'
    failOnError: true
    sidecarImage: 'selenium/standalone-chrome'
    sidecarName: 'selenium'
    sidecarVolumeBind:
      '/dev/shm': '/dev/shm'
    stashContent:
      - 'tests'
    maven:
      dockerImage: 'maven:3.5-jdk-8'
      dockerName: 'maven'
      dockerWorkspace: ''
    npm:
      dockerImage: 'node:8-stretch'
      dockerName: 'npm'
      dockerWorkspace: '/home/node'
  snykExecute:
    buildDescriptorFile: './package.json'
    dockerImage: 'node:8-stretch'
    exclude: []
    monitor: true
    scanType: 'npm'
    stashContent:
      - 'buildDescriptor'
      - 'opensourceConfiguration'
    toJson: false
    toHtml: false
  testsPublishResults:
    junit:
      pattern: '**/target/surefire-reports/*.xml'
      updateResults: false
      allowEmptyResults: true
      archive: false
      active: false
    jacoco:
      pattern: '**/target/*.exec'
      allowEmptyResults: true
      archive: false
      active: false
    cobertura:
      pattern: '**/target/coverage/cobertura-coverage.xml'
      onlyStableBuilds: true
      allowEmptyResults: true
      archive: false
      active: false
    jmeter:
      pattern: '**/*.jtl'
      errorFailedThreshold: 20
      errorUnstableThreshold: 10
      errorUnstableResponseTimeThreshold: ''
      relativeFailedThresholdPositive: 0
      relativeFailedThresholdNegative: 0
      relativeUnstableThresholdPositive: 0
      relativeUnstableThresholdNegative: 0
      modeOfThreshold: false
      modeThroughput: false
      nthBuildNumber: 0
      configType: 'PRT'
      failBuildIfNoResultFile: false
      compareBuildPrevious: true
      allowEmptyResults: true
      archive: false
      active: false
  checkChangeInDevelopment:
      failIfStatusIsNotInDevelopment: true
  transportRequestCreate:
      developmentSystemId: null
  transportRequestUploadFile:
  transportRequestRelease:<|MERGE_RESOLUTION|>--- conflicted
+++ resolved
@@ -139,7 +139,6 @@
       workspace: '**/*.*'
     stashExcludes:
       workspace: 'nohup.out'
-<<<<<<< HEAD
   gaugeExecuteTests:
     buildTool: 'maven'
     dockerEnvVars:
@@ -164,10 +163,8 @@
       languageRunner: 'js'
       runCommand: 'gauge run'
       testOptions: 'specs'
-=======
   healthExecuteCheck:
     healthEndpoint: ''
->>>>>>> 17e83905
   influxWriteData:
     influxServer: 'jenkins'
   mavenExecute:
