--- conflicted
+++ resolved
@@ -1,7 +1,6 @@
 #Project Setup
 general:
   changeManagement:
-<<<<<<< HEAD
     transportRequestLabel: 'TransportRequest\s?:'
     changeDocumentLabel: 'ChangeDocument\s?:'
     clientOpts: ''
@@ -11,20 +10,10 @@
       to: 'HEAD'
       format: '%b'
   collectTelemetryData: true
+  gitSshKeyCredentialsId: '' #needed to allow sshagent to run with local ssh key
   jenkinsKubernetes:
     jnlpAgent: 's4sdk/jenkins-agent-k8s:latest'
   productiveBranch: 'master'
-=======
-      transportRequestLabel: 'TransportRequest\s?:'
-      changeDocumentLabel: 'ChangeDocument\s?:'
-      clientOpts: ''
-      credentialsId: 'CM'
-      git:
-        from: 'origin/master'
-        to: 'HEAD'
-        format: '%b'
-  gitSshKeyCredentialsId: '' #needed to allow sshagent to run with local ssh key
->>>>>>> 71f7f054
 #Steps Specific Configuration
 steps:
   artifactSetVersion:
