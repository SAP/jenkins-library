--- conflicted
+++ resolved
@@ -526,11 +526,7 @@
 	return absoluteSeconds
 }
 
-<<<<<<< HEAD
-func executeTemplatedCommand(command fortifyExecRunner, cmdTemplate []string, context map[string]string) error {
-=======
-func executeTemplatedCommand(utils fortifyUtils, cmdTemplate []string, context map[string]string) {
->>>>>>> d327c2e0
+func executeTemplatedCommand(utils fortifyUtils, cmdTemplate []string, context map[string]string) error {
 	for index, cmdTemplatePart := range cmdTemplate {
 		result, err := piperutils.ExecuteTemplate(cmdTemplatePart, context)
 		if err != nil {
@@ -545,11 +541,7 @@
 	return nil
 }
 
-<<<<<<< HEAD
-func autoresolvePipClasspath(executable string, parameters []string, file string, command fortifyExecRunner) (string, error) {
-=======
-func autoresolvePipClasspath(executable string, parameters []string, file string, utils fortifyUtils) string {
->>>>>>> d327c2e0
+func autoresolvePipClasspath(executable string, parameters []string, file string, utils fortifyUtils) (string, error) {
 	// redirect stdout and create cp file from command output
 	outfile, err := os.Create(file)
 	if err != nil {
@@ -561,13 +553,8 @@
 	if err != nil {
 		return "", errors.Wrapf(err, "failed to run classpath autodetection command %v with parameters %v", executable, parameters)
 	}
-<<<<<<< HEAD
-	command.Stdout(log.Entry().Writer())
+	utils.Stdout(log.Entry().Writer())
 	return readClasspathFile(file), nil
-=======
-	utils.Stdout(log.Entry().Writer())
-	return readClasspathFile(file)
->>>>>>> d327c2e0
 }
 
 func autoresolveMavenClasspath(config fortifyExecuteScanOptions, file string, utils fortifyUtils) string {
@@ -645,11 +632,7 @@
 	return contents
 }
 
-<<<<<<< HEAD
-func triggerFortifyScan(config fortifyExecuteScanOptions, command fortifyExecRunner, buildID, buildLabel, buildProject string) error {
-=======
-func triggerFortifyScan(config fortifyExecuteScanOptions, utils fortifyUtils, buildID, buildLabel, buildProject string) {
->>>>>>> d327c2e0
+func triggerFortifyScan(config fortifyExecuteScanOptions, utils fortifyUtils, buildID, buildLabel, buildProject string) error {
 	var err error = nil
 	// Do special Python related prep
 	pipVersion := "pip3"
@@ -671,14 +654,10 @@
 		if config.AutodetectClasspath {
 			separator := getSeparator()
 			script := fmt.Sprintf("import sys;p=sys.path;p.remove('');print('%v'.join(p))", separator)
-<<<<<<< HEAD
-			classpath, err = autoresolvePipClasspath(config.PythonVersion, []string{"-c", script}, classpathFileName, command)
+			classpath, err = autoresolvePipClasspath(config.PythonVersion, []string{"-c", script}, classpathFileName, utils)
 			if err != nil {
 				return errors.Wrap(err, "failed to autoresolve pip classpath")
 			}
-=======
-			classpath = autoresolvePipClasspath(config.PythonVersion, []string{"-c", script}, classpathFileName, utils)
->>>>>>> d327c2e0
 		}
 		// install the dev dependencies
 		if len(config.PythonRequirementsFile) > 0 {
@@ -699,11 +678,7 @@
 
 	translateProject(&config, utils, buildID, classpath)
 
-<<<<<<< HEAD
-	return scanProject(&config, command, buildID, buildLabel, buildProject)
-=======
-	scanProject(&config, utils, buildID, buildLabel, buildProject)
->>>>>>> d327c2e0
+	return scanProject(&config, utils, buildID, buildLabel, buildProject)
 }
 
 func populatePipTranslate(config *fortifyExecuteScanOptions, classpath string) (string, error) {
@@ -759,11 +734,7 @@
 	}
 }
 
-<<<<<<< HEAD
-func handleSingleTranslate(config *fortifyExecuteScanOptions, command fortifyExecRunner, buildID string, t map[string]string) error {
-=======
-func handleSingleTranslate(config *fortifyExecuteScanOptions, command fortifyUtils, buildID string, t map[string]string) {
->>>>>>> d327c2e0
+func handleSingleTranslate(config *fortifyExecuteScanOptions, command fortifyUtils, buildID string, t map[string]string) error {
 	if t != nil {
 		log.Entry().Debugf("Handling translate config %v", t)
 		translateOptions := []string{
@@ -785,11 +756,7 @@
 	return nil
 }
 
-<<<<<<< HEAD
-func scanProject(config *fortifyExecuteScanOptions, command fortifyExecRunner, buildID, buildLabel, buildProject string) error {
-=======
-func scanProject(config *fortifyExecuteScanOptions, command fortifyUtils, buildID, buildLabel, buildProject string) {
->>>>>>> d327c2e0
+func scanProject(config *fortifyExecuteScanOptions, command fortifyUtils, buildID, buildLabel, buildProject string) error {
 	var scanOptions = []string{
 		"-verbose",
 		"-64",
