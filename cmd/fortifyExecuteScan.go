--- conflicted
+++ resolved
@@ -199,13 +199,6 @@
 	}
 
 	err = triggerFortifyScan(config, utils, buildID, buildLabel, fortifyProjectName)
-<<<<<<< HEAD
-	if err != nil {
-		return reports, err
-	}
-
-=======
->>>>>>> eb6ffc33
 	reports = append(reports, piperutils.Path{Target: fmt.Sprintf("%vtarget/fortify-scan.*", config.ModulePath)})
 	reports = append(reports, piperutils.Path{Target: fmt.Sprintf("%vtarget/*.fpr", config.ModulePath)})
 	if err != nil {
