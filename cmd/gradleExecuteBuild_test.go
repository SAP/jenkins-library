package cmd

import (
	"strings"
	"testing"

	"github.com/stretchr/testify/assert"

	"github.com/SAP/jenkins-library/pkg/mock"
)

type gradleExecuteBuildMockUtils struct {
	*mock.ExecMockRunner
	*mock.FilesMock
}

<<<<<<< HEAD
func (f *gradleExecuteBuildMockUtils) DirExists(path string) (bool, error) {
=======
func (f gradleExecuteBuildMockUtils) DirExists(path string) (bool, error) {
>>>>>>> db5360fb
	return strings.EqualFold(path, "path/to/"), nil
}

func (f gradleExecuteBuildMockUtils) FileExists(filePath string) (bool, error) {
	return strings.EqualFold(filePath, "path/to/build.gradle"), nil
}

func newGradleExecuteBuildTestsUtils() gradleExecuteBuildMockUtils {
	utils := gradleExecuteBuildMockUtils{
		ExecMockRunner: &mock.ExecMockRunner{},
		FilesMock:      &mock.FilesMock{},
	}
	return utils
}

func TestRunGradleExecuteBuild(t *testing.T) {

	t.Run("negative case - build.gradle isn't present", func(t *testing.T) {
		options := &gradleExecuteBuildOptions{
			Path: "path/to/project/",
		}
		u := newShellExecuteTestsUtils()

		err := runGradleExecuteBuild(options, nil, u)
		assert.EqualError(t, err, "the specified gradle build script could not be found")
	})

	t.Run("success case - build.gradle is present", func(t *testing.T) {
		o := &gradleExecuteBuildOptions{
			Path: "path/to/",
		}

		u := newGradleExecuteBuildTestsUtils()

		err := runGradleExecuteBuild(o, nil, u)
		assert.NoError(t, err)
	})

}<|MERGE_RESOLUTION|>--- conflicted
+++ resolved
@@ -1,6 +1,8 @@
 package cmd
 
 import (
+	"fmt"
+	"net/http"
 	"strings"
 	"testing"
 
@@ -14,16 +16,16 @@
 	*mock.FilesMock
 }
 
-<<<<<<< HEAD
-func (f *gradleExecuteBuildMockUtils) DirExists(path string) (bool, error) {
-=======
 func (f gradleExecuteBuildMockUtils) DirExists(path string) (bool, error) {
->>>>>>> db5360fb
 	return strings.EqualFold(path, "path/to/"), nil
 }
 
 func (f gradleExecuteBuildMockUtils) FileExists(filePath string) (bool, error) {
 	return strings.EqualFold(filePath, "path/to/build.gradle"), nil
+}
+
+func (f gradleExecuteBuildMockUtils) DownloadFile(url, filename string, header http.Header, cookies []*http.Cookie) error {
+	return fmt.Errorf("not implemented")
 }
 
 func newGradleExecuteBuildTestsUtils() gradleExecuteBuildMockUtils {
@@ -40,7 +42,7 @@
 		options := &gradleExecuteBuildOptions{
 			Path: "path/to/project/",
 		}
-		u := newShellExecuteTestsUtils()
+		u := newGradleExecuteBuildTestsUtils()
 
 		err := runGradleExecuteBuild(options, nil, u)
 		assert.EqualError(t, err, "the specified gradle build script could not be found")
