--- conflicted
+++ resolved
@@ -5,10 +5,6 @@
 	"fmt"
 	"github.com/SAP/jenkins-library/pkg/maven"
 	"github.com/SAP/jenkins-library/pkg/npm"
-<<<<<<< HEAD
-	"github.com/docker/docker/pkg/ioutils"
-=======
->>>>>>> deb5cfc6
 	"io"
 	"io/ioutil"
 	"net/http"
@@ -68,17 +64,10 @@
 	FileRename(oldPath, newPath string) error
 	RemoveAll(path string) error
 	FileOpen(name string, flag int, perm os.FileMode) (wsFile, error)
-<<<<<<< HEAD
 
 	GetArtifactCoordinates(buildTool, buildDescriptorFile string,
 		options *versioning.Options) (versioning.Coordinates, error)
 
-=======
-
-	GetArtifactCoordinates(buildTool, buildDescriptorFile string,
-		options *versioning.Options) (versioning.Coordinates, error)
-
->>>>>>> deb5cfc6
 	FindPackageJSONFiles(config *ScanOptions) ([]string, error)
 	InstallAllNPMDependencies(config *ScanOptions, packageJSONFiles []string) error
 }
@@ -282,17 +271,12 @@
 	return nil
 }
 
-<<<<<<< HEAD
-func resolveProjectIdentifiers(config *ScanOptions, utils whitesourceUtils, sys whitesource) error {
-	if config.ProjectName == "" || config.ProductVersion == "" {
-=======
 func resolveProjectIdentifiers(config *ScanOptions, scan *whitesourceScan, utils whitesourceUtils, sys whitesource) error {
 	if scan.aggregateProjectName == "" {
 		scan.aggregateProjectName = config.ProjectName
 	}
 
 	if scan.aggregateProjectName == "" || config.ProductVersion == "" {
->>>>>>> deb5cfc6
 		options := &versioning.Options{
 			ProjectSettingsFile: config.ProjectSettingsFile,
 			GlobalSettingsFile:  config.GlobalSettingsFile,
@@ -322,10 +306,6 @@
 		log.Entry().Infof("Attempting to resolve product token for product '%s'..", config.ProductName)
 		product, err := sys.GetProductByName(config.ProductName)
 		if err != nil {
-			if !config.CreateProductFromPipeline {
-				return err
-			}
-			// product, err = sys.CreateProduct(config.ProductName, config.EmailAddressesOfInitialProductAdmins)
 			return err
 		}
 		log.Entry().Infof("Resolved product token: '%s'..", product.Token)
@@ -341,11 +321,6 @@
 		if err != nil {
 			return err
 		}
-<<<<<<< HEAD
-		if projectToken == "" {
-			return fmt.Errorf("failed to resolve project token for '%s' and product token %s",
-				fullProjName, config.ProductToken)
-=======
 		// A project may not yet exist for this project name-version combo
 		// It will be created by the scan, we retrieve the token again after scanning.
 		if projectToken != "" {
@@ -353,7 +328,6 @@
 			config.ProjectToken = projectToken
 		} else {
 			log.Entry().Infof("Project '%s' not yet present in WhiteSource", fullProjName)
->>>>>>> deb5cfc6
 		}
 	}
 
@@ -374,26 +348,7 @@
 	switch config.ScanType {
 	case "mta":
 		// Execute scan for maven and all npm modules
-<<<<<<< HEAD
-		if err := executeMTAScan(config, utils); err != nil {
-			return err
-		}
-	case "maven":
-		// Execute scan with maven plugin goal
-		if err := executeMavenScan(config, utils); err != nil {
-			return err
-		}
-	case "npm":
-		// Execute scan with in each npm module using npm.Executor
-		if err := executeNpmScan(config, utils); err != nil {
-			return err
-		}
-	case "yarn":
-		// Execute scan with whitesource yarn plugin
-		if err := executeYarnScan(config, utils); err != nil {
-=======
 		if err := executeMTAScan(config, scan, utils); err != nil {
->>>>>>> deb5cfc6
 			return err
 		}
 	case "maven":
@@ -439,49 +394,28 @@
 }
 
 // executeMTAScan executes a scan for the Java part with maven, and performs a scan for each NPM module.
-<<<<<<< HEAD
-func executeMTAScan(config *ScanOptions, utils whitesourceUtils) error {
-	log.Entry().Infof("Executing Whitesource scan for MTA project")
-	err := executeMavenScanForPomFile(config, utils, "pom.xml")
-=======
 func executeMTAScan(config *ScanOptions, scan *whitesourceScan, utils whitesourceUtils) error {
 	log.Entry().Infof("Executing Whitesource scan for MTA project")
 	err := executeMavenScanForPomFile(config, scan, utils, "pom.xml")
->>>>>>> deb5cfc6
-	if err != nil {
-		return err
-	}
-
-<<<<<<< HEAD
-	return executeNpmScan(config, utils)
-=======
+	if err != nil {
+		return err
+	}
+
 	return executeNpmScan(config, scan, utils)
->>>>>>> deb5cfc6
 }
 
 // executeMavenScan constructs maven parameters from the given configuration, and executes the maven goal
 // "org.whitesource:whitesource-maven-plugin:19.5.1:update".
-<<<<<<< HEAD
-func executeMavenScan(config *ScanOptions, utils whitesourceUtils) error {
-=======
 func executeMavenScan(config *ScanOptions, scan *whitesourceScan, utils whitesourceUtils) error {
->>>>>>> deb5cfc6
 	log.Entry().Infof("Using Whitesource scan for Maven project")
 	pomPath := config.BuildDescriptorFile
 	if pomPath == "" {
 		pomPath = "pom.xml"
 	}
-<<<<<<< HEAD
-	return executeMavenScanForPomFile(config, utils, pomPath)
-}
-
-func executeMavenScanForPomFile(config *ScanOptions, utils whitesourceUtils, pomPath string) error {
-=======
 	return executeMavenScanForPomFile(config, scan, utils, pomPath)
 }
 
 func executeMavenScanForPomFile(config *ScanOptions, scan *whitesourceScan, utils whitesourceUtils, pomPath string) error {
->>>>>>> deb5cfc6
 	pomExists, _ := utils.FileExists(pomPath)
 	if !pomExists {
 		return fmt.Errorf("for scanning with type '%s', the file '%s' must exist in the project root",
@@ -495,10 +429,7 @@
 		"-Dorg.whitesource.failOnError=true",
 	}
 
-<<<<<<< HEAD
-=======
 	// Aggregate all modules into one WhiteSource project, if user specified the 'projectName' parameter.
->>>>>>> deb5cfc6
 	if config.ProjectName != "" {
 		defines = append(defines, "-Dorg.whitesource.aggregateProjectName="+config.ProjectName)
 		defines = append(defines, "-Dorg.whitesource.aggregateModules=true")
@@ -513,26 +444,6 @@
 	}
 
 	var flags []string
-<<<<<<< HEAD
-	if len(config.BuildDescriptorExcludeList) == 0 {
-		// Exclude known test modules by default
-		flags = append(flags, maven.GetTestModulesExcludes()...)
-	} else {
-		// From the documentation, these are file paths to a module's pom.xml.
-		// For MTA projects, we want to support mixing paths to package.json files and pom.xml files.
-		for _, descriptor := range config.BuildDescriptorExcludeList {
-			if !strings.HasPrefix(descriptor, "pom.xml") {
-				continue
-			}
-			moduleName := filepath.Dir(descriptor)
-			if moduleName != "" {
-				flags = append(flags, "-pl", "!"+moduleName)
-			}
-		}
-	}
-
-	_, err := maven.Execute(&maven.ExecuteOptions{
-=======
 	excludes := config.BuildDescriptorExcludeList
 	if len(excludes) == 0 {
 		excludes = []string{
@@ -576,7 +487,6 @@
 	}
 
 	_, err = maven.Execute(&maven.ExecuteOptions{
->>>>>>> deb5cfc6
 		PomPath:             pomPath,
 		M2Path:              config.M2Path,
 		GlobalSettingsFile:  config.GlobalSettingsFile,
@@ -654,30 +564,17 @@
 }
 
 // executeNpmScan iterates over all found npm modules and performs a scan in each one.
-<<<<<<< HEAD
-func executeNpmScan(config *ScanOptions, utils whitesourceUtils) error {
-=======
 func executeNpmScan(config *ScanOptions, scan *whitesourceScan, utils whitesourceUtils) error {
->>>>>>> deb5cfc6
 	modules, err := utils.FindPackageJSONFiles(config)
 	if err != nil {
 		return fmt.Errorf("failed to find package.json files with excludes: %w", err)
 	}
 	if len(modules) == 0 {
-<<<<<<< HEAD
-		log.Entry().Infof("Found no NPM modules to scan. Configured excludes: %v",
-			config.BuildDescriptorExcludeList)
-		return nil
-	}
-	for _, module := range modules {
-		err := executeNpmScanForModule(module, config, utils)
-=======
 		return fmt.Errorf("found no NPM modules to scan. Configured excludes: %v",
 			config.BuildDescriptorExcludeList)
 	}
 	for _, module := range modules {
 		err := executeNpmScanForModule(module, config, scan, utils)
->>>>>>> deb5cfc6
 		if err != nil {
 			return fmt.Errorf("failed to scan NPM module '%s': %w", module, err)
 		}
@@ -687,11 +584,7 @@
 
 // executeNpmScanForModule generates a configuration file whitesource.config.json with appropriate values from config,
 // installs all dependencies if necessary, and executes the scan via "npx whitesource run".
-<<<<<<< HEAD
-func executeNpmScanForModule(modulePath string, config *ScanOptions, utils whitesourceUtils) error {
-=======
 func executeNpmScanForModule(modulePath string, config *ScanOptions, scan *whitesourceScan, utils whitesourceUtils) error {
->>>>>>> deb5cfc6
 	log.Entry().Infof("Executing Whitesource scan for NPM module '%s'", modulePath)
 
 	resetDir, err := utils.Getwd()
@@ -715,26 +608,15 @@
 	}
 	defer func() { _ = utils.FileRemove(whiteSourceConfig) }()
 
-<<<<<<< HEAD
-=======
 	projectName, err := getNpmProjectName(modulePath, utils)
 	if err != nil {
 		return err
 	}
 
->>>>>>> deb5cfc6
 	if err := reinstallNodeModulesIfLsFails(modulePath, config, utils); err != nil {
 		return err
 	}
 
-<<<<<<< HEAD
-	return utils.RunExecutable("npx", "whitesource", "run")
-}
-
-func reinstallNodeModulesIfLsFails(modulePath string, config *ScanOptions, utils whitesourceUtils) error {
-	// No need to have output from "npm ls" in the log
-	utils.Stdout(&ioutils.NopWriter{})
-=======
 	projectName = projectName + " - " + config.ProductVersion
 	if err := scan.appendScannedProject(projectName); err != nil {
 		return err
@@ -769,7 +651,6 @@
 func reinstallNodeModulesIfLsFails(modulePath string, config *ScanOptions, utils whitesourceUtils) error {
 	// No need to have output from "npm ls" in the log
 	utils.Stdout(ioutil.Discard)
->>>>>>> deb5cfc6
 	defer utils.Stdout(log.Writer())
 
 	err := utils.RunExecutable("npm", "ls")
