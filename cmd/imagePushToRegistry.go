--- conflicted
+++ resolved
@@ -4,10 +4,7 @@
 	"fmt"
 	"regexp"
 
-<<<<<<< HEAD
-=======
 	v1 "github.com/google/go-containerregistry/pkg/v1"
->>>>>>> 9cca53f5
 	"github.com/pkg/errors"
 
 	"github.com/SAP/jenkins-library/pkg/command"
@@ -15,13 +12,6 @@
 	"github.com/SAP/jenkins-library/pkg/log"
 	"github.com/SAP/jenkins-library/pkg/piperutils"
 	"github.com/SAP/jenkins-library/pkg/telemetry"
-<<<<<<< HEAD
-)
-
-const (
-	targetDockerConfigPath = "/root/.docker/config.json"
-=======
->>>>>>> 9cca53f5
 )
 
 const (
@@ -61,10 +51,7 @@
 type imagePushToRegistryUtils interface {
 	command.ExecRunner
 	piperutils.FileUtils
-<<<<<<< HEAD
-=======
 	dockerUtils
->>>>>>> 9cca53f5
 
 	// Add more methods here, or embed additional interfaces, or remove/replace as required.
 	// The imagePushToRegistryUtils interface should be descriptive of your runtime dependencies,
@@ -113,21 +100,6 @@
 }
 
 func runImagePushToRegistry(config *imagePushToRegistryOptions, telemetryData *telemetry.CustomData, utils imagePushToRegistryUtils) error {
-<<<<<<< HEAD
-	re := regexp.MustCompile(`^https?://`)
-	sourceRegistry := re.ReplaceAllString(config.SourceRegistryURL, "")
-	targetRegistry := re.ReplaceAllString(config.TargetRegistryURL, "")
-	src := fmt.Sprintf("%s/%s", sourceRegistry, config.SourceImage)
-	dst := fmt.Sprintf("%s/%s", targetRegistry, config.SourceImage)
-
-	err := handleCredentialsForPrivateRegistry(config.DockerConfigJSON, sourceRegistry, config.SourceRegistryUser, config.SourceRegistryPassword, utils)
-	if err != nil {
-		return errors.Wrap(err, "failed to handle credentials for source registry")
-	}
-
-	err = handleCredentialsForPrivateRegistry(config.DockerConfigJSON, targetRegistry, config.TargetRegistryUser, config.TargetRegistryPassword, utils)
-	if err != nil {
-=======
 	if config.TargetImage == "" {
 		config.TargetImage = config.SourceImage
 	}
@@ -145,67 +117,42 @@
 
 	err = handleCredentialsForPrivateRegistry(config.DockerConfigJSON, targetRegistry, config.TargetRegistryUser, config.TargetRegistryPassword, utils)
 	if err != nil {
->>>>>>> 9cca53f5
 		return errors.Wrap(err, "failed to handle credentials for target registry")
 	}
 
 	if len(config.LocalDockerImagePath) > 0 {
-<<<<<<< HEAD
-		if err := pushLocalImageToTargetRegistry(config.LocalDockerImagePath, dst); err != nil {
-=======
 		if err := pushLocalImageToTargetRegistry(config.LocalDockerImagePath, dst, utils); err != nil {
->>>>>>> 9cca53f5
 			return errors.Wrapf(err, "failed to push local image to %q", targetRegistry)
 		}
 		return nil
 	}
 
-<<<<<<< HEAD
-	if err := copyImage(src, dst); err != nil {
-=======
 	if err := copyImage(src, dst, utils); err != nil {
->>>>>>> 9cca53f5
 		return errors.Wrapf(err, "failed to copy image from %q to %q", sourceRegistry, targetRegistry)
 	}
 
 	return nil
 }
 
-<<<<<<< HEAD
-func handleCredentialsForPrivateRegistry(dockerConfigJsonPath, registry, username, password string, utils piperutils.FileUtils) error {
-=======
 func handleCredentialsForPrivateRegistry(dockerConfigJsonPath, registry, username, password string, utils imagePushToRegistryUtils) error {
->>>>>>> 9cca53f5
 	if len(dockerConfigJsonPath) == 0 && (len(registry) == 0 || len(username) == 0 || len(password) == 0) {
 		return nil
 	}
 
 	if len(dockerConfigJsonPath) == 0 {
-<<<<<<< HEAD
-		_, err := docker.CreateDockerConfigJSON(registry, username, password, "", targetDockerConfigPath, utils)
-=======
 		_, err := utils.CreateDockerConfigJSON(registry, username, password, "", targetDockerConfigPath, utils)
->>>>>>> 9cca53f5
 		if err != nil {
 			return errors.Wrap(err, "failed to create new docker config")
 		}
 		return nil
 	}
 
-<<<<<<< HEAD
-	_, err := docker.CreateDockerConfigJSON(registry, username, password, targetDockerConfigPath, dockerConfigJsonPath, utils)
-=======
 	_, err := utils.CreateDockerConfigJSON(registry, username, password, targetDockerConfigPath, dockerConfigJsonPath, utils)
->>>>>>> 9cca53f5
 	if err != nil {
 		return errors.Wrapf(err, "failed to update docker config %q", dockerConfigJsonPath)
 	}
 
-<<<<<<< HEAD
-	err = docker.MergeDockerConfigJSON(targetDockerConfigPath, dockerConfigJsonPath, utils)
-=======
 	err = utils.MergeDockerConfigJSON(targetDockerConfigPath, dockerConfigJsonPath, utils)
->>>>>>> 9cca53f5
 	if err != nil {
 		return errors.Wrapf(err, "failed to merge docker config files")
 	}
@@ -213,18 +160,6 @@
 	return nil
 }
 
-<<<<<<< HEAD
-func pushLocalImageToTargetRegistry(localDockerImagePath, targetRegistry string) error {
-	img, err := docker.LoadImage(localDockerImagePath)
-	if err != nil {
-		return err
-	}
-	return docker.PushImage(img, targetRegistry)
-}
-
-func copyImage(sourceRegistry, targetRegistry string) error {
-	return docker.CopyImage(sourceRegistry, targetRegistry)
-=======
 func pushLocalImageToTargetRegistry(localDockerImagePath, targetRegistry string, utils imagePushToRegistryUtils) error {
 	img, err := utils.LoadImage(localDockerImagePath)
 	if err != nil {
@@ -235,7 +170,6 @@
 
 func copyImage(sourceRegistry, targetRegistry string, utils imagePushToRegistryUtils) error {
 	return utils.CopyImage(sourceRegistry, targetRegistry)
->>>>>>> 9cca53f5
 }
 
 // ???
