// Code generated by piper's step-generator. DO NOT EDIT.

package cmd

import (
	"fmt"
	"os"
	"path/filepath"
	"time"

	"github.com/SAP/jenkins-library/pkg/config"
	"github.com/SAP/jenkins-library/pkg/log"
	"github.com/SAP/jenkins-library/pkg/piperenv"
	"github.com/SAP/jenkins-library/pkg/splunk"
	"github.com/SAP/jenkins-library/pkg/telemetry"
	"github.com/SAP/jenkins-library/pkg/validation"
	"github.com/spf13/cobra"
)

type artifactPrepareVersionOptions struct {
<<<<<<< HEAD
	BuildTool              string `json:"buildTool,omitempty" validate:"possible-values=custom docker dub golang maven mta npm pip sbt yarn"`
=======
	BuildTool              string `json:"buildTool,omitempty" validate:"oneof=custom docker dub golang gradle maven mta npm pip sbt yarn"`
>>>>>>> f431054b
	CommitUserName         string `json:"commitUserName,omitempty"`
	CustomVersionField     string `json:"customVersionField,omitempty"`
	CustomVersionSection   string `json:"customVersionSection,omitempty"`
	CustomVersioningScheme string `json:"customVersioningScheme,omitempty" validate:"possible-values=docker maven pep440 semver2"`
	DockerVersionSource    string `json:"dockerVersionSource,omitempty"`
	FetchCoordinates       bool   `json:"fetchCoordinates,omitempty"`
	FilePath               string `json:"filePath,omitempty"`
	GlobalSettingsFile     string `json:"globalSettingsFile,omitempty"`
	IncludeCommitID        bool   `json:"includeCommitId,omitempty"`
	M2Path                 string `json:"m2Path,omitempty"`
	Password               string `json:"password,omitempty"`
	ProjectSettingsFile    string `json:"projectSettingsFile,omitempty"`
	ShortCommitID          bool   `json:"shortCommitId,omitempty"`
	TagPrefix              string `json:"tagPrefix,omitempty"`
	UnixTimestamp          bool   `json:"unixTimestamp,omitempty"`
	Username               string `json:"username,omitempty"`
	VersioningTemplate     string `json:"versioningTemplate,omitempty"`
	VersioningType         string `json:"versioningType,omitempty" validate:"possible-values=cloud cloud_noTag library"`
}

type artifactPrepareVersionCommonPipelineEnvironment struct {
	artifactVersion         string
	originalArtifactVersion string
	artifactID              string
	groupID                 string
	packaging               string
	git                     struct {
		commitID      string
		headCommitID  string
		commitMessage string
	}
}

func (p *artifactPrepareVersionCommonPipelineEnvironment) persist(path, resourceName string) {
	content := []struct {
		category string
		name     string
		value    interface{}
	}{
		{category: "", name: "artifactVersion", value: p.artifactVersion},
		{category: "", name: "originalArtifactVersion", value: p.originalArtifactVersion},
		{category: "", name: "artifactId", value: p.artifactID},
		{category: "", name: "groupId", value: p.groupID},
		{category: "", name: "packaging", value: p.packaging},
		{category: "git", name: "commitId", value: p.git.commitID},
		{category: "git", name: "headCommitId", value: p.git.headCommitID},
		{category: "git", name: "commitMessage", value: p.git.commitMessage},
	}

	errCount := 0
	for _, param := range content {
		err := piperenv.SetResourceParameter(path, resourceName, filepath.Join(param.category, param.name), param.value)
		if err != nil {
			log.Entry().WithError(err).Error("Error persisting piper environment.")
			errCount++
		}
	}
	if errCount > 0 {
		log.Entry().Fatal("failed to persist Piper environment")
	}
}

// ArtifactPrepareVersionCommand Prepares and potentially updates the artifact's version before building the artifact.
func ArtifactPrepareVersionCommand() *cobra.Command {
	const STEP_NAME = "artifactPrepareVersion"

	metadata := artifactPrepareVersionMetadata()
	var stepConfig artifactPrepareVersionOptions
	var startTime time.Time
	var commonPipelineEnvironment artifactPrepareVersionCommonPipelineEnvironment
	var logCollector *log.CollectorHook

	var createArtifactPrepareVersionCmd = &cobra.Command{
		Use:   STEP_NAME,
		Short: "Prepares and potentially updates the artifact's version before building the artifact.",
		Long: `Prepares and potentially updates the artifact's version before building the artifact.

The continuous delivery process requires that each build is done with a unique version number.
There are two common patterns found:

### 1. Continuous Deployment pattern with automatic versioning

The team has full authority on ` + "`" + `<major>.<minor>.<patch>` + "`" + ` and can increase any part whenever required.
Nonetheless, the automatic versioning makes sure that every build will create a unique version by appending ` + "`" + `<major>.<minor>.<patch>` + "`" + ` with a buildversion (we use a timestamp) and optionally the commitId.

In order to represent this version also in the version control system the new unique version will be pushed with a dedicated tag (` + "`" + `<tagPrefix><major>.<minor>.<patch><unique extension>` + "`" + `).

Depending on the build tool used and thus the allowed versioning format the ` + "`" + `<unique extension>` + "`" + ` varies.

**Remarks:**

* There is no commit to master since this would create a perpetuum mobile and just trigger the next automatic build with automatic versioning, and so on ...
* Not creating a tag would lead to a loss of the final artifact version in scm which often is not acceptable
* You need to ensure that your CI/CD system can push back to your SCM (via providing ssh or HTTP(s) credentials)

**This pattern is the default** behavior (` + "`" + `versioningType: cloud` + "`" + `) since this is suitable for most cloud deliveries.

It is possible to use ` + "`" + `versioningType: cloud_noTag` + "`" + ` which has a slightly different behavior than described above:

* The new version will NOT be written as tag into the SCM but it is only available in the corresponding CI/CD workspace
* IMPORTANT NOTICE: Using the option ` + "`" + `cloud_noTag` + "`" + ` should not be picked in case you need to ensure a fully traceable path from SCM commit to your build artifact.

### 2. Pure version ` + "`" + `<major>.<minor>.<patch>` + "`" + `

This pattern is often used by teams that have cloud deliveries with no fully automated procedure, e.g. delivery after each takt.
Another typical use-case is development of a library with regular releases where the versioning pattern should be consumable and thus ideally complies to a ` + "`" + `<major>.<minor>.<patch>` + "`" + ` pattern.

The version is then either manually set by the team in the course of the development process or automatically pushed to master after a successful release.

Unlike for the _Continuous Deloyment_ pattern described above, in this case there is no dedicated tagging required for the build process since the version is already available in the repository.

Configuration of this pattern is done via ` + "`" + `versioningType: library` + "`" + `.

### Support of additional build tools

Besides the ` + "`" + `buildTools` + "`" + ` provided out of the box (like ` + "`" + `maven` + "`" + `, ` + "`" + `mta` + "`" + `, ` + "`" + `npm` + "`" + `, ...) it is possible to set ` + "`" + `buildTool: custom` + "`" + `.

This allows you to provide automatic versioning for tools using a:

#### file with the version as only content:

Define ` + "`" + `buildTool: custom` + "`" + ` as well as ` + "`" + `filePath: <path to your file>` + "`" + `

**Please note:** ` + "`" + `<path to your file>` + "`" + ` need to point either to a ` + "`" + `*.txt` + "`" + ` file or to a file without extension.

#### ` + "`" + `ini` + "`" + ` file containing the version:

Define ` + "`" + `buildTool: custom` + "`" + `, ` + "`" + `filePath: <path to your ini-file>` + "`" + ` as well as parameters ` + "`" + `versionSection` + "`" + ` and ` + "`" + `versionSource` + "`" + ` to point to the version location (section & parameter name) within the file.

**Please note:** ` + "`" + `<path to your file>` + "`" + ` need to point either to a ` + "`" + `*.cfg` + "`" + ` or a ` + "`" + `*.ini` + "`" + ` file.

#### ` + "`" + `json` + "`" + ` file containing the version:

Define ` + "`" + `buildTool: custom` + "`" + `, ` + "`" + `filePath: <path to your *.json file` + "`" + ` as well as parameter ` + "`" + `versionSource` + "`" + ` to point to the parameter containing the version.

#### ` + "`" + `yaml` + "`" + ` file containing the version

Define ` + "`" + `buildTool: custom` + "`" + `, ` + "`" + `filePath: <path to your *.yml/*.yaml file` + "`" + ` as well as parameter ` + "`" + `versionSource` + "`" + ` to point to the parameter containing the version.`,
		PreRunE: func(cmd *cobra.Command, _ []string) error {
			startTime = time.Now()
			log.SetStepName(STEP_NAME)
			log.SetVerbose(GeneralConfig.Verbose)

			GeneralConfig.GitHubAccessTokens = ResolveAccessTokens(GeneralConfig.GitHubTokens)

			path, _ := os.Getwd()
			fatalHook := &log.FatalHook{CorrelationID: GeneralConfig.CorrelationID, Path: path}
			log.RegisterHook(fatalHook)

			err := PrepareConfig(cmd, &metadata, STEP_NAME, &stepConfig, config.OpenPiperFile)
			if err != nil {
				log.SetErrorCategory(log.ErrorConfiguration)
				return err
			}
			log.RegisterSecret(stepConfig.Password)
			log.RegisterSecret(stepConfig.Username)

			if len(GeneralConfig.HookConfig.SentryConfig.Dsn) > 0 {
				sentryHook := log.NewSentryHook(GeneralConfig.HookConfig.SentryConfig.Dsn, GeneralConfig.CorrelationID)
				log.RegisterHook(&sentryHook)
			}

			if len(GeneralConfig.HookConfig.SplunkConfig.Dsn) > 0 {
				logCollector = &log.CollectorHook{CorrelationID: GeneralConfig.CorrelationID}
				log.RegisterHook(logCollector)
			}

			validation, err := validation.New(validation.WithJSONNamesForStructFields(), validation.WithPredefinedErrorMessages())
			if err != nil {
				return err
			}
			if err = validation.ValidateStruct(stepConfig); err != nil {
				log.SetErrorCategory(log.ErrorConfiguration)
				return err
			}

			return nil
		},
		Run: func(_ *cobra.Command, _ []string) {
			telemetryData := telemetry.CustomData{}
			telemetryData.ErrorCode = "1"
			handler := func() {
				config.RemoveVaultSecretFiles()
				commonPipelineEnvironment.persist(GeneralConfig.EnvRootPath, "commonPipelineEnvironment")
				telemetryData.Duration = fmt.Sprintf("%v", time.Since(startTime).Milliseconds())
				telemetryData.ErrorCategory = log.GetErrorCategory().String()
				telemetry.Send(&telemetryData)
				if len(GeneralConfig.HookConfig.SplunkConfig.Dsn) > 0 {
					splunk.Send(&telemetryData, logCollector)
				}
			}
			log.DeferExitHandler(handler)
			defer handler()
			telemetry.Initialize(GeneralConfig.NoTelemetry, STEP_NAME)
			if len(GeneralConfig.HookConfig.SplunkConfig.Dsn) > 0 {
				splunk.Initialize(GeneralConfig.CorrelationID,
					GeneralConfig.HookConfig.SplunkConfig.Dsn,
					GeneralConfig.HookConfig.SplunkConfig.Token,
					GeneralConfig.HookConfig.SplunkConfig.Index,
					GeneralConfig.HookConfig.SplunkConfig.SendLogs)
			}
			artifactPrepareVersion(stepConfig, &telemetryData, &commonPipelineEnvironment)
			telemetryData.ErrorCode = "0"
			log.Entry().Info("SUCCESS")
		},
	}

	addArtifactPrepareVersionFlags(createArtifactPrepareVersionCmd, &stepConfig)
	return createArtifactPrepareVersionCmd
}

func addArtifactPrepareVersionFlags(cmd *cobra.Command, stepConfig *artifactPrepareVersionOptions) {
	cmd.Flags().StringVar(&stepConfig.BuildTool, "buildTool", os.Getenv("PIPER_buildTool"), "Defines the tool which is used for building the artifact.")
	cmd.Flags().StringVar(&stepConfig.CommitUserName, "commitUserName", `Project Piper`, "Defines the user name which appears in version control for the versioning update (in case `versioningType: cloud`).")
	cmd.Flags().StringVar(&stepConfig.CustomVersionField, "customVersionField", os.Getenv("PIPER_customVersionField"), "For `buildTool: custom`: Defines the field which contains the version in the descriptor file.")
	cmd.Flags().StringVar(&stepConfig.CustomVersionSection, "customVersionSection", os.Getenv("PIPER_customVersionSection"), "For `buildTool: custom`: Defines the section for version retrieval in vase a *.ini/*.cfg file is used.")
	cmd.Flags().StringVar(&stepConfig.CustomVersioningScheme, "customVersioningScheme", `maven`, "For `buildTool: custom`: Defines the versioning scheme to be used.")
	cmd.Flags().StringVar(&stepConfig.DockerVersionSource, "dockerVersionSource", os.Getenv("PIPER_dockerVersionSource"), "For `buildTool: docker`: Defines the source of the version. Can be `FROM`, any supported _buildTool_ or an environment variable name.")
	cmd.Flags().BoolVar(&stepConfig.FetchCoordinates, "fetchCoordinates", false, "If set to `true` the step will retreive artifact coordinates and store them in the common pipeline environment.")
	cmd.Flags().StringVar(&stepConfig.FilePath, "filePath", os.Getenv("PIPER_filePath"), "Defines a custom path to the descriptor file. Build tool specific defaults are used (e.g. `maven: pom.xml`, `npm: package.json`, `mta: mta.yaml`).")
	cmd.Flags().StringVar(&stepConfig.GlobalSettingsFile, "globalSettingsFile", os.Getenv("PIPER_globalSettingsFile"), "Maven only - Path to the mvn settings file that should be used as global settings file.")
	cmd.Flags().BoolVar(&stepConfig.IncludeCommitID, "includeCommitId", true, "Defines if the automatically generated version (`versioningType: cloud`) should include the commit id hash.")
	cmd.Flags().StringVar(&stepConfig.M2Path, "m2Path", os.Getenv("PIPER_m2Path"), "Maven only - Path to the location of the local repository that should be used.")
	cmd.Flags().StringVar(&stepConfig.Password, "password", os.Getenv("PIPER_password"), "Password/token for git authentication.")
	cmd.Flags().StringVar(&stepConfig.ProjectSettingsFile, "projectSettingsFile", os.Getenv("PIPER_projectSettingsFile"), "Maven only - Path to the mvn settings file that should be used as project settings file.")
	cmd.Flags().BoolVar(&stepConfig.ShortCommitID, "shortCommitId", false, "Defines if a short version of the commitId should be used. GitHub format is used (first 7 characters).")
	cmd.Flags().StringVar(&stepConfig.TagPrefix, "tagPrefix", `build_`, "Defines the prefix which is used for the git tag which is written during the versioning run (only `versioningType: cloud`).")
	cmd.Flags().BoolVar(&stepConfig.UnixTimestamp, "unixTimestamp", false, "Defines if the Unix timestamp number should be used as build number instead of the standard date format.")
	cmd.Flags().StringVar(&stepConfig.Username, "username", os.Getenv("PIPER_username"), "User name for git authentication")
	cmd.Flags().StringVar(&stepConfig.VersioningTemplate, "versioningTemplate", os.Getenv("PIPER_versioningTemplate"), "DEPRECATED: Defines the template for the automatic version which will be created")
	cmd.Flags().StringVar(&stepConfig.VersioningType, "versioningType", `cloud`, "Defines the type of versioning (`cloud`: fully automatic, `cloud_noTag`: automatic but no tag created, `library`: manual, i.e. the pipeline will pick up the version from the build descriptor, but not generate a new version)")

	cmd.MarkFlagRequired("buildTool")
}

// retrieve step metadata
func artifactPrepareVersionMetadata() config.StepData {
	var theMetaData = config.StepData{
		Metadata: config.StepMetadata{
			Name:        "artifactPrepareVersion",
			Aliases:     []config.Alias{{Name: "artifactSetVersion", Deprecated: false}, {Name: "setVersion", Deprecated: true}},
			Description: "Prepares and potentially updates the artifact's version before building the artifact.",
		},
		Spec: config.StepSpec{
			Inputs: config.StepInputs{
				Secrets: []config.StepSecrets{
					{Name: "gitHttpsCredentialsId", Description: "Jenkins 'Username with password' credentials ID containing username/password for http access to your git repository.", Type: "jenkins"},
					{Name: "gitSshKeyCredentialsId", Description: "Jenkins 'SSH Username with private key' credentials ID ssh key for accessing your git repository. You can find details about how to generate an ssh key in the [GitHub documentation](https://docs.github.com/en/enterprise/2.15/user/articles/generating-a-new-ssh-key-and-adding-it-to-the-ssh-agent).", Type: "jenkins", Aliases: []config.Alias{{Name: "gitCredentialsId", Deprecated: true}}},
				},
				Parameters: []config.StepParameters{
					{
						Name:        "buildTool",
						ResourceRef: []config.ResourceReference{},
						Scope:       []string{"GENERAL", "PARAMETERS", "STAGES", "STEPS"},
						Type:        "string",
						Mandatory:   true,
						Aliases:     []config.Alias{},
						Default:     os.Getenv("PIPER_buildTool"),
					},
					{
						Name:        "commitUserName",
						ResourceRef: []config.ResourceReference{},
						Scope:       []string{"PARAMETERS", "STAGES", "STEPS"},
						Type:        "string",
						Mandatory:   false,
						Aliases:     []config.Alias{{Name: "gitUserName"}},
						Default:     `Project Piper`,
					},
					{
						Name:        "customVersionField",
						ResourceRef: []config.ResourceReference{},
						Scope:       []string{"PARAMETERS", "STAGES", "STEPS"},
						Type:        "string",
						Mandatory:   false,
						Aliases:     []config.Alias{},
						Default:     os.Getenv("PIPER_customVersionField"),
					},
					{
						Name:        "customVersionSection",
						ResourceRef: []config.ResourceReference{},
						Scope:       []string{"PARAMETERS", "STAGES", "STEPS"},
						Type:        "string",
						Mandatory:   false,
						Aliases:     []config.Alias{},
						Default:     os.Getenv("PIPER_customVersionSection"),
					},
					{
						Name:        "customVersioningScheme",
						ResourceRef: []config.ResourceReference{},
						Scope:       []string{"PARAMETERS", "STAGES", "STEPS"},
						Type:        "string",
						Mandatory:   false,
						Aliases:     []config.Alias{},
						Default:     `maven`,
					},
					{
						Name:        "dockerVersionSource",
						ResourceRef: []config.ResourceReference{},
						Scope:       []string{"PARAMETERS", "STAGES", "STEPS"},
						Type:        "string",
						Mandatory:   false,
						Aliases:     []config.Alias{},
						Default:     os.Getenv("PIPER_dockerVersionSource"),
					},
					{
						Name:        "fetchCoordinates",
						ResourceRef: []config.ResourceReference{},
						Scope:       []string{"PARAMETERS", "STAGES", "STEPS"},
						Type:        "bool",
						Mandatory:   false,
						Aliases:     []config.Alias{},
						Default:     false,
					},
					{
						Name:        "filePath",
						ResourceRef: []config.ResourceReference{},
						Scope:       []string{"PARAMETERS", "STAGES", "STEPS"},
						Type:        "string",
						Mandatory:   false,
						Aliases:     []config.Alias{},
						Default:     os.Getenv("PIPER_filePath"),
					},
					{
						Name:        "globalSettingsFile",
						ResourceRef: []config.ResourceReference{},
						Scope:       []string{"GENERAL", "STEPS", "STAGES", "PARAMETERS"},
						Type:        "string",
						Mandatory:   false,
						Aliases:     []config.Alias{{Name: "maven/globalSettingsFile"}},
						Default:     os.Getenv("PIPER_globalSettingsFile"),
					},
					{
						Name:        "includeCommitId",
						ResourceRef: []config.ResourceReference{},
						Scope:       []string{"PARAMETERS", "STAGES", "STEPS"},
						Type:        "bool",
						Mandatory:   false,
						Aliases:     []config.Alias{},
						Default:     true,
					},
					{
						Name:        "m2Path",
						ResourceRef: []config.ResourceReference{},
						Scope:       []string{"GENERAL", "STEPS", "STAGES", "PARAMETERS"},
						Type:        "string",
						Mandatory:   false,
						Aliases:     []config.Alias{{Name: "maven/m2Path"}},
						Default:     os.Getenv("PIPER_m2Path"),
					},
					{
						Name: "password",
						ResourceRef: []config.ResourceReference{
							{
								Name:  "gitHttpsCredentialsId",
								Param: "password",
								Type:  "secret",
							},

							{
								Name:    "gitHttpsCredentialVaultSecretName",
								Type:    "vaultSecret",
								Default: "gitHttpsCredential",
							},
						},
						Scope:     []string{"PARAMETERS", "STAGES", "STEPS"},
						Type:      "string",
						Mandatory: false,
						Aliases:   []config.Alias{},
						Default:   os.Getenv("PIPER_password"),
					},
					{
						Name:        "projectSettingsFile",
						ResourceRef: []config.ResourceReference{},
						Scope:       []string{"GENERAL", "STEPS", "STAGES", "PARAMETERS"},
						Type:        "string",
						Mandatory:   false,
						Aliases:     []config.Alias{{Name: "maven/projectSettingsFile"}},
						Default:     os.Getenv("PIPER_projectSettingsFile"),
					},
					{
						Name:        "shortCommitId",
						ResourceRef: []config.ResourceReference{},
						Scope:       []string{"STEPS", "STAGES", "PARAMETERS"},
						Type:        "bool",
						Mandatory:   false,
						Aliases:     []config.Alias{},
						Default:     false,
					},
					{
						Name:        "tagPrefix",
						ResourceRef: []config.ResourceReference{},
						Scope:       []string{"PARAMETERS", "STAGES", "STEPS"},
						Type:        "string",
						Mandatory:   false,
						Aliases:     []config.Alias{},
						Default:     `build_`,
					},
					{
						Name:        "unixTimestamp",
						ResourceRef: []config.ResourceReference{},
						Scope:       []string{"STEPS", "STAGES", "PARAMETERS"},
						Type:        "bool",
						Mandatory:   false,
						Aliases:     []config.Alias{},
						Default:     false,
					},
					{
						Name: "username",
						ResourceRef: []config.ResourceReference{
							{
								Name:  "gitHttpsCredentialsId",
								Param: "username",
								Type:  "secret",
							},

							{
								Name:    "gitHttpsCredentialVaultSecretName",
								Type:    "vaultSecret",
								Default: "gitHttpsCredential",
							},
						},
						Scope:     []string{"PARAMETERS", "STAGES", "STEPS"},
						Type:      "string",
						Mandatory: false,
						Aliases:   []config.Alias{},
						Default:   os.Getenv("PIPER_username"),
					},
					{
						Name:        "versioningTemplate",
						ResourceRef: []config.ResourceReference{},
						Scope:       []string{"PARAMETERS", "STAGES", "STEPS"},
						Type:        "string",
						Mandatory:   false,
						Aliases:     []config.Alias{},
						Default:     os.Getenv("PIPER_versioningTemplate"),
					},
					{
						Name:        "versioningType",
						ResourceRef: []config.ResourceReference{},
						Scope:       []string{"PARAMETERS", "STAGES", "STEPS"},
						Type:        "string",
						Mandatory:   false,
						Aliases:     []config.Alias{},
						Default:     `cloud`,
					},
				},
			},
			Containers: []config.Container{
				{Image: "maven:3.6-jdk-8", Conditions: []config.Condition{{ConditionRef: "strings-equal", Params: []config.Param{{Name: "buildTool", Value: "maven"}}}}},
			},
			Outputs: config.StepOutputs{
				Resources: []config.StepResources{
					{
						Name: "commonPipelineEnvironment",
						Type: "piperEnvironment",
						Parameters: []map[string]interface{}{
							{"Name": "artifactVersion"},
							{"Name": "originalArtifactVersion"},
							{"Name": "artifactId"},
							{"Name": "groupId"},
							{"Name": "packaging"},
							{"Name": "git/commitId"},
							{"Name": "git/headCommitId"},
							{"Name": "git/commitMessage"},
						},
					},
				},
			},
		},
	}
	return theMetaData
}<|MERGE_RESOLUTION|>--- conflicted
+++ resolved
@@ -18,11 +18,7 @@
 )
 
 type artifactPrepareVersionOptions struct {
-<<<<<<< HEAD
-	BuildTool              string `json:"buildTool,omitempty" validate:"possible-values=custom docker dub golang maven mta npm pip sbt yarn"`
-=======
-	BuildTool              string `json:"buildTool,omitempty" validate:"oneof=custom docker dub golang gradle maven mta npm pip sbt yarn"`
->>>>>>> f431054b
+	BuildTool              string `json:"buildTool,omitempty" validate:"possible-values=custom docker dub golang gradle maven mta npm pip sbt yarn"`
 	CommitUserName         string `json:"commitUserName,omitempty"`
 	CustomVersionField     string `json:"customVersionField,omitempty"`
 	CustomVersionSection   string `json:"customVersionSection,omitempty"`
