package cmd

import (
	"encoding/json"
	"fmt"
	"io"
	"os"

	"github.com/SAP/jenkins-library/pkg/config"
	"github.com/SAP/jenkins-library/pkg/log"
	"github.com/SAP/jenkins-library/pkg/piperutils"
	"github.com/bmatcuk/doublestar"
	"github.com/pkg/errors"
	"github.com/spf13/cobra"
)

type checkStepActiveCommandOptions struct {
	openFile        func(s string, t map[string]string) (io.ReadCloser, error)
	stageConfigFile string
	stepName        string
	stageName       string
	v1Active        bool
	stageOutputFile string
	stepOutputFile  string
}

var checkStepActiveOptions checkStepActiveCommandOptions

// CheckStepActiveCommand is the entry command for checking if a step is active in a defined stage
func CheckStepActiveCommand() *cobra.Command {
	checkStepActiveOptions.openFile = config.OpenPiperFile
	var checkStepActiveCmd = &cobra.Command{
		Use:   "checkIfStepActive",
		Short: "Checks if a step is active in a defined stage.",
		PreRun: func(cmd *cobra.Command, _ []string) {
			path, _ := os.Getwd()
			fatalHook := &log.FatalHook{CorrelationID: GeneralConfig.CorrelationID, Path: path}
			log.RegisterHook(fatalHook)
			initStageName(false)
			log.SetVerbose(GeneralConfig.Verbose)
			GeneralConfig.GitHubAccessTokens = ResolveAccessTokens(GeneralConfig.GitHubTokens)
		},
		Run: func(cmd *cobra.Command, _ []string) {
			utils := &piperutils.Files{}
			err := checkIfStepActive(utils)
			if err != nil {
				log.SetErrorCategory(log.ErrorConfiguration)
				log.Entry().WithError(err).Fatal("Checking for an active step failed")
			}
		},
	}
	addCheckStepActiveFlags(checkStepActiveCmd)
	return checkStepActiveCmd
}

<<<<<<< HEAD
func checkIfStepActive() error {
	// make the stageName the leading parameter
	if GeneralConfig.StageName != "" {
		checkStepActiveOptions.stageName = GeneralConfig.StageName
	}
	if checkStepActiveOptions.stageName == "" {
		return errors.New("stage name must not be empty")
	}
=======
func checkIfStepActive(utils piperutils.FileUtils) error {
>>>>>>> ae9cb1e6
	var pConfig config.Config

	// load project config and defaults
	projectConfig, err := initializeConfig(&pConfig)
	if err != nil {
		return errors.Wrap(err, "failed to load project config")
	}

	stageConfigFile, err := checkStepActiveOptions.openFile(checkStepActiveOptions.stageConfigFile, GeneralConfig.GitHubAccessTokens)
	if err != nil {
		return errors.Wrapf(err, "config: open stage configuration file '%v' failed", checkStepActiveOptions.stageConfigFile)
	}
	defer stageConfigFile.Close()

	runSteps := map[string]map[string]bool{}
	runStages := map[string]bool{}

	// load and evaluate step conditions
	if checkStepActiveOptions.v1Active {
		runConfig := config.RunConfig{StageConfigFile: stageConfigFile}
		runConfigV1 := &config.RunConfigV1{RunConfig: runConfig}
		err = runConfigV1.InitRunConfigV1(projectConfig, nil, nil, nil, nil, utils)
		if err != nil {
			return err
		}
		runSteps = runConfigV1.RunSteps
		runStages = runConfigV1.RunStages
	} else {
		runConfig := &config.RunConfig{StageConfigFile: stageConfigFile}
		err = runConfig.InitRunConfig(projectConfig, nil, nil, nil, nil, doublestar.Glob, checkStepActiveOptions.openFile)
		if err != nil {
			return err
		}
		runSteps = runConfig.RunSteps
		runStages = runConfig.RunStages
	}

	log.Entry().Debugf("RunSteps: %v", runSteps)
	log.Entry().Debugf("RunStages: %v", runStages)

	if len(checkStepActiveOptions.stageOutputFile) > 0 || len(checkStepActiveOptions.stepOutputFile) > 0 {
		if len(checkStepActiveOptions.stageOutputFile) > 0 {
			result, err := json.Marshal(runStages)
			if err != nil {
				return fmt.Errorf("error marshalling json: %w", err)
			}
			log.Entry().Infof("Writing stage condition file %v", checkStepActiveOptions.stageOutputFile)
			err = utils.FileWrite(checkStepActiveOptions.stageOutputFile, result, 0666)
			if err != nil {
				return fmt.Errorf("error writing file '%v': %w", checkStepActiveOptions.stageOutputFile, err)
			}
		}

		if len(checkStepActiveOptions.stepOutputFile) > 0 {
			result, err := json.Marshal(runSteps)
			if err != nil {
				return fmt.Errorf("error marshalling json: %w", err)
			}
			log.Entry().Infof("Writing step condition file %v", checkStepActiveOptions.stepOutputFile)
			err = utils.FileWrite(checkStepActiveOptions.stepOutputFile, result, 0666)
			if err != nil {
				return fmt.Errorf("error writing file '%v': %w", checkStepActiveOptions.stepOutputFile, err)
			}
		}

		// do not perform a check if output files are written
		return nil
	}

<<<<<<< HEAD
	stageName := checkStepActiveOptions.stageName
	if !stageConditions.RunSteps[stageName][checkStepActiveOptions.stepName] {
		return errors.Errorf("Step %s in stage %s is not active", checkStepActiveOptions.stepName, stageName)
=======
	if !runSteps[checkStepActiveOptions.stageName][checkStepActiveOptions.stepName] {
		return errors.Errorf("Step %s in stage %s is not active", checkStepActiveOptions.stepName, checkStepActiveOptions.stageName)
>>>>>>> ae9cb1e6
	}
	log.Entry().Infof("Step %s in stage %s is active", checkStepActiveOptions.stepName, stageName)

	return nil
}

func addCheckStepActiveFlags(cmd *cobra.Command) {
	cmd.Flags().StringVar(&checkStepActiveOptions.stageConfigFile, "stageConfig", ".resources/piper-stage-config.yml",
		"Default config of piper pipeline stages")
	cmd.Flags().StringVar(&checkStepActiveOptions.stepName, "step", "", "Name of the step being checked")
<<<<<<< HEAD
	cmd.Flags().StringVar(&checkStepActiveOptions.stageName, "stage", GeneralConfig.StageName, "Name of the stage in which the step being checked is")
=======
	cmd.Flags().StringVar(&checkStepActiveOptions.stageName, "stage", "", "Name of the stage in which contains the step being checked")
	cmd.Flags().BoolVar(&checkStepActiveOptions.v1Active, "useV1", false, "Use new CRD-style stage configuration")
	cmd.Flags().StringVar(&checkStepActiveOptions.stageOutputFile, "stageOutputFile", "", "Defines a file path. If set, the stage output will be written to the defined file")
	cmd.Flags().StringVar(&checkStepActiveOptions.stepOutputFile, "stepOutputFile", "", "Defines a file path. If set, the step output will be written to the defined file")
>>>>>>> ae9cb1e6
	cmd.MarkFlagRequired("step")
}

func initializeConfig(pConfig *config.Config) (*config.Config, error) {
	projectConfigFile := getProjectConfigFile(GeneralConfig.CustomConfig)
	customConfig, err := checkStepActiveOptions.openFile(projectConfigFile, GeneralConfig.GitHubAccessTokens)
	if err != nil {
		return nil, errors.Wrapf(err, "config: open configuration file '%v' failed", projectConfigFile)
	}
	defer customConfig.Close()

	defaultConfig := []io.ReadCloser{}
	for _, f := range GeneralConfig.DefaultConfig {
		fc, err := checkStepActiveOptions.openFile(f, GeneralConfig.GitHubAccessTokens)
		// only create error for non-default values
		if err != nil && f != ".pipeline/defaults.yaml" {
			return nil, errors.Wrapf(err, "config: getting defaults failed: '%v'", f)
		}
		if err == nil {
			defaultConfig = append(defaultConfig, fc)
		}
	}
	var flags map[string]interface{}
	stepAliase := []config.Alias{}
	filter := config.StepFilters{
		All:     []string{},
		General: []string{},
		Stages:  []string{},
		Steps:   []string{},
		Env:     []string{},
	}

	_, err = pConfig.GetStepConfig(flags, "", customConfig, defaultConfig, GeneralConfig.IgnoreCustomDefaults, filter, nil, nil, nil, "", "",
		stepAliase)
	if err != nil {
		return nil, errors.Wrap(err, "getting step config failed")
	}
	return pConfig, nil
}<|MERGE_RESOLUTION|>--- conflicted
+++ resolved
@@ -53,8 +53,7 @@
 	return checkStepActiveCmd
 }
 
-<<<<<<< HEAD
-func checkIfStepActive() error {
+func checkIfStepActive(utils piperutils.FileUtils) error {
 	// make the stageName the leading parameter
 	if GeneralConfig.StageName != "" {
 		checkStepActiveOptions.stageName = GeneralConfig.StageName
@@ -62,9 +61,6 @@
 	if checkStepActiveOptions.stageName == "" {
 		return errors.New("stage name must not be empty")
 	}
-=======
-func checkIfStepActive(utils piperutils.FileUtils) error {
->>>>>>> ae9cb1e6
 	var pConfig config.Config
 
 	// load project config and defaults
@@ -134,16 +130,10 @@
 		return nil
 	}
 
-<<<<<<< HEAD
-	stageName := checkStepActiveOptions.stageName
-	if !stageConditions.RunSteps[stageName][checkStepActiveOptions.stepName] {
-		return errors.Errorf("Step %s in stage %s is not active", checkStepActiveOptions.stepName, stageName)
-=======
 	if !runSteps[checkStepActiveOptions.stageName][checkStepActiveOptions.stepName] {
 		return errors.Errorf("Step %s in stage %s is not active", checkStepActiveOptions.stepName, checkStepActiveOptions.stageName)
->>>>>>> ae9cb1e6
 	}
-	log.Entry().Infof("Step %s in stage %s is active", checkStepActiveOptions.stepName, stageName)
+	log.Entry().Infof("Step %s in stage %s is active", checkStepActiveOptions.stepName, checkStepActiveOptions.stageName)
 
 	return nil
 }
@@ -152,14 +142,10 @@
 	cmd.Flags().StringVar(&checkStepActiveOptions.stageConfigFile, "stageConfig", ".resources/piper-stage-config.yml",
 		"Default config of piper pipeline stages")
 	cmd.Flags().StringVar(&checkStepActiveOptions.stepName, "step", "", "Name of the step being checked")
-<<<<<<< HEAD
-	cmd.Flags().StringVar(&checkStepActiveOptions.stageName, "stage", GeneralConfig.StageName, "Name of the stage in which the step being checked is")
-=======
 	cmd.Flags().StringVar(&checkStepActiveOptions.stageName, "stage", "", "Name of the stage in which contains the step being checked")
 	cmd.Flags().BoolVar(&checkStepActiveOptions.v1Active, "useV1", false, "Use new CRD-style stage configuration")
 	cmd.Flags().StringVar(&checkStepActiveOptions.stageOutputFile, "stageOutputFile", "", "Defines a file path. If set, the stage output will be written to the defined file")
 	cmd.Flags().StringVar(&checkStepActiveOptions.stepOutputFile, "stepOutputFile", "", "Defines a file path. If set, the step output will be written to the defined file")
->>>>>>> ae9cb1e6
 	cmd.MarkFlagRequired("step")
 }
 
