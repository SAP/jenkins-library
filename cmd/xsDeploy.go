package cmd

import (
	"bytes"
	"encoding/json"
	"fmt"
	"github.com/SAP/jenkins-library/pkg/command"
	"github.com/SAP/jenkins-library/pkg/log"
	"github.com/SAP/jenkins-library/pkg/piperutils"
	"github.com/SAP/jenkins-library/pkg/telemetry"
	"github.com/pkg/errors"
	"io"
	"io/ioutil"
	"os"
	"regexp"
	"strings"
	"sync"
	"text/template"
)

// DeployMode ...
type DeployMode int

const (
	// NoDeploy ...
	NoDeploy DeployMode = iota
	//Deploy ...
	Deploy DeployMode = iota
	//BGDeploy ...
	BGDeploy DeployMode = iota
)

// ValueOfMode ...
func ValueOfMode(str string) (DeployMode, error) {
	switch str {
	case "NONE":
		return NoDeploy, nil
	case "DEPLOY":
		return Deploy, nil
	case "BG_DEPLOY":
		return BGDeploy, nil
	default:
		return NoDeploy, errors.New(fmt.Sprintf("Unknown DeployMode: '%s'", str))
	}
}

// String ...
func (m DeployMode) String() string {
	return [...]string{
		"NONE",
		"DEPLOY",
		"BG_DEPLOY",
	}[m]
}

// Action ...
type Action int

const (
	//None ...
	None Action = iota
	//Resume ...
	Resume Action = iota
	//Abort ...
	Abort Action = iota
	//Retry ...
	Retry Action = iota
)

// ValueOfAction ...
func ValueOfAction(str string) (Action, error) {
	switch str {
	case "NONE":
		return None, nil
	case "RESUME":
		return Resume, nil
	case "ABORT":
		return Abort, nil
	case "RETRY":
		return Retry, nil

	default:
		return None, errors.New(fmt.Sprintf("Unknown Action: '%s'", str))
	}
}

// String ...
func (a Action) String() string {
	return [...]string{
		"NONE",
		"RESUME",
		"ABORT",
		"RETRY",
	}[a]
}

const loginScript = `#!/bin/bash
xs login -a {{.APIURL}} -u {{.User}} -p '{{.Password}}' -o {{.Org}} -s {{.Space}} {{.LoginOpts}}
`

const logoutScript = `#!/bin/bash
xs logout`

const deployScript = `#!/bin/bash
xs {{.Mode}} {{.MtaPath}} {{.DeployOpts}}`

const completeScript = `#!/bin/bash
xs {{.Mode.GetDeployCommand}} -i {{.OperationID}} -a {{.Action.GetAction}}
`

func xsDeploy(config xsDeployOptions, telemetryData *telemetry.CustomData, piperEnvironment *xsDeployCommonPipelineEnvironment) {
	c := command.Command{}
	fileUtils := piperutils.Files{}
	err := runXsDeploy(config, piperEnvironment, &c, fileUtils, os.Remove, os.Stdout)
	if err != nil {
		log.Entry().
			WithError(err).
			Fatal("failed to execute xs deployment")
	}
}

func runXsDeploy(XsDeployOptions xsDeployOptions, piperEnvironment *xsDeployCommonPipelineEnvironment, s shellRunner,
	fileUtils piperutils.FileUtils,
	fRemove func(string) error,
	stdout io.Writer) error {

	mode, err := ValueOfMode(XsDeployOptions.Mode)
	if err != nil {
		return errors.Wrapf(err, "Extracting mode failed: '%s'", XsDeployOptions.Mode)
	}

	if mode == NoDeploy {
		log.Entry().Infof("Deployment skipped intentionally. Deploy mode '%s'", mode.String())
		return nil
	}

	action, err := ValueOfAction(XsDeployOptions.Action)
	if err != nil {
		return errors.Wrapf(err, "Extracting action failed: '%s'", XsDeployOptions.Action)
	}

	if mode == Deploy && action != None {
		return errors.New(fmt.Sprintf("Cannot perform action '%s' in mode '%s'. Only action '%s' is allowed.", action, mode, None))
	}

	log.Entry().Debugf("Mode: '%s', Action: '%s'", mode, action)

	performLogin := mode == Deploy || (mode == BGDeploy && !(action == Resume || action == Abort))
	performLogout := mode == Deploy || (mode == BGDeploy && action != None)
	log.Entry().Debugf("performLogin: %t, performLogout: %t", performLogin, performLogout)

	{
		exists, e := fileUtils.FileExists(XsDeployOptions.MtaPath)
		if e != nil {
			return e
		}
		if action == None && !exists {
			return errors.New(fmt.Sprintf("Deployable '%s' does not exist", XsDeployOptions.MtaPath))
		}
	}

	if action != None && len(XsDeployOptions.OperationID) == 0 {
		return errors.New(fmt.Sprintf("OperationID was not provided. This is required for action '%s'.", action))
	}

	prOut, pwOut := io.Pipe()
	prErr, pwErr := io.Pipe()

	s.Stdout(pwOut)
	s.Stderr(pwErr)

	var e, o string

	var wg sync.WaitGroup
	wg.Add(2)

	go func() {
		buf := new(bytes.Buffer)
		r := io.TeeReader(prOut, os.Stderr)
		io.Copy(buf, r)
		o = buf.String()
		wg.Done()
	}()

	go func() {
		buf := new(bytes.Buffer)
		r := io.TeeReader(prErr, os.Stderr)
		io.Copy(buf, r)
		e = buf.String()
		wg.Done()
	}()

	var loginErr error

	xsSessionFile := ".xsconfig"
	if len(XsDeployOptions.XsSessionFile) > 0 {
		xsSessionFile = XsDeployOptions.XsSessionFile
	}

	if performLogin {
		loginErr = xsLogin(XsDeployOptions, s)
		if loginErr == nil {
			err = copyFileFromHomeToPwd(xsSessionFile, fileUtils)
		}
	}

	if loginErr == nil && err == nil {

		{
			exists, e := fileUtils.FileExists(xsSessionFile)
			if e != nil {
				return e
			}
			if !exists {
				return fmt.Errorf("xs session file does not exist (%s)", xsSessionFile)
			}
		}

		copyFileFromPwdToHome(xsSessionFile, fileUtils)

		switch action {
		case Resume, Abort, Retry:
			err = complete(mode, action, XsDeployOptions.OperationID, s)
		default:
			err = deploy(mode, XsDeployOptions, s)
		}
	}

	if loginErr == nil && (performLogout || err != nil) {
		if logoutErr := xsLogout(XsDeployOptions, s); logoutErr != nil {
			if err == nil {
				err = logoutErr
			}
		} else {

			// we delete the xs session file from workspace. From home directory it is deleted by the
			// xs command itself.
			if e := fRemove(xsSessionFile); e != nil {
				err = e
			}
			log.Entry().Debugf("xs session file '%s' has been deleted from workspace", xsSessionFile)
		}
	} else {
		if loginErr != nil {
			log.Entry().Info("Logout skipped since login did not succeed.")
		} else if !performLogout {
			log.Entry().Info("Logout skipped in order to be able to resume or abort later")
		}
	}

	if err == nil {
		err = loginErr
	}

	if err != nil {
		if e := handleLog(fmt.Sprintf("%s/%s", os.Getenv("HOME"), ".xs_logs")); e != nil {
			log.Entry().Warningf("Cannot provide the logs: %s", e.Error())
		}
	}

	pwOut.Close()
	pwErr.Close()

	wg.Wait()

	if err == nil && (mode == BGDeploy && action == None) {
		XsDeployOptions.OperationID = retrieveOperationID(o, XsDeployOptions.OperationIDLogPattern)
<<<<<<< HEAD
		piperEnvironment.operationID = XsDeployOptions.OperationID
		if len(piperEnvironment.operationID) == 0 && err == nil {
=======
		if len(XsDeployOptions.OperationID) == 0 {
>>>>>>> 161e0b5d
			err = errors.New("No operationID found")
		}
	}

	if err != nil {
		log.Entry().Errorf("An error occured. Stdout from underlying process: >>%s<<. Stderr from underlying process: >>%s<<", o, e)
	}

	if e := printStatus(XsDeployOptions, stdout); e != nil {
		if err == nil {
			err = e
		}
	}

	return err
}

func printStatus(XsDeployOptions xsDeployOptions, stdout io.Writer) error {
	XsDeployOptionsCopy := XsDeployOptions
	XsDeployOptionsCopy.Password = ""

	var e error
	if b, e := json.Marshal(XsDeployOptionsCopy); e == nil {
		fmt.Fprintln(stdout, string(b))
	}
	return e
}

func handleLog(logDir string) error {

	if _, e := os.Stat(logDir); !os.IsNotExist(e) {
		log.Entry().Warningf(fmt.Sprintf("Here are the logs (%s):", logDir))

		logFiles, e := ioutil.ReadDir(logDir)

		if e != nil {
			return e
		}

		if len(logFiles) == 0 {
			log.Entry().Warningf("Cannot provide xs logs. No log files found inside '%s'.", logDir)
		}

		for _, logFile := range logFiles {
			buf := make([]byte, 32*1024)
			log.Entry().Infof("File: '%s'", logFile.Name())
			if f, e := os.Open(fmt.Sprintf("%s/%s", logDir, logFile.Name())); e == nil {
				for {
					if n, e := f.Read(buf); e != nil {
						if e == io.EOF {
							break
						}
						return e
					} else {
						os.Stderr.WriteString(string(buf[:n]))
					}
				}
			} else {
				return e
			}
		}
	} else {
		log.Entry().Warningf("Cannot provide xs logs. Log directory '%s' does not exist.", logDir)
	}
	return nil
}

func retrieveOperationID(deployLog, pattern string) string {
	re := regexp.MustCompile(pattern)
	lines := strings.Split(deployLog, "\n")
	var operationID string
	for _, line := range lines {
		matched := re.FindStringSubmatch(line)
		if len(matched) >= 1 {
			operationID = matched[1]
			break
		}
	}

	if len(operationID) > 0 {
		log.Entry().Infof("Operation identifier: '%s'", operationID)
	} else {
		log.Entry().Infof("No operation identifier found in >>>>%s<<<<.", deployLog)
	}

	return operationID
}

func xsLogin(XsDeployOptions xsDeployOptions, s shellRunner) error {

	log.Entry().Debugf("Performing xs login. api-url: '%s', org: '%s', space: '%s'",
		XsDeployOptions.APIURL, XsDeployOptions.Org, XsDeployOptions.Space)

	if e := executeCmd("login", loginScript, XsDeployOptions, s); e != nil {
		log.Entry().Errorf("xs login failed: %s", e.Error())
		return e
	}

	log.Entry().Infof("xs login has been performed. api-url: '%s', org: '%s', space: '%s'",
		XsDeployOptions.APIURL, XsDeployOptions.Org, XsDeployOptions.Space)

	return nil
}

func xsLogout(XsDeployOptions xsDeployOptions, s shellRunner) error {

	log.Entry().Debug("Performing xs logout.")

	if e := executeCmd("logout", logoutScript, XsDeployOptions, s); e != nil {
		return e
	}
	log.Entry().Info("xs logout has been performed")

	return nil
}

func deploy(mode DeployMode, XsDeployOptions xsDeployOptions, s shellRunner) error {

	deployCommand, err := mode.GetDeployCommand()
	if err != nil {
		return err
	}

	type deployProperties struct {
		xsDeployOptions
		Mode string
	}

	log.Entry().Infof("Performing xs %s.", deployCommand)
	if e := executeCmd("deploy", deployScript, deployProperties{xsDeployOptions: XsDeployOptions, Mode: deployCommand}, s); e != nil {
		return e
	}
	log.Entry().Infof("xs %s performed.", deployCommand)

	return nil
}

func complete(mode DeployMode, action Action, operationID string, s shellRunner) error {
	log.Entry().Debugf("Performing xs %s", action)

	type completeProperties struct {
		xsDeployOptions
		Mode        DeployMode
		Action      Action
		OperationID string
	}

	CompleteProperties := completeProperties{Mode: mode, Action: action, OperationID: operationID}

	if e := executeCmd("complete", completeScript, CompleteProperties, s); e != nil {
		return e
	}

	return nil
}

func executeCmd(templateID string, commandPattern string, properties interface{}, s shellRunner) error {

	tmpl, e := template.New(templateID).Parse(commandPattern)
	if e != nil {
		return e
	}

	var script bytes.Buffer
	tmpl.Execute(&script, properties)
	if e := s.RunShell("/bin/bash", script.String()); e != nil {
		return e
	}

	return nil
}

func copyFileFromHomeToPwd(xsSessionFile string, fileUtils piperutils.FileUtils) error {
	src, dest := fmt.Sprintf("%s/%s", os.Getenv("HOME"), xsSessionFile), fmt.Sprintf("%s", xsSessionFile)
	log.Entry().Debugf("Copying xs session file from home directory ('%s') to workspace ('%s')", src, dest)
	if _, err := fileUtils.Copy(src, dest); err != nil {
		return errors.Wrapf(err, "Cannot copy xssession file from home directory ('%s') to workspace ('%s')", src, dest)
	}
	log.Entry().Debugf("xs session file copied from home directory ('%s') to workspace ('%s')", src, dest)
	return nil
}

func copyFileFromPwdToHome(xsSessionFile string, fileUtils piperutils.FileUtils) error {

	//
	// We rely on running inside a docker container which is discarded after a single use.
	// In general it is not a good idea to update files in the build users home directory in case
	// we are on an infrastructure which is used not only for single builds since updates at that level
	// affects also other builds.
	//

	src, dest := fmt.Sprintf("%s", xsSessionFile), fmt.Sprintf("%s/%s", os.Getenv("HOME"), xsSessionFile)
	log.Entry().Debugf("Copying xs session file from workspace ('%s') to home directory ('%s')", src, dest)
	if _, err := fileUtils.Copy(src, dest); err != nil {
		return errors.Wrapf(err, "Cannot copy xssession file from workspace ('%s') to home directory ('%s')", src, dest)
	}
	log.Entry().Debugf("xs session file copied from workspace ('%s') to home directory ('%s')", src, dest)
	return nil
}

//GetAction ...
func (a Action) GetAction() (string, error) {
	switch a {
	case Resume, Abort, Retry:
		return strings.ToLower(a.String()), nil
	}
	return "", errors.New(fmt.Sprintf("Invalid deploy mode: '%s'.", a))

}

//GetDeployCommand ...
func (m DeployMode) GetDeployCommand() (string, error) {

	switch m {
	case Deploy:
		return "deploy", nil
	case BGDeploy:
		return "bg-deploy", nil
	}
	return "", errors.New(fmt.Sprintf("Invalid deploy mode: '%s'.", m))
}<|MERGE_RESOLUTION|>--- conflicted
+++ resolved
@@ -264,13 +264,8 @@
 	wg.Wait()
 
 	if err == nil && (mode == BGDeploy && action == None) {
-		XsDeployOptions.OperationID = retrieveOperationID(o, XsDeployOptions.OperationIDLogPattern)
-<<<<<<< HEAD
-		piperEnvironment.operationID = XsDeployOptions.OperationID
+		piperEnvironment.operationID = retrieveOperationID(o, XsDeployOptions.OperationIDLogPattern)
 		if len(piperEnvironment.operationID) == 0 && err == nil {
-=======
-		if len(XsDeployOptions.OperationID) == 0 {
->>>>>>> 161e0b5d
 			err = errors.New("No operationID found")
 		}
 	}
