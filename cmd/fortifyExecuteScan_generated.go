--- conflicted
+++ resolved
@@ -14,7 +14,6 @@
 )
 
 type fortifyExecuteScanOptions struct {
-<<<<<<< HEAD
 	AuthToken                    string `json:"authToken,omitempty"`
 	MvnCustomArgs                string `json:"mvnCustomArgs,omitempty"`
 	ModulePath                   string `json:"modulePath,omitempty"`
@@ -57,52 +56,6 @@
 	NameVersionMapping           string `json:"nameVersionMapping,omitempty"`
 	PullRequestMessageRegex      string `json:"pullRequestMessageRegex,omitempty"`
 	ScanType                     string `json:"scanType,omitempty"`
-=======
-	AuthToken                       string `json:"authToken,omitempty"`
-	MvnCustomArgs                   string `json:"mvnCustomArgs,omitempty"`
-	ModulePath                      string `json:"modulePath,omitempty"`
-	PythonRequirementsFile          string `json:"pythonRequirementsFile,omitempty"`
-	AutodetectClasspath             bool   `json:"autodetectClasspath,omitempty"`
-	AutodetectClasspathCommand      string `json:"autodetectClasspathCommand,omitempty"`
-	PythonRequirementsInstallSuffix string `json:"pythonRequirementsInstallSuffix,omitempty"`
-	PythonVersion                   string `json:"pythonVersion,omitempty"`
-	UploadResults                   bool   `json:"uploadResults,omitempty"`
-	BuildDescriptorFile             string `json:"buildDescriptorFile,omitempty"`
-	CommitID                        string `json:"commitId,omitempty"`
-	CommitMessage                   string `json:"commitMessage,omitempty"`
-	RepoURL                         string `json:"repoUrl,omitempty"`
-	Repository                      string `json:"repository,omitempty"`
-	Memory                          string `json:"memory,omitempty"`
-	UpdateRulePack                  bool   `json:"updateRulePack,omitempty"`
-	PythonExcludes                  string `json:"pythonExcludes,omitempty"`
-	ReportDownloadEndpoint          string `json:"reportDownloadEndpoint,omitempty"`
-	PollingMinutes                  int    `json:"pollingMinutes,omitempty"`
-	QuickScan                       bool   `json:"quickScan,omitempty"`
-	Translate                       string `json:"translate,omitempty"`
-	APIEndpoint                     string `json:"apiEndpoint,omitempty"`
-	ReportType                      string `json:"reportType,omitempty"`
-	PythonAdditionalPath            string `json:"pythonAdditionalPath,omitempty"`
-	ArtifactURL                     string `json:"artifactUrl,omitempty"`
-	ConsiderSuspicious              bool   `json:"considerSuspicious,omitempty"`
-	FprUploadEndpoint               string `json:"fprUploadEndpoint,omitempty"`
-	ProjectName                     string `json:"projectName,omitempty"`
-	PythonIncludes                  string `json:"pythonIncludes,omitempty"`
-	Reporting                       bool   `json:"reporting,omitempty"`
-	ServerURL                       string `json:"serverUrl,omitempty"`
-	BuildDescriptorExcludeList      string `json:"buildDescriptorExcludeList,omitempty"`
-	PullRequestMessageRegexGroup    int    `json:"pullRequestMessageRegexGroup,omitempty"`
-	DeltaMinutes                    int    `json:"deltaMinutes,omitempty"`
-	SpotCheckMinimum                int    `json:"spotCheckMinimum,omitempty"`
-	FprDownloadEndpoint             string `json:"fprDownloadEndpoint,omitempty"`
-	ProjectVersion                  string `json:"projectVersion,omitempty"`
-	PythonInstallCommand            string `json:"pythonInstallCommand,omitempty"`
-	ReportTemplateID                int    `json:"reportTemplateId,omitempty"`
-	FilterSetTitle                  string `json:"filterSetTitle,omitempty"`
-	PullRequestName                 string `json:"pullRequestName,omitempty"`
-	NameVersionMapping              string `json:"nameVersionMapping,omitempty"`
-	PullRequestMessageRegex         string `json:"pullRequestMessageRegex,omitempty"`
-	ScanType                        string `json:"scanType,omitempty"`
->>>>>>> 71ef7b25
 }
 
 type fortifyExecuteScanInflux struct {
