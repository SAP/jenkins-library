package cmd

import (
	"fmt"
	"os"
	"path/filepath"
	"time"

	"github.com/SAP/jenkins-library/pkg/config"
	"github.com/SAP/jenkins-library/pkg/log"
	"github.com/SAP/jenkins-library/pkg/piperenv"
	"github.com/SAP/jenkins-library/pkg/telemetry"
	"github.com/spf13/cobra"
)

type fortifyExecuteScanOptions struct {
<<<<<<< HEAD
	AuthToken                       string `json:"authToken,omitempty"`
	MvnCustomArgs                   string `json:"mvnCustomArgs,omitempty"`
	ModulePath                      string `json:"modulePath,omitempty"`
	PythonRequirementsFile          string `json:"pythonRequirementsFile,omitempty"`
	AutodetectClasspath             bool   `json:"autodetectClasspath,omitempty"`
	PythonRequirementsInstallSuffix string `json:"pythonRequirementsInstallSuffix,omitempty"`
	PythonVersion                   string `json:"pythonVersion,omitempty"`
	UploadResults                   bool   `json:"uploadResults,omitempty"`
	BuildDescriptorFile             string `json:"buildDescriptorFile,omitempty"`
	CommitID                        string `json:"commitId,omitempty"`
	CommitMessage                   string `json:"commitMessage,omitempty"`
	RepoURL                         string `json:"repoUrl,omitempty"`
	Repository                      string `json:"repository,omitempty"`
	Memory                          string `json:"memory,omitempty"`
	UpdateRulePack                  bool   `json:"updateRulePack,omitempty"`
	PythonExcludes                  string `json:"pythonExcludes,omitempty"`
	ReportDownloadEndpoint          string `json:"reportDownloadEndpoint,omitempty"`
	PollingMinutes                  int    `json:"pollingMinutes,omitempty"`
	QuickScan                       bool   `json:"quickScan,omitempty"`
	Translate                       string `json:"translate,omitempty"`
	APIEndpoint                     string `json:"apiEndpoint,omitempty"`
	ReportType                      string `json:"reportType,omitempty"`
	PythonAdditionalPath            string `json:"pythonAdditionalPath,omitempty"`
	ArtifactURL                     string `json:"artifactUrl,omitempty"`
	ConsiderSuspicious              bool   `json:"considerSuspicious,omitempty"`
	FprUploadEndpoint               string `json:"fprUploadEndpoint,omitempty"`
	ProjectName                     string `json:"projectName,omitempty"`
	PythonIncludes                  string `json:"pythonIncludes,omitempty"`
	Reporting                       bool   `json:"reporting,omitempty"`
	ServerURL                       string `json:"serverUrl,omitempty"`
	BuildDescriptorExcludeList      string `json:"buildDescriptorExcludeList,omitempty"`
	PullRequestMessageRegexGroup    int    `json:"pullRequestMessageRegexGroup,omitempty"`
	DeltaMinutes                    int    `json:"deltaMinutes,omitempty"`
	SpotCheckMinimum                int    `json:"spotCheckMinimum,omitempty"`
	FprDownloadEndpoint             string `json:"fprDownloadEndpoint,omitempty"`
	ProjectVersion                  string `json:"projectVersion,omitempty"`
	ProjectVersioningScheme         string `json:"projectVersioningScheme,omitempty"`
	PythonInstallCommand            string `json:"pythonInstallCommand,omitempty"`
	ReportTemplateID                int    `json:"reportTemplateId,omitempty"`
	FilterSetTitle                  string `json:"filterSetTitle,omitempty"`
	PullRequestName                 string `json:"pullRequestName,omitempty"`
	NameVersionMapping              string `json:"nameVersionMapping,omitempty"`
	PullRequestMessageRegex         string `json:"pullRequestMessageRegex,omitempty"`
	ScanType                        string `json:"scanType,omitempty"`
=======
	AuthToken                    string `json:"authToken,omitempty"`
	MvnCustomArgs                string `json:"mvnCustomArgs,omitempty"`
	ModulePath                   string `json:"modulePath,omitempty"`
	PythonRequirementsFile       string `json:"pythonRequirementsFile,omitempty"`
	PythonVersion                string `json:"pythonVersion,omitempty"`
	UploadResults                bool   `json:"uploadResults,omitempty"`
	BuildDescriptorFile          string `json:"buildDescriptorFile,omitempty"`
	CommitID                     string `json:"commitId,omitempty"`
	CommitMessage                string `json:"commitMessage,omitempty"`
	RepoURL                      string `json:"repoUrl,omitempty"`
	Repository                   string `json:"repository,omitempty"`
	Memory                       string `json:"memory,omitempty"`
	UpdateRulePack               bool   `json:"updateRulePack,omitempty"`
	PythonExcludes               string `json:"pythonExcludes,omitempty"`
	ReportDownloadEndpoint       string `json:"reportDownloadEndpoint,omitempty"`
	PollingMinutes               int    `json:"pollingMinutes,omitempty"`
	QuickScan                    bool   `json:"quickScan,omitempty"`
	Translate                    string `json:"translate,omitempty"`
	APIEndpoint                  string `json:"apiEndpoint,omitempty"`
	ReportType                   string `json:"reportType,omitempty"`
	PythonAdditionalPath         string `json:"pythonAdditionalPath,omitempty"`
	ArtifactURL                  string `json:"artifactUrl,omitempty"`
	ConsiderSuspicious           bool   `json:"considerSuspicious,omitempty"`
	FprUploadEndpoint            string `json:"fprUploadEndpoint,omitempty"`
	ProjectName                  string `json:"projectName,omitempty"`
	AutoCreate                   bool   `json:"autoCreate,omitempty"`
	PythonIncludes               string `json:"pythonIncludes,omitempty"`
	Reporting                    bool   `json:"reporting,omitempty"`
	ServerURL                    string `json:"serverUrl,omitempty"`
	BuildDescriptorExcludeList   string `json:"buildDescriptorExcludeList,omitempty"`
	PullRequestMessageRegexGroup int    `json:"pullRequestMessageRegexGroup,omitempty"`
	DeltaMinutes                 int    `json:"deltaMinutes,omitempty"`
	SpotCheckMinimum             int    `json:"spotCheckMinimum,omitempty"`
	FprDownloadEndpoint          string `json:"fprDownloadEndpoint,omitempty"`
	ProjectVersion               string `json:"projectVersion,omitempty"`
	PythonInstallCommand         string `json:"pythonInstallCommand,omitempty"`
	ReportTemplateID             int    `json:"reportTemplateId,omitempty"`
	FilterSetTitle               string `json:"filterSetTitle,omitempty"`
	PullRequestName              string `json:"pullRequestName,omitempty"`
	NameVersionMapping           string `json:"nameVersionMapping,omitempty"`
	PullRequestMessageRegex      string `json:"pullRequestMessageRegex,omitempty"`
	ScanType                     string `json:"scanType,omitempty"`
>>>>>>> 11b264ce
}

type fortifyExecuteScanInflux struct {
	fortify_data struct {
		fields struct {
			projectName       string
			projectVersion    string
			violations        string
			corporateTotal    string
			corporateAudited  string
			auditAllTotal     string
			auditAllAudited   string
			spotChecksTotal   string
			spotChecksAudited string
			suspicious        string
			exploitable       string
			suppressed        string
		}
		tags struct {
		}
	}
}

func (i *fortifyExecuteScanInflux) persist(path, resourceName string) {
	measurementContent := []struct {
		measurement string
		valType     string
		name        string
		value       string
	}{
		{valType: config.InfluxField, measurement: "fortify_data", name: "projectName", value: i.fortify_data.fields.projectName},
		{valType: config.InfluxField, measurement: "fortify_data", name: "projectVersion", value: i.fortify_data.fields.projectVersion},
		{valType: config.InfluxField, measurement: "fortify_data", name: "violations", value: i.fortify_data.fields.violations},
		{valType: config.InfluxField, measurement: "fortify_data", name: "corporateTotal", value: i.fortify_data.fields.corporateTotal},
		{valType: config.InfluxField, measurement: "fortify_data", name: "corporateAudited", value: i.fortify_data.fields.corporateAudited},
		{valType: config.InfluxField, measurement: "fortify_data", name: "auditAllTotal", value: i.fortify_data.fields.auditAllTotal},
		{valType: config.InfluxField, measurement: "fortify_data", name: "auditAllAudited", value: i.fortify_data.fields.auditAllAudited},
		{valType: config.InfluxField, measurement: "fortify_data", name: "spotChecksTotal", value: i.fortify_data.fields.spotChecksTotal},
		{valType: config.InfluxField, measurement: "fortify_data", name: "spotChecksAudited", value: i.fortify_data.fields.spotChecksAudited},
		{valType: config.InfluxField, measurement: "fortify_data", name: "suspicious", value: i.fortify_data.fields.suspicious},
		{valType: config.InfluxField, measurement: "fortify_data", name: "exploitable", value: i.fortify_data.fields.exploitable},
		{valType: config.InfluxField, measurement: "fortify_data", name: "suppressed", value: i.fortify_data.fields.suppressed},
	}

	errCount := 0
	for _, metric := range measurementContent {
		err := piperenv.SetResourceParameter(path, resourceName, filepath.Join(metric.measurement, fmt.Sprintf("%vs", metric.valType), metric.name), metric.value)
		if err != nil {
			log.Entry().WithError(err).Error("Error persisting influx environment.")
			errCount++
		}
	}
	if errCount > 0 {
		os.Exit(1)
	}
}

// FortifyExecuteScanCommand This step executes a Fortify scan on the specified project to perform static code analysis and check the source code for security flaws.
func FortifyExecuteScanCommand() *cobra.Command {
	metadata := fortifyExecuteScanMetadata()
	var stepConfig fortifyExecuteScanOptions
	var startTime time.Time
	var influx fortifyExecuteScanInflux

	var createFortifyExecuteScanCmd = &cobra.Command{
		Use:   "fortifyExecuteScan",
		Short: "This step executes a Fortify scan on the specified project to perform static code analysis and check the source code for security flaws.",
		Long: `This step executes a Fortify scan on the specified project to perform static code analysis and check the source code for security flaws.

The Fortify step triggers a scan locally on your Jenkins within a docker container so finally you have to supply a docker image with a Fortify SCA
and Java plus Maven or alternatively Python installed into it for being able to perform any scans.`,
		PreRunE: func(cmd *cobra.Command, args []string) error {
			startTime = time.Now()
			log.SetStepName("fortifyExecuteScan")
			log.SetVerbose(GeneralConfig.Verbose)
			return PrepareConfig(cmd, &metadata, "fortifyExecuteScan", &stepConfig, config.OpenPiperFile)
		},
		Run: func(cmd *cobra.Command, args []string) {
			telemetryData := telemetry.CustomData{}
			telemetryData.ErrorCode = "1"
			handler := func() {
				influx.persist(GeneralConfig.EnvRootPath, "influx")
				telemetryData.Duration = fmt.Sprintf("%v", time.Since(startTime).Milliseconds())
				telemetry.Send(&telemetryData)
			}
			log.DeferExitHandler(handler)
			defer handler()
			telemetry.Initialize(GeneralConfig.NoTelemetry, "fortifyExecuteScan")
			fortifyExecuteScan(stepConfig, &telemetryData, &influx)
			telemetryData.ErrorCode = "0"
		},
	}

	addFortifyExecuteScanFlags(createFortifyExecuteScanCmd, &stepConfig)
	return createFortifyExecuteScanCmd
}

func addFortifyExecuteScanFlags(cmd *cobra.Command, stepConfig *fortifyExecuteScanOptions) {
	cmd.Flags().StringVar(&stepConfig.AuthToken, "authToken", os.Getenv("PIPER_authToken"), "The FortifyToken to use for authentication")
	cmd.Flags().StringVar(&stepConfig.MvnCustomArgs, "mvnCustomArgs", ``, "Allows providing additional Maven command line parameters")
	cmd.Flags().StringVar(&stepConfig.ModulePath, "modulePath", `./`, "Allows providing the path for the module to scan")
	cmd.Flags().StringVar(&stepConfig.PythonRequirementsFile, "pythonRequirementsFile", os.Getenv("PIPER_pythonRequirementsFile"), "The requirements file used in `scanType: 'pip'` to populate the build environment with the necessary dependencies")
	cmd.Flags().BoolVar(&stepConfig.AutodetectClasspath, "autodetectClasspath", true, "Whether the classpath is automatically determined via build tool i.e. maven or pip or not at all")
	cmd.Flags().StringVar(&stepConfig.PythonRequirementsInstallSuffix, "pythonRequirementsInstallSuffix", os.Getenv("PIPER_pythonRequirementsInstallSuffix"), "The suffix for the command used to install the requirements file in `scanType: 'pip'` to populate the build environment with the necessary dependencies")
	cmd.Flags().StringVar(&stepConfig.PythonVersion, "pythonVersion", `python3`, "Python version to be used in `scanType: 'pip'`")
	cmd.Flags().BoolVar(&stepConfig.UploadResults, "uploadResults", true, "Whether results shall be uploaded or not")
	cmd.Flags().StringVar(&stepConfig.BuildDescriptorFile, "buildDescriptorFile", os.Getenv("PIPER_buildDescriptorFile"), "Path to the build descriptor file addressing the module/folder to be scanned. Defaults are for scanType=`maven`: `./pom.xml`, scanType=`pip`: `./setup.py`, scanType=`mta`: determined automatically")
	cmd.Flags().StringVar(&stepConfig.CommitID, "commitId", os.Getenv("PIPER_commitId"), "Set the Git commit ID for identifing artifacts throughout the scan.")
	cmd.Flags().StringVar(&stepConfig.CommitMessage, "commitMessage", os.Getenv("PIPER_commitMessage"), "Set the Git commit message for identifing pull request merges throughout the scan.")
	cmd.Flags().StringVar(&stepConfig.RepoURL, "repoUrl", os.Getenv("PIPER_repoUrl"), "Set the source code repository URL for identifing sources of the scan.")
	cmd.Flags().StringVar(&stepConfig.Repository, "repository", os.Getenv("PIPER_repository"), "Set the GitHub repository for identifing artifacts throughout the scan.")
	cmd.Flags().StringVar(&stepConfig.Memory, "memory", `-Xmx4G -Xms512M`, "The amount of memory granted to the translate/scan executions")
	cmd.Flags().BoolVar(&stepConfig.UpdateRulePack, "updateRulePack", true, "Whether the rule pack shall be updated and pulled from Fortify SSC before scanning or not")
	cmd.Flags().StringVar(&stepConfig.PythonExcludes, "pythonExcludes", `-exclude ./**/tests/**/*;./**/setup.py`, "The excludes pattern used in `scanType: 'pip'` for excluding specific .py files i.e. tests")
	cmd.Flags().StringVar(&stepConfig.ReportDownloadEndpoint, "reportDownloadEndpoint", `/transfer/reportDownload.html`, "Fortify SSC endpoint for Report downloads")
	cmd.Flags().IntVar(&stepConfig.PollingMinutes, "pollingMinutes", 30, "The number of minutes for which an uploaded FPR artifact's status is being polled to finish queuing/processing, if exceeded polling will be stopped and an error will be thrown")
	cmd.Flags().BoolVar(&stepConfig.QuickScan, "quickScan", false, "Whether a quick scan should be performed, please consult the related Fortify documentation on JAM on the impact of this setting")
	cmd.Flags().StringVar(&stepConfig.Translate, "translate", os.Getenv("PIPER_translate"), "JSON string of list of maps with required key `'src'`, and optional keys `'exclude'`, `'libDirs'`, `'aspnetcore'`, and `'dotNetCoreVersion'`")
	cmd.Flags().StringVar(&stepConfig.APIEndpoint, "apiEndpoint", `/api/v1`, "Fortify SSC endpoint used for uploading the scan results and checking the audit state")
	cmd.Flags().StringVar(&stepConfig.ReportType, "reportType", `PDF`, "The type of report to be generated")
	cmd.Flags().StringVar(&stepConfig.PythonAdditionalPath, "pythonAdditionalPath", `./lib`, "The addional path which can be used in `scanType: 'pip'` for customization purposes")
	cmd.Flags().StringVar(&stepConfig.ArtifactURL, "artifactUrl", os.Getenv("PIPER_artifactUrl"), "Path/Url pointing to an additional artifact repository for resolution of additional artifacts during the build")
	cmd.Flags().BoolVar(&stepConfig.ConsiderSuspicious, "considerSuspicious", true, "Whether suspicious issues should trigger the check to fail or not")
	cmd.Flags().StringVar(&stepConfig.FprUploadEndpoint, "fprUploadEndpoint", `/upload/resultFileUpload.html`, "Fortify SSC endpoint for FPR uploads")
	cmd.Flags().StringVar(&stepConfig.ProjectName, "projectName", `{{list .GroupID .ArtifactID | join "-" | trimAll "-"}}`, "The project used for reporting results in SSC")
	cmd.Flags().BoolVar(&stepConfig.AutoCreate, "autoCreate", false, "Whether the project should be created automatically if it does not already exist")
	cmd.Flags().StringVar(&stepConfig.PythonIncludes, "pythonIncludes", `./**/*`, "The includes pattern used in `scanType: 'pip'` for including .py files")
	cmd.Flags().BoolVar(&stepConfig.Reporting, "reporting", false, "Influences whether a report is generated or not")
	cmd.Flags().StringVar(&stepConfig.ServerURL, "serverUrl", os.Getenv("PIPER_serverUrl"), "Fortify SSC Url to be used for accessing the APIs")
	cmd.Flags().StringVar(&stepConfig.BuildDescriptorExcludeList, "buildDescriptorExcludeList", `[]`, "Build descriptor files to exclude modules from being scanned")
	cmd.Flags().IntVar(&stepConfig.PullRequestMessageRegexGroup, "pullRequestMessageRegexGroup", 1, "The group number for extracting the pull request id in `pullRequestMessageRegex`")
	cmd.Flags().IntVar(&stepConfig.DeltaMinutes, "deltaMinutes", 5, "The number of minutes for which an uploaded FPR artifact is considered to be recent and healthy, if exceeded an error will be thrown")
	cmd.Flags().IntVar(&stepConfig.SpotCheckMinimum, "spotCheckMinimum", 1, "The minimum number of issues that must be audited per category in the `Spot Checks of each Category` folder to avoid an error being thrown")
	cmd.Flags().StringVar(&stepConfig.FprDownloadEndpoint, "fprDownloadEndpoint", `/download/currentStateFprDownload.html`, "Fortify SSC endpoint  for FPR downloads")
	cmd.Flags().StringVar(&stepConfig.ProjectVersion, "projectVersion", `{{(split "." (split "-" .Version)._0)._0}}`, "The project version used for reporting results in SSC")
	cmd.Flags().StringVar(&stepConfig.ProjectVersioningScheme, "projectVersioningScheme", `major`, "The project versioning scheme used for creating the version to report results in SSC, can be one of `'major'`, `'semantic'`, `'full'`, `'text'`")
	cmd.Flags().StringVar(&stepConfig.PythonInstallCommand, "pythonInstallCommand", `{{.Pip}} install --user .`, "Additional install command that can be run when `scanType: 'pip'` is used which allows further customizing the execution environment of the scan")
	cmd.Flags().IntVar(&stepConfig.ReportTemplateID, "reportTemplateId", 18, "Report template ID to be used for generating the Fortify report")
	cmd.Flags().StringVar(&stepConfig.FilterSetTitle, "filterSetTitle", `SAP`, "Title of the filter set to use for analysing the results")
	cmd.Flags().StringVar(&stepConfig.PullRequestName, "pullRequestName", os.Getenv("PIPER_pullRequestName"), "The name of the pull request branch which will trigger creation of a new version in Fortify SSC based on the master branch version")
	cmd.Flags().StringVar(&stepConfig.NameVersionMapping, "nameVersionMapping", os.Getenv("PIPER_nameVersionMapping"), "Allows modifying associated project name and version in `scanType: 'mta'` with a map of lists where the map's key is the path to the build descriptor file and the list value contains project name as first, and project version as second parameter, those may be `null` to force only overwriting one parameter")
	cmd.Flags().StringVar(&stepConfig.PullRequestMessageRegex, "pullRequestMessageRegex", `.*Merge pull request #(\\d+) from.*`, "Regex used to identify the PR-XXX reference within the merge commit message")
	cmd.Flags().StringVar(&stepConfig.ScanType, "scanType", `maven`, "Scan type used for the step which can be `'maven'`, `'pip'`")

	cmd.MarkFlagRequired("authToken")
}

// retrieve step metadata
func fortifyExecuteScanMetadata() config.StepData {
	var theMetaData = config.StepData{
		Spec: config.StepSpec{
			Inputs: config.StepInputs{
				Parameters: []config.StepParameters{
					{
						Name:        "authToken",
						ResourceRef: []config.ResourceReference{},
						Scope:       []string{"PARAMETERS", "STAGES", "STEPS"},
						Type:        "string",
						Mandatory:   true,
						Aliases:     []config.Alias{},
					},
					{
						Name:        "mvnCustomArgs",
						ResourceRef: []config.ResourceReference{},
						Scope:       []string{"PARAMETERS", "STAGES", "STEPS"},
						Type:        "string",
						Mandatory:   false,
						Aliases:     []config.Alias{},
					},
					{
						Name:        "modulePath",
						ResourceRef: []config.ResourceReference{},
						Scope:       []string{"PARAMETERS", "STAGES", "STEPS"},
						Type:        "string",
						Mandatory:   false,
						Aliases:     []config.Alias{},
					},
					{
						Name:        "pythonRequirementsFile",
						ResourceRef: []config.ResourceReference{},
						Scope:       []string{"PARAMETERS", "STAGES", "STEPS"},
						Type:        "string",
						Mandatory:   false,
						Aliases:     []config.Alias{},
					},
					{
						Name:        "autodetectClasspath",
						ResourceRef: []config.ResourceReference{},
						Scope:       []string{"PARAMETERS", "STAGES", "STEPS"},
						Type:        "bool",
						Mandatory:   false,
						Aliases:     []config.Alias{},
					},
					{
						Name:        "pythonRequirementsInstallSuffix",
						ResourceRef: []config.ResourceReference{},
						Scope:       []string{"PARAMETERS", "STAGES", "STEPS"},
						Type:        "string",
						Mandatory:   false,
						Aliases:     []config.Alias{},
					},
					{
						Name:        "pythonVersion",
						ResourceRef: []config.ResourceReference{},
						Scope:       []string{"GENERAL", "PARAMETERS", "STAGES", "STEPS"},
						Type:        "string",
						Mandatory:   false,
						Aliases:     []config.Alias{},
					},
					{
						Name:        "uploadResults",
						ResourceRef: []config.ResourceReference{},
						Scope:       []string{"PARAMETERS", "STAGES", "STEPS"},
						Type:        "bool",
						Mandatory:   false,
						Aliases:     []config.Alias{},
					},
					{
						Name:        "buildDescriptorFile",
						ResourceRef: []config.ResourceReference{},
						Scope:       []string{"PARAMETERS", "STAGES", "STEPS"},
						Type:        "string",
						Mandatory:   false,
						Aliases:     []config.Alias{},
					},
					{
						Name:        "commitId",
						ResourceRef: []config.ResourceReference{{Name: "commonPipelineEnvironment", Param: "git/commitId"}},
						Scope:       []string{"PARAMETERS", "STAGES", "STEPS"},
						Type:        "string",
						Mandatory:   false,
						Aliases:     []config.Alias{},
					},
					{
						Name:        "commitMessage",
						ResourceRef: []config.ResourceReference{{Name: "commonPipelineEnvironment", Param: "git/commitMessage"}},
						Scope:       []string{"PARAMETERS", "STAGES", "STEPS"},
						Type:        "string",
						Mandatory:   false,
						Aliases:     []config.Alias{},
					},
					{
						Name:        "repoUrl",
						ResourceRef: []config.ResourceReference{{Name: "commonPipelineEnvironment", Param: "gitHttpsUrl"}},
						Scope:       []string{"PARAMETERS", "STAGES", "STEPS"},
						Type:        "string",
						Mandatory:   false,
						Aliases:     []config.Alias{},
					},
					{
						Name:        "repository",
						ResourceRef: []config.ResourceReference{{Name: "commonPipelineEnvironment", Param: "github/repository"}},
						Scope:       []string{"PARAMETERS", "STAGES", "STEPS"},
						Type:        "string",
						Mandatory:   false,
						Aliases:     []config.Alias{},
					},
					{
						Name:        "memory",
						ResourceRef: []config.ResourceReference{},
						Scope:       []string{"PARAMETERS", "STAGES", "STEPS"},
						Type:        "string",
						Mandatory:   false,
						Aliases:     []config.Alias{},
					},
					{
						Name:        "updateRulePack",
						ResourceRef: []config.ResourceReference{},
						Scope:       []string{"PARAMETERS", "STAGES", "STEPS"},
						Type:        "bool",
						Mandatory:   false,
						Aliases:     []config.Alias{},
					},
					{
						Name:        "pythonExcludes",
						ResourceRef: []config.ResourceReference{},
						Scope:       []string{"PARAMETERS", "STAGES", "STEPS"},
						Type:        "string",
						Mandatory:   false,
						Aliases:     []config.Alias{},
					},
					{
						Name:        "reportDownloadEndpoint",
						ResourceRef: []config.ResourceReference{},
						Scope:       []string{"GENERAL", "PARAMETERS", "STAGES", "STEPS"},
						Type:        "string",
						Mandatory:   false,
						Aliases:     []config.Alias{{Name: "fortifyReportDownloadEndpoint"}},
					},
					{
						Name:        "pollingMinutes",
						ResourceRef: []config.ResourceReference{},
						Scope:       []string{"PARAMETERS", "STAGES", "STEPS"},
						Type:        "int",
						Mandatory:   false,
						Aliases:     []config.Alias{},
					},
					{
						Name:        "quickScan",
						ResourceRef: []config.ResourceReference{},
						Scope:       []string{"PARAMETERS", "STAGES", "STEPS"},
						Type:        "bool",
						Mandatory:   false,
						Aliases:     []config.Alias{},
					},
					{
						Name:        "translate",
						ResourceRef: []config.ResourceReference{},
						Scope:       []string{"PARAMETERS", "STAGES", "STEPS"},
						Type:        "string",
						Mandatory:   false,
						Aliases:     []config.Alias{},
					},
					{
						Name:        "apiEndpoint",
						ResourceRef: []config.ResourceReference{},
						Scope:       []string{"GENERAL", "PARAMETERS", "STAGES", "STEPS"},
						Type:        "string",
						Mandatory:   false,
						Aliases:     []config.Alias{{Name: "fortifyApiEndpoint"}},
					},
					{
						Name:        "reportType",
						ResourceRef: []config.ResourceReference{},
						Scope:       []string{"PARAMETERS", "STAGES", "STEPS"},
						Type:        "string",
						Mandatory:   false,
						Aliases:     []config.Alias{},
					},
					{
						Name:        "pythonAdditionalPath",
						ResourceRef: []config.ResourceReference{},
						Scope:       []string{"PARAMETERS", "STAGES", "STEPS"},
						Type:        "string",
						Mandatory:   false,
						Aliases:     []config.Alias{},
					},
					{
						Name:        "artifactUrl",
						ResourceRef: []config.ResourceReference{},
						Scope:       []string{"PARAMETERS", "STAGES", "STEPS"},
						Type:        "string",
						Mandatory:   false,
						Aliases:     []config.Alias{},
					},
					{
						Name:        "considerSuspicious",
						ResourceRef: []config.ResourceReference{},
						Scope:       []string{"PARAMETERS", "STAGES", "STEPS"},
						Type:        "bool",
						Mandatory:   false,
						Aliases:     []config.Alias{},
					},
					{
						Name:        "fprUploadEndpoint",
						ResourceRef: []config.ResourceReference{},
						Scope:       []string{"GENERAL", "PARAMETERS", "STAGES", "STEPS"},
						Type:        "string",
						Mandatory:   false,
						Aliases:     []config.Alias{{Name: "fortifyFprUploadEndpoint"}},
					},
					{
						Name:        "projectName",
						ResourceRef: []config.ResourceReference{},
						Scope:       []string{"PARAMETERS", "STAGES", "STEPS"},
						Type:        "string",
						Mandatory:   false,
						Aliases:     []config.Alias{{Name: "fortifyProjectName"}},
					},
					{
						Name:        "autoCreate",
						ResourceRef: []config.ResourceReference{},
						Scope:       []string{"PARAMETERS", "STAGES", "STEPS"},
						Type:        "bool",
						Mandatory:   false,
						Aliases:     []config.Alias{},
					},
					{
						Name:        "pythonIncludes",
						ResourceRef: []config.ResourceReference{},
						Scope:       []string{"PARAMETERS", "STAGES", "STEPS"},
						Type:        "string",
						Mandatory:   false,
						Aliases:     []config.Alias{},
					},
					{
						Name:        "reporting",
						ResourceRef: []config.ResourceReference{},
						Scope:       []string{"PARAMETERS", "STAGES", "STEPS"},
						Type:        "bool",
						Mandatory:   false,
						Aliases:     []config.Alias{},
					},
					{
						Name:        "serverUrl",
						ResourceRef: []config.ResourceReference{},
						Scope:       []string{"GENERAL", "PARAMETERS", "STAGES", "STEPS"},
						Type:        "string",
						Mandatory:   false,
						Aliases:     []config.Alias{{Name: "fortifyServerUrl"}},
					},
					{
						Name:        "buildDescriptorExcludeList",
						ResourceRef: []config.ResourceReference{},
						Scope:       []string{"GENERAL", "PARAMETERS", "STAGES", "STEPS"},
						Type:        "string",
						Mandatory:   false,
						Aliases:     []config.Alias{},
					},
					{
						Name:        "pullRequestMessageRegexGroup",
						ResourceRef: []config.ResourceReference{},
						Scope:       []string{"PARAMETERS", "STAGES", "STEPS"},
						Type:        "int",
						Mandatory:   false,
						Aliases:     []config.Alias{},
					},
					{
						Name:        "deltaMinutes",
						ResourceRef: []config.ResourceReference{},
						Scope:       []string{"PARAMETERS", "STAGES", "STEPS"},
						Type:        "int",
						Mandatory:   false,
						Aliases:     []config.Alias{},
					},
					{
						Name:        "spotCheckMinimum",
						ResourceRef: []config.ResourceReference{},
						Scope:       []string{"PARAMETERS", "STAGES", "STEPS"},
						Type:        "int",
						Mandatory:   false,
						Aliases:     []config.Alias{},
					},
					{
						Name:        "fprDownloadEndpoint",
						ResourceRef: []config.ResourceReference{},
						Scope:       []string{"GENERAL", "PARAMETERS", "STAGES", "STEPS"},
						Type:        "string",
						Mandatory:   false,
						Aliases:     []config.Alias{{Name: "fortifyFprDownloadEndpoint"}},
					},
					{
						Name:        "projectVersion",
						ResourceRef: []config.ResourceReference{},
						Scope:       []string{"PARAMETERS", "STAGES", "STEPS"},
						Type:        "string",
						Mandatory:   false,
						Aliases:     []config.Alias{{Name: "fortifyProjectVersion"}},
					},
					{
						Name:        "projectVersioningScheme",
						ResourceRef: []config.ResourceReference{},
						Scope:       []string{"PARAMETERS", "STAGES", "STEPS"},
						Type:        "string",
						Mandatory:   false,
						Aliases:     []config.Alias{},
					},
					{
						Name:        "pythonInstallCommand",
						ResourceRef: []config.ResourceReference{},
						Scope:       []string{"PARAMETERS", "STAGES", "STEPS"},
						Type:        "string",
						Mandatory:   false,
						Aliases:     []config.Alias{},
					},
					{
						Name:        "reportTemplateId",
						ResourceRef: []config.ResourceReference{},
						Scope:       []string{"PARAMETERS", "STAGES", "STEPS"},
						Type:        "int",
						Mandatory:   false,
						Aliases:     []config.Alias{},
					},
					{
						Name:        "filterSetTitle",
						ResourceRef: []config.ResourceReference{},
						Scope:       []string{"PARAMETERS", "STAGES", "STEPS"},
						Type:        "string",
						Mandatory:   false,
						Aliases:     []config.Alias{},
					},
					{
						Name:        "pullRequestName",
						ResourceRef: []config.ResourceReference{},
						Scope:       []string{"PARAMETERS", "STAGES", "STEPS"},
						Type:        "string",
						Mandatory:   false,
						Aliases:     []config.Alias{},
					},
					{
						Name:        "nameVersionMapping",
						ResourceRef: []config.ResourceReference{},
						Scope:       []string{"PARAMETERS", "STAGES", "STEPS"},
						Type:        "string",
						Mandatory:   false,
						Aliases:     []config.Alias{},
					},
					{
						Name:        "pullRequestMessageRegex",
						ResourceRef: []config.ResourceReference{},
						Scope:       []string{"PARAMETERS", "STAGES", "STEPS"},
						Type:        "string",
						Mandatory:   false,
						Aliases:     []config.Alias{},
					},
					{
						Name:        "scanType",
						ResourceRef: []config.ResourceReference{},
						Scope:       []string{"GENERAL", "PARAMETERS", "STAGES", "STEPS"},
						Type:        "string",
						Mandatory:   false,
						Aliases:     []config.Alias{},
					},
				},
			},
		},
	}
	return theMetaData
}<|MERGE_RESOLUTION|>--- conflicted
+++ resolved
@@ -14,8 +14,8 @@
 )
 
 type fortifyExecuteScanOptions struct {
-<<<<<<< HEAD
 	AuthToken                       string `json:"authToken,omitempty"`
+	AutoCreate                      bool   `json:"autoCreate,omitempty"`
 	MvnCustomArgs                   string `json:"mvnCustomArgs,omitempty"`
 	ModulePath                      string `json:"modulePath,omitempty"`
 	PythonRequirementsFile          string `json:"pythonRequirementsFile,omitempty"`
@@ -59,50 +59,6 @@
 	NameVersionMapping              string `json:"nameVersionMapping,omitempty"`
 	PullRequestMessageRegex         string `json:"pullRequestMessageRegex,omitempty"`
 	ScanType                        string `json:"scanType,omitempty"`
-=======
-	AuthToken                    string `json:"authToken,omitempty"`
-	MvnCustomArgs                string `json:"mvnCustomArgs,omitempty"`
-	ModulePath                   string `json:"modulePath,omitempty"`
-	PythonRequirementsFile       string `json:"pythonRequirementsFile,omitempty"`
-	PythonVersion                string `json:"pythonVersion,omitempty"`
-	UploadResults                bool   `json:"uploadResults,omitempty"`
-	BuildDescriptorFile          string `json:"buildDescriptorFile,omitempty"`
-	CommitID                     string `json:"commitId,omitempty"`
-	CommitMessage                string `json:"commitMessage,omitempty"`
-	RepoURL                      string `json:"repoUrl,omitempty"`
-	Repository                   string `json:"repository,omitempty"`
-	Memory                       string `json:"memory,omitempty"`
-	UpdateRulePack               bool   `json:"updateRulePack,omitempty"`
-	PythonExcludes               string `json:"pythonExcludes,omitempty"`
-	ReportDownloadEndpoint       string `json:"reportDownloadEndpoint,omitempty"`
-	PollingMinutes               int    `json:"pollingMinutes,omitempty"`
-	QuickScan                    bool   `json:"quickScan,omitempty"`
-	Translate                    string `json:"translate,omitempty"`
-	APIEndpoint                  string `json:"apiEndpoint,omitempty"`
-	ReportType                   string `json:"reportType,omitempty"`
-	PythonAdditionalPath         string `json:"pythonAdditionalPath,omitempty"`
-	ArtifactURL                  string `json:"artifactUrl,omitempty"`
-	ConsiderSuspicious           bool   `json:"considerSuspicious,omitempty"`
-	FprUploadEndpoint            string `json:"fprUploadEndpoint,omitempty"`
-	ProjectName                  string `json:"projectName,omitempty"`
-	AutoCreate                   bool   `json:"autoCreate,omitempty"`
-	PythonIncludes               string `json:"pythonIncludes,omitempty"`
-	Reporting                    bool   `json:"reporting,omitempty"`
-	ServerURL                    string `json:"serverUrl,omitempty"`
-	BuildDescriptorExcludeList   string `json:"buildDescriptorExcludeList,omitempty"`
-	PullRequestMessageRegexGroup int    `json:"pullRequestMessageRegexGroup,omitempty"`
-	DeltaMinutes                 int    `json:"deltaMinutes,omitempty"`
-	SpotCheckMinimum             int    `json:"spotCheckMinimum,omitempty"`
-	FprDownloadEndpoint          string `json:"fprDownloadEndpoint,omitempty"`
-	ProjectVersion               string `json:"projectVersion,omitempty"`
-	PythonInstallCommand         string `json:"pythonInstallCommand,omitempty"`
-	ReportTemplateID             int    `json:"reportTemplateId,omitempty"`
-	FilterSetTitle               string `json:"filterSetTitle,omitempty"`
-	PullRequestName              string `json:"pullRequestName,omitempty"`
-	NameVersionMapping           string `json:"nameVersionMapping,omitempty"`
-	PullRequestMessageRegex      string `json:"pullRequestMessageRegex,omitempty"`
-	ScanType                     string `json:"scanType,omitempty"`
->>>>>>> 11b264ce
 }
 
 type fortifyExecuteScanInflux struct {
@@ -202,6 +158,7 @@
 
 func addFortifyExecuteScanFlags(cmd *cobra.Command, stepConfig *fortifyExecuteScanOptions) {
 	cmd.Flags().StringVar(&stepConfig.AuthToken, "authToken", os.Getenv("PIPER_authToken"), "The FortifyToken to use for authentication")
+	cmd.Flags().BoolVar(&stepConfig.AutoCreate, "autoCreate", false, "Whether Fortify project and project version shall be implicitly auto created in case they cannot be found in the backend")
 	cmd.Flags().StringVar(&stepConfig.MvnCustomArgs, "mvnCustomArgs", ``, "Allows providing additional Maven command line parameters")
 	cmd.Flags().StringVar(&stepConfig.ModulePath, "modulePath", `./`, "Allows providing the path for the module to scan")
 	cmd.Flags().StringVar(&stepConfig.PythonRequirementsFile, "pythonRequirementsFile", os.Getenv("PIPER_pythonRequirementsFile"), "The requirements file used in `scanType: 'pip'` to populate the build environment with the necessary dependencies")
@@ -228,7 +185,6 @@
 	cmd.Flags().BoolVar(&stepConfig.ConsiderSuspicious, "considerSuspicious", true, "Whether suspicious issues should trigger the check to fail or not")
 	cmd.Flags().StringVar(&stepConfig.FprUploadEndpoint, "fprUploadEndpoint", `/upload/resultFileUpload.html`, "Fortify SSC endpoint for FPR uploads")
 	cmd.Flags().StringVar(&stepConfig.ProjectName, "projectName", `{{list .GroupID .ArtifactID | join "-" | trimAll "-"}}`, "The project used for reporting results in SSC")
-	cmd.Flags().BoolVar(&stepConfig.AutoCreate, "autoCreate", false, "Whether the project should be created automatically if it does not already exist")
 	cmd.Flags().StringVar(&stepConfig.PythonIncludes, "pythonIncludes", `./**/*`, "The includes pattern used in `scanType: 'pip'` for including .py files")
 	cmd.Flags().BoolVar(&stepConfig.Reporting, "reporting", false, "Influences whether a report is generated or not")
 	cmd.Flags().StringVar(&stepConfig.ServerURL, "serverUrl", os.Getenv("PIPER_serverUrl"), "Fortify SSC Url to be used for accessing the APIs")
@@ -265,6 +221,14 @@
 						Aliases:     []config.Alias{},
 					},
 					{
+						Name:        "autoCreate",
+						ResourceRef: []config.ResourceReference{},
+						Scope:       []string{"PARAMETERS", "STAGES", "STEPS"},
+						Type:        "bool",
+						Mandatory:   false,
+						Aliases:     []config.Alias{},
+					},
+					{
 						Name:        "mvnCustomArgs",
 						ResourceRef: []config.ResourceReference{},
 						Scope:       []string{"PARAMETERS", "STAGES", "STEPS"},
@@ -471,14 +435,6 @@
 						Type:        "string",
 						Mandatory:   false,
 						Aliases:     []config.Alias{{Name: "fortifyProjectName"}},
-					},
-					{
-						Name:        "autoCreate",
-						ResourceRef: []config.ResourceReference{},
-						Scope:       []string{"PARAMETERS", "STAGES", "STEPS"},
-						Type:        "bool",
-						Mandatory:   false,
-						Aliases:     []config.Alias{},
 					},
 					{
 						Name:        "pythonIncludes",
