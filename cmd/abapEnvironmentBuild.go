--- conflicted
+++ resolved
@@ -3,10 +3,8 @@
 import (
 	"encoding/json"
 	"reflect"
-<<<<<<< HEAD
-=======
 	"strings"
->>>>>>> 4660f3a3
+
 	"time"
 
 	abapbuild "github.com/SAP/jenkins-library/pkg/abap/build"
@@ -26,10 +24,7 @@
 	abapbuild.HTTPSendLoader
 	getMaxRuntime() time.Duration
 	getPollingInterval() time.Duration
-<<<<<<< HEAD
-=======
 	publish()
->>>>>>> 4660f3a3
 }
 
 type abapEnvironmentBuildUtilsBundle struct {
@@ -38,8 +33,6 @@
 	*abaputils.AbapUtils
 	maxRuntime      time.Duration
 	pollingInterval time.Duration
-<<<<<<< HEAD
-=======
 	storePublish    publish
 }
 
@@ -58,7 +51,6 @@
 
 func (aEBUB *abapEnvironmentBuildUtilsBundle) publish() {
 	aEBUB.storePublish.publish()
->>>>>>> 4660f3a3
 }
 
 func (aEBUB *abapEnvironmentBuildUtilsBundle) getMaxRuntime() time.Duration {
@@ -91,10 +83,7 @@
 		},
 		maxRuntime:      maxRuntime * time.Minute,
 		pollingInterval: pollingInterval * time.Second,
-<<<<<<< HEAD
-=======
 		storePublish:    publish{},
->>>>>>> 4660f3a3
 	}
 	// Reroute command output to logging framework
 	utils.Stdout(log.Writer())
@@ -122,18 +111,12 @@
 	}
 
 	finalValues, err := runBuilds(conn, config, utils, valuesList)
-<<<<<<< HEAD
-	if err != nil {
-		return err
-	}
-=======
 	//files should be published, even if an error occured
 	(*utils).publish()
 	if err != nil {
 		return err
 	}
 
->>>>>>> 4660f3a3
 	cpe.abap.buildValues, err = convertValuesForCPE(finalValues)
 	if err != nil {
 		return errors.Wrap(err, "Error during the conversion of the values for the commonPipelineenvironment")
@@ -155,22 +138,12 @@
 		}
 	} else {
 		//Run several times for each repository in the addonDescriptor
-<<<<<<< HEAD
-=======
 		var errstrings []string
->>>>>>> 4660f3a3
 		vE := valuesEvaluator{}
 		vE.m = make(map[string]string)
 		for _, values := range valuesList {
 			cummulatedValues, err := generateValuesWithAddonDescriptor(config, values)
 			if err != nil {
-<<<<<<< HEAD
-				return finalValues, errors.Wrap(err, "Error during execution of build framework")
-			}
-			finalValuesForOneBuild, err := runBuild(conn, config, utils, cummulatedValues)
-			if err != nil {
-				return finalValues, errors.Wrap(err, "Error during execution of build framework")
-=======
 				return finalValues, errors.Wrap(err, "Error generating input values")
 			}
 			finalValuesForOneBuild, err := runBuild(conn, config, utils, cummulatedValues)
@@ -180,20 +153,16 @@
 					return finalValues, err
 				}
 				errstrings = append(errstrings, err.Error())
->>>>>>> 4660f3a3
 			}
 			finalValuesForOneBuild = removeAddonDescriptorValues(finalValuesForOneBuild, values)
 			//This means: probably values are duplicated, but the first one wins -> perhaps change this in the future if needed
 			vE.appendValuesIfNotPresent(finalValuesForOneBuild, false)
 		}
 		finalValues = vE.generateValueSlice()
-<<<<<<< HEAD
-=======
 		if len(errstrings) > 0 {
 			finalError := errors.Errorf("%d out %d build runs failed:\n%s", len(errstrings), len(valuesList), (strings.Join(errstrings, "\n")))
 			return finalValues, finalError
 		}
->>>>>>> 4660f3a3
 	}
 	return finalValues, nil
 }
@@ -360,21 +329,12 @@
 	}
 	//values from addondescriptor
 	if err := vE.appendValuesIfNotPresent(repoValues, true); err != nil {
-<<<<<<< HEAD
 		return values, err
 	}
 	//values from commonepipelineEnvironment
 	if err := vE.appendStringValuesIfNotPresent(config.CpeValues, false); err != nil {
 		return values, err
 	}
-=======
-		return values, err
-	}
-	//values from commonepipelineEnvironment
-	if err := vE.appendStringValuesIfNotPresent(config.CpeValues, false); err != nil {
-		return values, err
-	}
->>>>>>> 4660f3a3
 	values = vE.generateValueSlice()
 	return values, nil
 }
@@ -475,12 +435,9 @@
 
 func evaluateAddonDescriptor(config *abapEnvironmentBuildOptions) ([][]abapbuild.Value, error) {
 	var listOfValuesList [][]abapbuild.Value
-<<<<<<< HEAD
-=======
 	if len(config.AddonDescriptor) == 0 && len(config.UseFieldsOfAddonDescriptor) > 0 {
 		return listOfValuesList, errors.New("Config contains UseFieldsOfAddonDescriptor but no addonDescriptor is provided in the commonPipelineEnvironment")
 	}
->>>>>>> 4660f3a3
 	if len(config.AddonDescriptor) > 0 {
 		addonDescriptor := new(abaputils.AddonDescriptor)
 		if err := addonDescriptor.InitFromJSONstring(config.AddonDescriptor); err != nil {
