--- conflicted
+++ resolved
@@ -205,9 +205,6 @@
 	return nil
 }
 
-<<<<<<< HEAD
-var errIncompatibleTypes = fmt.Errorf("incompatible types")
-=======
 func retrieveHookConfig(source *json.RawMessage, target *HookConfiguration) {
 	if source != nil {
 		log.Entry().Info("Retrieving hook configuration")
@@ -217,7 +214,8 @@
 		}
 	}
 }
->>>>>>> d6917509
+
+var errIncompatibleTypes = fmt.Errorf("incompatible types")
 
 func checkTypes(config map[string]interface{}, options interface{}) map[string]interface{} {
 	optionsType := getStepOptionsStructType(options)
