package cmd

import (
	"encoding/json"
	"fmt"
	"io"
	"os"
	"path/filepath"
	"reflect"
	"strings"

	"github.com/SAP/jenkins-library/pkg/config"
	"github.com/SAP/jenkins-library/pkg/log"
	"github.com/SAP/jenkins-library/pkg/piperutils"
	"github.com/pkg/errors"
	"github.com/spf13/cobra"
)

// GeneralConfigOptions contains all global configuration options for piper binary
type GeneralConfigOptions struct {
<<<<<<< HEAD
	CustomConfig         string
	DefaultConfig        []string //ordered list of Piper default configurations. Can be filePath or ENV containing JSON in format 'ENV:MY_ENV_VAR'
	ParametersJSON       string
	EnvRootPath          string
	NoTelemetry          bool
	StageName            string
	StepConfigJSON       string
	StepMetadata         string //metadata to be considered, can be filePath or ENV containing JSON in format 'ENV:MY_ENV_VAR'
	StepName             string
	Verbose              bool
	MessageOnlyLogFormat bool
=======
	CorrelationID  string
	CustomConfig   string
	DefaultConfig  []string //ordered list of Piper default configurations. Can be filePath or ENV containing JSON in format 'ENV:MY_ENV_VAR'
	ParametersJSON string
	EnvRootPath    string
	NoTelemetry    bool
	StageName      string
	StepConfigJSON string
	StepMetadata   string //metadata to be considered, can be filePath or ENV containing JSON in format 'ENV:MY_ENV_VAR'
	StepName       string
	Verbose        bool
>>>>>>> ba086f1e
}

var rootCmd = &cobra.Command{
	Use:   "piper",
	Short: "Executes CI/CD steps from project 'Piper' ",
	Long: `
This project 'Piper' binary provides a CI/CD step library.
It contains many steps which can be used within CI/CD systems as well as directly on e.g. a developer's machine.
`,
	//ToDo: respect stageName to also come from parametersJSON -> first env.STAGE_NAME, second: parametersJSON, third: flag
}

// GeneralConfig contains global configuration flags for piper binary
var GeneralConfig GeneralConfigOptions

// Execute is the starting point of the piper command line tool
func Execute() {

	rootCmd.AddCommand(ArtifactPrepareVersionCommand())
	rootCmd.AddCommand(ConfigCommand())
	rootCmd.AddCommand(VersionCommand())
	rootCmd.AddCommand(DetectExecuteScanCommand())
	rootCmd.AddCommand(KarmaExecuteTestsCommand())
	rootCmd.AddCommand(SonarExecuteScanCommand())
	rootCmd.AddCommand(KubernetesDeployCommand())
	rootCmd.AddCommand(XsDeployCommand())
	rootCmd.AddCommand(GithubPublishReleaseCommand())
	rootCmd.AddCommand(GithubCreatePullRequestCommand())
	rootCmd.AddCommand(CloudFoundryDeleteServiceCommand())
	rootCmd.AddCommand(AbapEnvironmentPullGitRepoCommand())
	rootCmd.AddCommand(CheckmarxExecuteScanCommand())
	rootCmd.AddCommand(MtaBuildCommand())
	rootCmd.AddCommand(ProtecodeExecuteScanCommand())
	rootCmd.AddCommand(MavenExecuteCommand())
	rootCmd.AddCommand(CloudFoundryCreateServiceKeyCommand())
	rootCmd.AddCommand(MavenBuildCommand())
	rootCmd.AddCommand(MavenExecuteStaticCodeChecksCommand())
	rootCmd.AddCommand(NexusUploadCommand())
	rootCmd.AddCommand(NpmExecuteScriptsCommand())
	rootCmd.AddCommand(GctsCreateRepositoryCommand())
	rootCmd.AddCommand(MalwareExecuteScanCommand())

	addRootFlags(rootCmd)
	if err := rootCmd.Execute(); err != nil {
		// in case we end up here we know that something in the PreRunE function went wrong
		// and thus this indicates a configuration issue
		log.Entry().WithError(err).WithField("category", "configuration").Fatal("configuration error")
	}
}

func addRootFlags(rootCmd *cobra.Command) {

	rootCmd.PersistentFlags().StringVar(&GeneralConfig.CorrelationID, "correlationID", os.Getenv("PIPER_correlationID"), "ID for unique identification of a pipeline run")
	rootCmd.PersistentFlags().StringVar(&GeneralConfig.CustomConfig, "customConfig", ".pipeline/config.yml", "Path to the pipeline configuration file")
	rootCmd.PersistentFlags().StringSliceVar(&GeneralConfig.DefaultConfig, "defaultConfig", []string{".pipeline/defaults.yaml"}, "Default configurations, passed as path to yaml file")
	rootCmd.PersistentFlags().StringVar(&GeneralConfig.ParametersJSON, "parametersJSON", os.Getenv("PIPER_parametersJSON"), "Parameters to be considered in JSON format")
	rootCmd.PersistentFlags().StringVar(&GeneralConfig.EnvRootPath, "envRootPath", ".pipeline", "Root path to Piper pipeline shared environments")
	rootCmd.PersistentFlags().StringVar(&GeneralConfig.StageName, "stageName", os.Getenv("STAGE_NAME"), "Name of the stage for which configuration should be included")
	rootCmd.PersistentFlags().StringVar(&GeneralConfig.StepConfigJSON, "stepConfigJSON", os.Getenv("PIPER_stepConfigJSON"), "Step configuration in JSON format")
	rootCmd.PersistentFlags().BoolVar(&GeneralConfig.NoTelemetry, "noTelemetry", false, "Disables telemetry reporting")
	rootCmd.PersistentFlags().BoolVarP(&GeneralConfig.Verbose, "verbose", "v", false, "verbose output")
	rootCmd.PersistentFlags().BoolVar(&GeneralConfig.MessageOnlyLogFormat, "messageOnlyLogFormat", false, "Only log messages without additional fields. May improve readability in certain cases, at the cost of losing log level, timestamps and other metadata.")

}

// PrepareConfig reads step configuration from various sources and merges it (defaults, config file, flags, ...)
func PrepareConfig(cmd *cobra.Command, metadata *config.StepData, stepName string, options interface{}, openFile func(s string) (io.ReadCloser, error)) error {

	filters := metadata.GetParameterFilters()

	// add telemetry parameter "collectTelemetryData" to ALL, GENERAL and PARAMETER filters
	filters.All = append(filters.All, "collectTelemetryData")
	filters.General = append(filters.General, "collectTelemetryData")
	filters.Parameters = append(filters.Parameters, "collectTelemetryData")

	resourceParams := metadata.GetResourceParameters(GeneralConfig.EnvRootPath, "commonPipelineEnvironment")

	flagValues := config.AvailableFlagValues(cmd, &filters)

	var myConfig config.Config
	var stepConfig config.StepConfig

	if len(GeneralConfig.StepConfigJSON) != 0 {
		// ignore config & defaults in favor of passed stepConfigJSON
		stepConfig = config.GetStepConfigWithJSON(flagValues, GeneralConfig.StepConfigJSON, filters)
	} else {
		// use config & defaults
		var customConfig io.ReadCloser
		var err error
		//accept that config file and defaults cannot be loaded since both are not mandatory here
		{
			projectConfigFile := getProjectConfigFile(GeneralConfig.CustomConfig)

			exists, err := piperutils.FileExists(projectConfigFile)
			if exists {
				if customConfig, err = openFile(projectConfigFile); err != nil {
					return errors.Wrapf(err, "Cannot read '%s'", projectConfigFile)
				}
			} else {
				log.Entry().Infof("Project config file '%s' does not exist. No project configuration available.", projectConfigFile)
				customConfig = nil
			}

		}
		var defaultConfig []io.ReadCloser
		for _, f := range GeneralConfig.DefaultConfig {
			fc, err := openFile(f)
			// only create error for non-default values
			if err != nil && f != ".pipeline/defaults.yaml" {
				return errors.Wrapf(err, "config: getting defaults failed: '%v'", f)
			}
			if err == nil {
				defaultConfig = append(defaultConfig, fc)
				log.Entry().Infof("Added default config '%s'", f)
			}
		}

		stepConfig, err = myConfig.GetStepConfig(flagValues, GeneralConfig.ParametersJSON, customConfig, defaultConfig, filters, metadata.Spec.Inputs.Parameters, metadata.Spec.Inputs.Secrets, resourceParams, GeneralConfig.StageName, stepName, metadata.Metadata.Aliases)
		if err != nil {
			return errors.Wrap(err, "retrieving step configuration failed")
		}
	}

	if fmt.Sprintf("%v", stepConfig.Config["collectTelemetryData"]) == "false" {
		GeneralConfig.NoTelemetry = true
	}

	if !GeneralConfig.Verbose {
		if stepConfig.Config["verbose"] != nil && stepConfig.Config["verbose"].(bool) {
			log.SetVerbose(stepConfig.Config["verbose"].(bool))
		}
	}

	log.SetFormatter(GeneralConfig.MessageOnlyLogFormat)

	stepConfig.Config = convertTypes(stepConfig.Config, options)
	confJSON, _ := json.Marshal(stepConfig.Config)
	_ = json.Unmarshal(confJSON, &options)

	config.MarkFlagsWithValue(cmd, stepConfig)

	return nil
}

func convertTypes(config map[string]interface{}, options interface{}) map[string]interface{} {
	optionsType := getStepOptionsStructType(options)

	for paramName := range config {
		optionsField := findStructFieldByJSONTag(paramName, optionsType)
		if optionsField == nil {
			continue
		}

		paramValueType := reflect.ValueOf(config[paramName])
		if paramValueType.Kind() != reflect.String {
			// We can only convert from strings at the moment
			continue
		}

		paramValue := paramValueType.String()
		logWarning := true

		switch optionsField.Type.Kind() {
		case reflect.String:
			// Types already match, ignore
			logWarning = false
		case reflect.Slice, reflect.Array:
			if optionsField.Type.Elem().Kind() == reflect.String {
				config[paramName] = []string{paramValue}
				logWarning = false
			}
		case reflect.Bool:
			paramValue = strings.ToLower(paramValue)
			if paramValue == "true" {
				config[paramName] = true
				logWarning = false
			} else if paramValue == "false" {
				config[paramName] = false
				logWarning = false
			}
		}

		if logWarning {
			log.Entry().Warnf("Config value for '%s' is of unexpected type and is ignored", paramName)
		}
	}
	return config
}

func findStructFieldByJSONTag(tagName string, optionsType reflect.Type) *reflect.StructField {
	for i := 0; i < optionsType.NumField(); i++ {
		field := optionsType.Field(i)
		tag := field.Tag.Get("json")
		if tagName == tag || tagName+",omitempty" == tag {
			return &field
		}
	}
	return nil
}

func getStepOptionsStructType(stepOptions interface{}) reflect.Type {
	typedOptions := reflect.ValueOf(stepOptions)
	if typedOptions.Kind() == reflect.Ptr {
		typedOptions = typedOptions.Elem()
	}
	return typedOptions.Type()
}

func getProjectConfigFile(name string) string {

	var altName string
	if ext := filepath.Ext(name); ext == ".yml" {
		altName = fmt.Sprintf("%v.yaml", strings.TrimSuffix(name, ext))
	} else if ext == "yaml" {
		altName = fmt.Sprintf("%v.yml", strings.TrimSuffix(name, ext))
	}

	fileExists, _ := piperutils.FileExists(name)
	altExists, _ := piperutils.FileExists(altName)

	// configured filename will always take precedence, even if not existing
	if !fileExists && altExists {
		return altName
	}
	return name
}<|MERGE_RESOLUTION|>--- conflicted
+++ resolved
@@ -18,19 +18,6 @@
 
 // GeneralConfigOptions contains all global configuration options for piper binary
 type GeneralConfigOptions struct {
-<<<<<<< HEAD
-	CustomConfig         string
-	DefaultConfig        []string //ordered list of Piper default configurations. Can be filePath or ENV containing JSON in format 'ENV:MY_ENV_VAR'
-	ParametersJSON       string
-	EnvRootPath          string
-	NoTelemetry          bool
-	StageName            string
-	StepConfigJSON       string
-	StepMetadata         string //metadata to be considered, can be filePath or ENV containing JSON in format 'ENV:MY_ENV_VAR'
-	StepName             string
-	Verbose              bool
-	MessageOnlyLogFormat bool
-=======
 	CorrelationID  string
 	CustomConfig   string
 	DefaultConfig  []string //ordered list of Piper default configurations. Can be filePath or ENV containing JSON in format 'ENV:MY_ENV_VAR'
@@ -42,7 +29,7 @@
 	StepMetadata   string //metadata to be considered, can be filePath or ENV containing JSON in format 'ENV:MY_ENV_VAR'
 	StepName       string
 	Verbose        bool
->>>>>>> ba086f1e
+  MessageOnlyLogFormat bool
 }
 
 var rootCmd = &cobra.Command{
