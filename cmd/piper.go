package cmd

import (
	"encoding/json"
	"fmt"
	"io"
	"os"

	"github.com/SAP/jenkins-library/pkg/config"
	"github.com/SAP/jenkins-library/pkg/log"
	"github.com/SAP/jenkins-library/pkg/piperutils"
	"github.com/pkg/errors"
	"github.com/spf13/cobra"
)

// GeneralConfigOptions contains all global configuration options for piper binary
type GeneralConfigOptions struct {
	CustomConfig   string
	DefaultConfig  []string //ordered list of Piper default configurations. Can be filePath or ENV containing JSON in format 'ENV:MY_ENV_VAR'
	ParametersJSON string
	EnvRootPath    string
	NoTelemetry    bool
	StageName      string
	StepConfigJSON string
	StepMetadata   string //metadata to be considered, can be filePath or ENV containing JSON in format 'ENV:MY_ENV_VAR'
	StepName       string
	Verbose        bool
}

var rootCmd = &cobra.Command{
	Use:   "piper",
	Short: "Executes CI/CD steps from project 'Piper' ",
	Long: `
This project 'Piper' binary provides a CI/CD step libary.
It contains many steps which can be used within CI/CD systems as well as directly on e.g. a developer's machine.
`,
	//ToDo: respect stageName to also come from parametersJSON -> first env.STAGE_NAME, second: parametersJSON, third: flag
}

// GeneralConfig contains global configuration flags for piper binary
var GeneralConfig GeneralConfigOptions

// Execute is the starting point of the piper command line tool
func Execute() {

	rootCmd.AddCommand(ConfigCommand())
	rootCmd.AddCommand(VersionCommand())
	rootCmd.AddCommand(DetectExecuteScanCommand())
	rootCmd.AddCommand(KarmaExecuteTestsCommand())
	rootCmd.AddCommand(KubernetesDeployCommand())
	rootCmd.AddCommand(XsDeployCommand())
	rootCmd.AddCommand(GithubPublishReleaseCommand())
	rootCmd.AddCommand(GithubCreatePullRequestCommand())
	rootCmd.AddCommand(CheckmarxExecuteScanCommand())

	addRootFlags(rootCmd)
	if err := rootCmd.Execute(); err != nil {
		fmt.Println(err)
		os.Exit(1)
	}
}

func addRootFlags(rootCmd *cobra.Command) {

	rootCmd.PersistentFlags().StringVar(&GeneralConfig.CustomConfig, "customConfig", ".pipeline/config.yml", "Path to the pipeline configuration file")
	rootCmd.PersistentFlags().StringSliceVar(&GeneralConfig.DefaultConfig, "defaultConfig", []string{".pipeline/defaults.yaml"}, "Default configurations, passed as path to yaml file")
	rootCmd.PersistentFlags().StringVar(&GeneralConfig.ParametersJSON, "parametersJSON", os.Getenv("PIPER_parametersJSON"), "Parameters to be considered in JSON format")
	rootCmd.PersistentFlags().StringVar(&GeneralConfig.EnvRootPath, "envRootPath", ".pipeline", "Root path to Piper pipeline shared environments")
	rootCmd.PersistentFlags().StringVar(&GeneralConfig.StageName, "stageName", os.Getenv("STAGE_NAME"), "Name of the stage for which configuration should be included")
	rootCmd.PersistentFlags().StringVar(&GeneralConfig.StepConfigJSON, "stepConfigJSON", os.Getenv("PIPER_stepConfigJSON"), "Step configuration in JSON format")
	rootCmd.PersistentFlags().BoolVar(&GeneralConfig.NoTelemetry, "noTelemetry", false, "Disables telemetry reporting")
	rootCmd.PersistentFlags().BoolVarP(&GeneralConfig.Verbose, "verbose", "v", false, "verbose output")

}

// PrepareConfig reads step configuration from various sources and merges it (defaults, config file, flags, ...)
func PrepareConfig(cmd *cobra.Command, metadata *config.StepData, stepName string, options interface{}, openFile func(s string) (io.ReadCloser, error)) error {

	filters := metadata.GetParameterFilters()

	// add telemetry parameter "collectTelemetryData" to ALL, GENERAL and PARAMETER filters
	filters.All = append(filters.All, "collectTelemetryData")
	filters.General = append(filters.General, "collectTelemetryData")
	filters.Parameters = append(filters.Parameters, "collectTelemetryData")

	resourceParams := metadata.GetResourceParameters(GeneralConfig.EnvRootPath, "commonPipelineEnvironment")

	flagValues := config.AvailableFlagValues(cmd, &filters)

	var myConfig config.Config
	var stepConfig config.StepConfig

	if len(GeneralConfig.StepConfigJSON) != 0 {
		// ignore config & defaults in favor of passed stepConfigJSON
		stepConfig = config.GetStepConfigWithJSON(flagValues, GeneralConfig.StepConfigJSON, filters)
	} else {
		// use config & defaults
		var customConfig io.ReadCloser
		var err error
		//accept that config file and defaults cannot be loaded since both are not mandatory here
		{
			exists, e := piperutils.FileExists(GeneralConfig.CustomConfig)

			if e != nil {
				return e
			}

			if exists {
				if customConfig, err = openFile(GeneralConfig.CustomConfig); err != nil {
					errors.Wrapf(err, "Cannot read '%s'", GeneralConfig.CustomConfig)
				}
			} else {
				log.Entry().Infof("Project config file '%s' does not exist. No project configuration available.", GeneralConfig.CustomConfig)
				customConfig = nil
			}
		}
		var defaultConfig []io.ReadCloser
		for _, f := range GeneralConfig.DefaultConfig {
			//ToDo: support also https as source
			fc, _ := openFile(f)
			defaultConfig = append(defaultConfig, fc)
		}

		stepConfig, err = myConfig.GetStepConfig(flagValues, GeneralConfig.ParametersJSON, customConfig, defaultConfig, filters, metadata.Spec.Inputs.Parameters, resourceParams, GeneralConfig.StageName, stepName)
		if err != nil {
			return errors.Wrap(err, "retrieving step configuration failed")
		}
	}

<<<<<<< HEAD
	if fmt.Sprintf("%v", stepConfig.Config["collectTelemetryData"]) == "false" {
		GeneralConfig.NoTelemetry = true
=======
	if !GeneralConfig.Verbose {
		if stepConfig.Config["verbose"] != nil && stepConfig.Config["verbose"].(bool) {
			log.SetVerbose(stepConfig.Config["verbose"].(bool))
		}
>>>>>>> 7b95c047
	}

	confJSON, _ := json.Marshal(stepConfig.Config)
	json.Unmarshal(confJSON, &options)

	config.MarkFlagsWithValue(cmd, stepConfig)

	return nil
}<|MERGE_RESOLUTION|>--- conflicted
+++ resolved
@@ -127,15 +127,14 @@
 		}
 	}
 
-<<<<<<< HEAD
 	if fmt.Sprintf("%v", stepConfig.Config["collectTelemetryData"]) == "false" {
 		GeneralConfig.NoTelemetry = true
-=======
+  }
+
 	if !GeneralConfig.Verbose {
 		if stepConfig.Config["verbose"] != nil && stepConfig.Config["verbose"].(bool) {
 			log.SetVerbose(stepConfig.Config["verbose"].(bool))
 		}
->>>>>>> 7b95c047
 	}
 
 	confJSON, _ := json.Marshal(stepConfig.Config)
