--- conflicted
+++ resolved
@@ -29,9 +29,7 @@
 	StepMetadata   string //metadata to be considered, can be filePath or ENV containing JSON in format 'ENV:MY_ENV_VAR'
 	StepName       string
 	Verbose        bool
-<<<<<<< HEAD
 	LogFormat      string
-=======
 	HookConfig     HookConfiguration
 }
 
@@ -43,7 +41,6 @@
 // SentryConfiguration defines the configuration options for the Sentry logging system
 type SentryConfiguration struct {
 	Dsn string `json:"dsn,omitempty"`
->>>>>>> 0c75bfa9
 }
 
 var rootCmd = &cobra.Command{
