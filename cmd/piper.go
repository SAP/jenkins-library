package cmd

import (
	"encoding/json"
	"fmt"
	"io"
	"os"
	"path/filepath"
	"reflect"
	"strconv"
	"strings"

	"github.com/SAP/jenkins-library/pkg/config"
	"github.com/SAP/jenkins-library/pkg/gcs"
	"github.com/SAP/jenkins-library/pkg/log"
	"github.com/SAP/jenkins-library/pkg/piperutils"
	"github.com/pkg/errors"
	"github.com/spf13/cobra"
)

// GeneralConfigOptions contains all global configuration options for piper binary
type GeneralConfigOptions struct {
	GitHubAccessTokens   map[string]string // map of tokens with url as key in order to maintain url-specific tokens
	CorrelationID        string
	CustomConfig         string
	GitHubTokens         []string // list of entries in form of <server>:<token> to allow token authentication for downloading config / defaults
	DefaultConfig        []string //ordered list of Piper default configurations. Can be filePath or ENV containing JSON in format 'ENV:MY_ENV_VAR'
	IgnoreCustomDefaults bool
	ParametersJSON       string
	EnvRootPath          string
	NoTelemetry          bool
	StageName            string
	StepConfigJSON       string
	StepMetadata         string //metadata to be considered, can be filePath or ENV containing JSON in format 'ENV:MY_ENV_VAR'
	StepName             string
	Verbose              bool
	LogFormat            string
	VaultRoleID          string
	VaultRoleSecretID    string
	VaultToken           string
	VaultServerURL       string
	VaultNamespace       string
	VaultPath            string
	HookConfig           HookConfiguration
<<<<<<< HEAD
	UploadReportsToGCS   bool
	GCPJsonKeyFilePath   string // file path to Google Cloud Platform JSON key file. Mandatory if UploadReportsToGCS is true
	GCSClient            gcs.ClientInterface
=======
	MetaDataResolver     func() map[string]config.StepData
>>>>>>> 045c72cd
}

// HookConfiguration contains the configuration for supported hooks, so far Sentry and Splunk are supported.
type HookConfiguration struct {
	SentryConfig SentryConfiguration `json:"sentry,omitempty"`
	SplunkConfig SplunkConfiguration `json:"splunk,omitempty"`
}

// SentryConfiguration defines the configuration options for the Sentry logging system
type SentryConfiguration struct {
	Dsn string `json:"dsn,omitempty"`
}

// SplunkConfiguration defines the configuration options for the Splunk logging system
type SplunkConfiguration struct {
	Dsn      string `json:"dsn,omitempty"`
	Token    string `json:"token,omitempty"`
	Index    string `json:"index,omitempty"`
	SendLogs bool   `json:"sendLogs"`
}

var rootCmd = &cobra.Command{
	Use:   "piper",
	Short: "Executes CI/CD steps from project 'Piper' ",
	Long: `
This project 'Piper' binary provides a CI/CD step library.
It contains many steps which can be used within CI/CD systems as well as directly on e.g. a developer's machine.
`,
}

// GeneralConfig contains global configuration flags for piper binary
var GeneralConfig GeneralConfigOptions

// Execute is the starting point of the piper command line tool
func Execute() {

	rootCmd.AddCommand(ArtifactPrepareVersionCommand())
	rootCmd.AddCommand(ConfigCommand())
	rootCmd.AddCommand(ContainerSaveImageCommand())
	rootCmd.AddCommand(CommandLineCompletionCommand())
	rootCmd.AddCommand(VersionCommand())
	rootCmd.AddCommand(DetectExecuteScanCommand())
	rootCmd.AddCommand(HadolintExecuteCommand())
	rootCmd.AddCommand(KarmaExecuteTestsCommand())
	rootCmd.AddCommand(UiVeri5ExecuteTestsCommand())
	rootCmd.AddCommand(SonarExecuteScanCommand())
	rootCmd.AddCommand(KubernetesDeployCommand())
	rootCmd.AddCommand(XsDeployCommand())
	rootCmd.AddCommand(GithubCheckBranchProtectionCommand())
	rootCmd.AddCommand(GithubCommentIssueCommand())
	rootCmd.AddCommand(GithubCreateIssueCommand())
	rootCmd.AddCommand(GithubCreatePullRequestCommand())
	rootCmd.AddCommand(GithubPublishReleaseCommand())
	rootCmd.AddCommand(GithubSetCommitStatusCommand())
	rootCmd.AddCommand(GitopsUpdateDeploymentCommand())
	rootCmd.AddCommand(CloudFoundryDeleteServiceCommand())
	rootCmd.AddCommand(AbapEnvironmentPullGitRepoCommand())
	rootCmd.AddCommand(AbapEnvironmentCloneGitRepoCommand())
	rootCmd.AddCommand(AbapEnvironmentCheckoutBranchCommand())
	rootCmd.AddCommand(AbapEnvironmentCreateSystemCommand())
	rootCmd.AddCommand(CheckmarxExecuteScanCommand())
	rootCmd.AddCommand(FortifyExecuteScanCommand())
	rootCmd.AddCommand(MtaBuildCommand())
	rootCmd.AddCommand(ProtecodeExecuteScanCommand())
	rootCmd.AddCommand(MavenExecuteCommand())
	rootCmd.AddCommand(CloudFoundryCreateServiceKeyCommand())
	rootCmd.AddCommand(MavenBuildCommand())
	rootCmd.AddCommand(MavenExecuteIntegrationCommand())
	rootCmd.AddCommand(MavenExecuteStaticCodeChecksCommand())
	rootCmd.AddCommand(NexusUploadCommand())
	rootCmd.AddCommand(AbapEnvironmentRunATCCheckCommand())
	rootCmd.AddCommand(NpmExecuteScriptsCommand())
	rootCmd.AddCommand(NpmExecuteLintCommand())
	rootCmd.AddCommand(GctsCreateRepositoryCommand())
	rootCmd.AddCommand(GctsExecuteABAPUnitTestsCommand())
	rootCmd.AddCommand(GctsDeployCommand())
	rootCmd.AddCommand(MalwareExecuteScanCommand())
	rootCmd.AddCommand(CloudFoundryCreateServiceCommand())
	rootCmd.AddCommand(CloudFoundryDeployCommand())
	rootCmd.AddCommand(GctsRollbackCommand())
	rootCmd.AddCommand(WhitesourceExecuteScanCommand())
	rootCmd.AddCommand(GctsCloneRepositoryCommand())
	rootCmd.AddCommand(JsonApplyPatchCommand())
	rootCmd.AddCommand(KanikoExecuteCommand())
	rootCmd.AddCommand(AbapEnvironmentAssemblePackagesCommand())
	rootCmd.AddCommand(AbapAddonAssemblyKitCheckCVsCommand())
	rootCmd.AddCommand(AbapAddonAssemblyKitCheckPVCommand())
	rootCmd.AddCommand(AbapAddonAssemblyKitCreateTargetVectorCommand())
	rootCmd.AddCommand(AbapAddonAssemblyKitPublishTargetVectorCommand())
	rootCmd.AddCommand(AbapAddonAssemblyKitRegisterPackagesCommand())
	rootCmd.AddCommand(AbapAddonAssemblyKitReleasePackagesCommand())
	rootCmd.AddCommand(AbapAddonAssemblyKitReserveNextPackagesCommand())
	rootCmd.AddCommand(CloudFoundryCreateSpaceCommand())
	rootCmd.AddCommand(CloudFoundryDeleteSpaceCommand())
	rootCmd.AddCommand(VaultRotateSecretIdCommand())
	rootCmd.AddCommand(CheckChangeInDevelopmentCommand())
	rootCmd.AddCommand(TransportRequestUploadCTSCommand())
	rootCmd.AddCommand(TransportRequestUploadRFCCommand())
	rootCmd.AddCommand(NewmanExecuteCommand())
	rootCmd.AddCommand(IntegrationArtifactDeployCommand())
	rootCmd.AddCommand(TransportRequestUploadSOLMANCommand())
	rootCmd.AddCommand(IntegrationArtifactUpdateConfigurationCommand())
	rootCmd.AddCommand(IntegrationArtifactGetMplStatusCommand())
	rootCmd.AddCommand(IntegrationArtifactGetServiceEndpointCommand())
	rootCmd.AddCommand(IntegrationArtifactDownloadCommand())
	rootCmd.AddCommand(AbapEnvironmentAssembleConfirmCommand())
	rootCmd.AddCommand(IntegrationArtifactUploadCommand())
	rootCmd.AddCommand(IntegrationArtifactTriggerIntegrationTestCommand())
	rootCmd.AddCommand(IntegrationArtifactUnDeployCommand())
	rootCmd.AddCommand(IntegrationArtifactResourceCommand())
	rootCmd.AddCommand(TerraformExecuteCommand())
	rootCmd.AddCommand(ContainerExecuteStructureTestsCommand())
	rootCmd.AddCommand(GaugeExecuteTestsCommand())
	rootCmd.AddCommand(BatsExecuteTestsCommand())
	rootCmd.AddCommand(PipelineCreateScanSummaryCommand())
	rootCmd.AddCommand(TransportRequestDocIDFromGitCommand())
	rootCmd.AddCommand(TransportRequestReqIDFromGitCommand())
	rootCmd.AddCommand(WritePipelineEnv())
	rootCmd.AddCommand(ReadPipelineEnv())
	rootCmd.AddCommand(InfluxWriteDataCommand())
	rootCmd.AddCommand(CheckStepActiveCommand())

	addRootFlags(rootCmd)

	if err := rootCmd.Execute(); err != nil {
		log.SetErrorCategory(log.ErrorConfiguration)
		log.Entry().WithError(err).Fatal("configuration error")
	}
}

func addRootFlags(rootCmd *cobra.Command) {

	rootCmd.PersistentFlags().StringVar(&GeneralConfig.CorrelationID, "correlationID", os.Getenv("PIPER_correlationID"), "ID for unique identification of a pipeline run")
	rootCmd.PersistentFlags().StringVar(&GeneralConfig.CustomConfig, "customConfig", ".pipeline/config.yml", "Path to the pipeline configuration file")
	rootCmd.PersistentFlags().StringSliceVar(&GeneralConfig.GitHubTokens, "gitHubTokens", AccessTokensFromEnvJSON(os.Getenv("PIPER_gitHubTokens")), "List of entries in form of <hostname>:<token> to allow GitHub token authentication for downloading config / defaults")
	rootCmd.PersistentFlags().StringSliceVar(&GeneralConfig.DefaultConfig, "defaultConfig", []string{".pipeline/defaults.yaml"}, "Default configurations, passed as path to yaml file")
	rootCmd.PersistentFlags().BoolVar(&GeneralConfig.IgnoreCustomDefaults, "ignoreCustomDefaults", false, "Disables evaluation of the parameter 'customDefaults' in the pipeline configuration file")
	rootCmd.PersistentFlags().StringVar(&GeneralConfig.ParametersJSON, "parametersJSON", os.Getenv("PIPER_parametersJSON"), "Parameters to be considered in JSON format")
	rootCmd.PersistentFlags().StringVar(&GeneralConfig.EnvRootPath, "envRootPath", ".pipeline", "Root path to Piper pipeline shared environments")
	rootCmd.PersistentFlags().StringVar(&GeneralConfig.StageName, "stageName", "", "Name of the stage for which configuration should be included")
	rootCmd.PersistentFlags().StringVar(&GeneralConfig.StepConfigJSON, "stepConfigJSON", os.Getenv("PIPER_stepConfigJSON"), "Step configuration in JSON format")
	rootCmd.PersistentFlags().BoolVar(&GeneralConfig.NoTelemetry, "noTelemetry", false, "Disables telemetry reporting")
	rootCmd.PersistentFlags().BoolVarP(&GeneralConfig.Verbose, "verbose", "v", false, "verbose output")
	rootCmd.PersistentFlags().StringVar(&GeneralConfig.LogFormat, "logFormat", "default", "Log format to use. Options: default, timestamp, plain, full.")
	rootCmd.PersistentFlags().StringVar(&GeneralConfig.VaultServerURL, "vaultServerUrl", "", "The vault server which should be used to fetch credentials")
	rootCmd.PersistentFlags().StringVar(&GeneralConfig.VaultNamespace, "vaultNamespace", "", "The vault namespace which should be used to fetch credentials")
	rootCmd.PersistentFlags().StringVar(&GeneralConfig.VaultPath, "vaultPath", "", "The path which should be used to fetch credentials")
	rootCmd.PersistentFlags().BoolVar(&GeneralConfig.UploadReportsToGCS, "uploadReportsToGCS", false, "Enables uploading reports to Google Cloud Storage bucket")
	rootCmd.PersistentFlags().StringVar(&GeneralConfig.GCPJsonKeyFilePath, "gcpJsonKeyFilePath", "", "File path to Google Cloud Platform JSON key file. Mandatory if UploadReportsToGCS is true")

}

// ResolveAccessTokens reads a list of tokens in format host:token passed via command line
// and transfers this into a map as a more consumable format.
func ResolveAccessTokens(tokenList []string) map[string]string {
	tokenMap := map[string]string{}
	for _, tokenEntry := range tokenList {
		log.Entry().Debugf("processing token %v", tokenEntry)
		parts := strings.Split(tokenEntry, ":")
		if len(parts) != 2 {
			log.Entry().Warningf("wrong format for access token %v", tokenEntry)
		} else {
			tokenMap[parts[0]] = parts[1]
		}
	}
	return tokenMap
}

// AccessTokensFromEnvJSON resolves access tokens when passed as JSON in an environment variable
func AccessTokensFromEnvJSON(env string) []string {
	accessTokens := []string{}
	if len(env) == 0 {
		return accessTokens
	}
	err := json.Unmarshal([]byte(env), &accessTokens)
	if err != nil {
		log.Entry().Infof("Token json '%v' has wrong format.", env)
	}
	return accessTokens
}

const stageNameEnvKey = "STAGE_NAME"

// initStageName initializes GeneralConfig.StageName from either GeneralConfig.ParametersJSON
// or the environment variable 'STAGE_NAME', unless it has been provided as command line option.
// Log output needs to be suppressed via outputToLog by the getConfig step.
func initStageName(outputToLog bool) {
	var stageNameSource string
	if outputToLog {
		defer func() {
			log.Entry().Infof("Using stageName '%s' from %s", GeneralConfig.StageName, stageNameSource)
		}()
	}

	if GeneralConfig.StageName != "" {
		// Means it was given as command line argument and has the highest precedence
		stageNameSource = "command line arguments"
		return
	}

	// Use stageName from ENV as fall-back, for when extracting it from parametersJSON fails below
	GeneralConfig.StageName = os.Getenv(stageNameEnvKey)
	stageNameSource = fmt.Sprintf("env variable '%s'", stageNameEnvKey)

	if len(GeneralConfig.ParametersJSON) == 0 {
		return
	}

	var params map[string]interface{}
	err := json.Unmarshal([]byte(GeneralConfig.ParametersJSON), &params)
	if err != nil {
		if outputToLog {
			log.Entry().Infof("Failed to extract 'stageName' from parametersJSON: %v", err)
		}
		return
	}

	stageName, hasKey := params["stageName"]
	if !hasKey {
		return
	}

	if stageNameString, ok := stageName.(string); ok && stageNameString != "" {
		stageNameSource = "parametersJSON"
		GeneralConfig.StageName = stageNameString
	}
}

// PrepareConfig reads step configuration from various sources and merges it (defaults, config file, flags, ...)
func PrepareConfig(cmd *cobra.Command, metadata *config.StepData, stepName string, options interface{}, openFile func(s string, t map[string]string) (io.ReadCloser, error)) error {

	log.SetFormatter(GeneralConfig.LogFormat)

	initStageName(true)

	filters := metadata.GetParameterFilters()

	// add telemetry parameter "collectTelemetryData" to ALL, GENERAL and PARAMETER filters
	filters.All = append(filters.All, "collectTelemetryData")
	filters.General = append(filters.General, "collectTelemetryData")
	filters.Parameters = append(filters.Parameters, "collectTelemetryData")

	resourceParams := metadata.GetResourceParameters(GeneralConfig.EnvRootPath, "commonPipelineEnvironment")
	flagValues := config.AvailableFlagValues(cmd, &filters)

	var myConfig config.Config
	var stepConfig config.StepConfig

	// add vault credentials so that configuration can be fetched from vault
	if GeneralConfig.VaultRoleID == "" {
		GeneralConfig.VaultRoleID = os.Getenv("PIPER_vaultAppRoleID")
	}
	if GeneralConfig.VaultRoleSecretID == "" {
		GeneralConfig.VaultRoleSecretID = os.Getenv("PIPER_vaultAppRoleSecretID")
	}
	if GeneralConfig.VaultToken == "" {
		GeneralConfig.VaultToken = os.Getenv("PIPER_vaultToken")
	}
	myConfig.SetVaultCredentials(GeneralConfig.VaultRoleID, GeneralConfig.VaultRoleSecretID, GeneralConfig.VaultToken)

	if len(GeneralConfig.StepConfigJSON) != 0 {
		// ignore config & defaults in favor of passed stepConfigJSON
		stepConfig = config.GetStepConfigWithJSON(flagValues, GeneralConfig.StepConfigJSON, filters)
		log.Entry().Infof("Project config: passed via JSON")
		log.Entry().Infof("Project defaults: passed via JSON")
	} else {
		// use config & defaults
		var customConfig io.ReadCloser
		var err error
		//accept that config file and defaults cannot be loaded since both are not mandatory here
		{
			projectConfigFile := getProjectConfigFile(GeneralConfig.CustomConfig)
			if exists, err := piperutils.FileExists(projectConfigFile); exists {
				log.Entry().Infof("Project config: '%s'", projectConfigFile)
				if customConfig, err = openFile(projectConfigFile, GeneralConfig.GitHubAccessTokens); err != nil {
					return errors.Wrapf(err, "Cannot read '%s'", projectConfigFile)
				}
			} else {
				log.Entry().Infof("Project config: NONE ('%s' does not exist)", projectConfigFile)
				customConfig = nil
			}
		}
		var defaultConfig []io.ReadCloser
		if len(GeneralConfig.DefaultConfig) == 0 {
			log.Entry().Info("Project defaults: NONE")
		}
		for _, projectDefaultFile := range GeneralConfig.DefaultConfig {
			fc, err := openFile(projectDefaultFile, GeneralConfig.GitHubAccessTokens)
			// only create error for non-default values
			if err != nil {
				if projectDefaultFile != ".pipeline/defaults.yaml" {
					log.Entry().Infof("Project defaults: '%s'", projectDefaultFile)
					return errors.Wrapf(err, "Cannot read '%s'", projectDefaultFile)
				}
			} else {
				log.Entry().Infof("Project defaults: '%s'", projectDefaultFile)
				defaultConfig = append(defaultConfig, fc)
			}
		}
		stepConfig, err = myConfig.GetStepConfig(flagValues, GeneralConfig.ParametersJSON, customConfig, defaultConfig, GeneralConfig.IgnoreCustomDefaults, filters, metadata.Spec.Inputs.Parameters, metadata.Spec.Inputs.Secrets, resourceParams, GeneralConfig.StageName, stepName, metadata.Metadata.Aliases)
		if err != nil {
			return errors.Wrap(err, "retrieving step configuration failed")
		}
		if verbose, ok := stepConfig.Config["verbose"].(bool); ok && verbose {
			log.SetVerbose(verbose)
			GeneralConfig.Verbose = verbose
		} else if !ok && stepConfig.Config["verbose"] != nil {
			log.Entry().Warnf("invalid value for parameter verbose: '%v'", stepConfig.Config["verbose"])
		}
	}

	if fmt.Sprintf("%v", stepConfig.Config["collectTelemetryData"]) == "false" {
		GeneralConfig.NoTelemetry = true
	}

	stepConfig.Config = checkTypes(stepConfig.Config, options)
	confJSON, _ := json.Marshal(stepConfig.Config)
	_ = json.Unmarshal(confJSON, &options)

	config.MarkFlagsWithValue(cmd, stepConfig)

	retrieveHookConfig(stepConfig.HookConfig, &GeneralConfig.HookConfig)

	initializeGCSClient()

	return nil
}

func initializeGCSClient() {
	var gcsClient gcs.ClientInterface
	if GeneralConfig.UploadReportsToGCS {
		if GeneralConfig.CorrelationID == "" {
			log.Entry().WithError(errors.New("CorrelationID is used as GCS bucketID and mustn't be empty")).Fatal("Execution failed")
		}
		gcpJsonKeyFilePath := GeneralConfig.GCPJsonKeyFilePath
		if gcpJsonKeyFilePath == "" {
			log.Entry().WithError(errors.New("GCP JSON Key file Path must not be empty")).Fatal("Execution failed")
		}
		var err error
		envVars := []gcs.EnvVar{
			{
				Name:  "GOOGLE_APPLICATION_CREDENTIALS",
				Value: gcpJsonKeyFilePath,
			},
		}
		if gcsClient, err = gcs.NewClient(envVars, gcs.OpenFileFromFS, gcs.CreateFileOnFS); err != nil {
			log.Entry().WithError(err).Fatal("Execution failed")
		}
		GeneralConfig.GCSClient = gcsClient
	}
}

func retrieveHookConfig(source map[string]interface{}, target *HookConfiguration) {
	if source != nil {
		log.Entry().Info("Retrieving hook configuration")
		b, err := json.Marshal(source)
		if err != nil {
			log.Entry().Warningf("Failed to marshal source hook configuration: %v", err)
		}
		err = json.Unmarshal(b, target)
		if err != nil {
			log.Entry().Warningf("Failed to retrieve hook configuration: %v", err)
		}
	}
}

var errIncompatibleTypes = fmt.Errorf("incompatible types")

func checkTypes(config map[string]interface{}, options interface{}) map[string]interface{} {
	optionsType := getStepOptionsStructType(options)

	for paramName := range config {
		optionsField := findStructFieldByJSONTag(paramName, optionsType)
		if optionsField == nil {
			continue
		}

		if config[paramName] == nil {
			// There is a key, but no value. This can result from merging values from the CPE.
			continue
		}

		paramValueType := reflect.ValueOf(config[paramName])
		if optionsField.Type.Kind() == paramValueType.Kind() {
			// Types already match, nothing to do
			continue
		}

		var typeError error = nil

		switch paramValueType.Kind() {
		case reflect.String:
			typeError = convertValueFromString(config, optionsField, paramName, paramValueType.String())
		case reflect.Float32, reflect.Float64:
			typeError = convertValueFromFloat(config, optionsField, paramName, paramValueType.Float())
		case reflect.Int, reflect.Int8, reflect.Int16, reflect.Int32, reflect.Int64:
			typeError = convertValueFromInt(config, optionsField, paramName, paramValueType.Int())
		default:
			log.Entry().Warnf("Config value for '%s' is of unexpected type %s, expected %s. "+
				"The value may be ignored as a result. To avoid any risk, specify this value with explicit type.",
				paramName, paramValueType.Kind(), optionsField.Type.Kind())
		}

		if typeError != nil {
			typeError = fmt.Errorf("config value for '%s' is of unexpected type %s, expected %s: %w",
				paramName, paramValueType.Kind(), optionsField.Type.Kind(), typeError)
			log.SetErrorCategory(log.ErrorConfiguration)
			log.Entry().WithError(typeError).Fatal("type error in configuration")
		}
	}
	return config
}

func convertValueFromString(config map[string]interface{}, optionsField *reflect.StructField, paramName, paramValue string) error {
	switch optionsField.Type.Kind() {
	case reflect.Slice, reflect.Array:
		// Could do automatic conversion for those types in theory,
		// but that might obscure what really happens in error cases.
		return fmt.Errorf("expected type to be a list (or slice, or array) but got string")
	case reflect.Bool:
		// Sensible to convert strings "true"/"false" to respective boolean values as it is
		// common practice to write booleans as string in yaml files.
		paramValue = strings.ToLower(paramValue)
		if paramValue == "true" {
			config[paramName] = true
			return nil
		} else if paramValue == "false" {
			config[paramName] = false
			return nil
		}
	}

	return errIncompatibleTypes
}

func convertValueFromFloat(config map[string]interface{}, optionsField *reflect.StructField, paramName string, paramValue float64) error {
	switch optionsField.Type.Kind() {
	case reflect.String:
		val := strconv.FormatFloat(paramValue, 'f', -1, 64)
		// if Sprinted value and val are equal, we can be pretty sure that the result fits
		// for very large numbers for example an exponential format is printed
		if val == fmt.Sprint(paramValue) {
			config[paramName] = val
			return nil
		}
		// allow float numbers containing a decimal separator
		if strings.Contains(val, ".") {
			config[paramName] = val
			return nil
		}
		// if now no decimal separator is available we cannot be sure that the result is correct:
		// long numbers like e.g. 73554900100200011600 will not be represented correctly after reading the yaml
		// thus we cannot assume that the string is correct.
		// short numbers will be handled as int anyway
		return errIncompatibleTypes
	case reflect.Float32:
		config[paramName] = float32(paramValue)
		return nil
	case reflect.Float64:
		config[paramName] = paramValue
		return nil
	case reflect.Int:
		// Treat as type-mismatch only in case the conversion would be lossy.
		// In that case, the json.Unmarshall() would indeed just drop it, so we want to fail.
		if float64(int(paramValue)) == paramValue {
			config[paramName] = int(paramValue)
			return nil
		}
	}

	return errIncompatibleTypes
}

func convertValueFromInt(config map[string]interface{}, optionsField *reflect.StructField, paramName string, paramValue int64) error {
	switch optionsField.Type.Kind() {
	case reflect.String:
		config[paramName] = strconv.FormatInt(paramValue, 10)
		return nil
	case reflect.Float32:
		config[paramName] = float32(paramValue)
		return nil
	case reflect.Float64:
		config[paramName] = float64(paramValue)
		return nil
	}

	return errIncompatibleTypes
}

func findStructFieldByJSONTag(tagName string, optionsType reflect.Type) *reflect.StructField {
	for i := 0; i < optionsType.NumField(); i++ {
		field := optionsType.Field(i)
		tag := field.Tag.Get("json")
		if tagName == tag || tagName+",omitempty" == tag {
			return &field
		}
	}
	return nil
}

func getStepOptionsStructType(stepOptions interface{}) reflect.Type {
	typedOptions := reflect.ValueOf(stepOptions)
	if typedOptions.Kind() == reflect.Ptr {
		typedOptions = typedOptions.Elem()
	}
	return typedOptions.Type()
}

func getProjectConfigFile(name string) string {

	var altName string
	if ext := filepath.Ext(name); ext == ".yml" {
		altName = fmt.Sprintf("%v.yaml", strings.TrimSuffix(name, ext))
	} else if ext == "yaml" {
		altName = fmt.Sprintf("%v.yml", strings.TrimSuffix(name, ext))
	}

	fileExists, _ := piperutils.FileExists(name)
	altExists, _ := piperutils.FileExists(altName)

	// configured filename will always take precedence, even if not existing
	if !fileExists && altExists {
		return altName
	}
	return name
}<|MERGE_RESOLUTION|>--- conflicted
+++ resolved
@@ -42,13 +42,10 @@
 	VaultNamespace       string
 	VaultPath            string
 	HookConfig           HookConfiguration
-<<<<<<< HEAD
+	MetaDataResolver     func() map[string]config.StepData
 	UploadReportsToGCS   bool
 	GCPJsonKeyFilePath   string // file path to Google Cloud Platform JSON key file. Mandatory if UploadReportsToGCS is true
 	GCSClient            gcs.ClientInterface
-=======
-	MetaDataResolver     func() map[string]config.StepData
->>>>>>> 045c72cd
 }
 
 // HookConfiguration contains the configuration for supported hooks, so far Sentry and Splunk are supported.
