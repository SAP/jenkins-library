--- conflicted
+++ resolved
@@ -1,600 +1,597 @@
-package cmd
-
-import (
-	"encoding/json"
-	"fmt"
-	"io"
-	"os"
-	"path/filepath"
-	"reflect"
-	"strconv"
-	"strings"
-
-	"github.com/SAP/jenkins-library/pkg/config"
-	"github.com/SAP/jenkins-library/pkg/log"
-	"github.com/SAP/jenkins-library/pkg/orchestrator"
-	"github.com/SAP/jenkins-library/pkg/piperutils"
-	"github.com/pkg/errors"
-	"github.com/spf13/cobra"
-)
-
-// GeneralConfigOptions contains all global configuration options for piper binary
-type GeneralConfigOptions struct {
-	GitHubAccessTokens   map[string]string // map of tokens with url as key in order to maintain url-specific tokens
-	CorrelationID        string
-	CustomConfig         string
-	GitHubTokens         []string // list of entries in form of <server>:<token> to allow token authentication for downloading config / defaults
-	DefaultConfig        []string //ordered list of Piper default configurations. Can be filePath or ENV containing JSON in format 'ENV:MY_ENV_VAR'
-	IgnoreCustomDefaults bool
-	ParametersJSON       string
-	EnvRootPath          string
-	NoTelemetry          bool
-	StageName            string
-	StepConfigJSON       string
-	StepMetadata         string //metadata to be considered, can be filePath or ENV containing JSON in format 'ENV:MY_ENV_VAR'
-	StepName             string
-	Verbose              bool
-	LogFormat            string
-	VaultRoleID          string
-	VaultRoleSecretID    string
-	VaultToken           string
-	VaultServerURL       string
-	VaultNamespace       string
-	VaultPath            string
-	HookConfig           HookConfiguration
-	MetaDataResolver     func() map[string]config.StepData
-	GCPJsonKeyFilePath   string
-	GCSFolderPath        string
-	GCSBucketId          string
-	GCSSubFolder         string
-}
-
-// HookConfiguration contains the configuration for supported hooks, so far Sentry and Splunk are supported.
-type HookConfiguration struct {
-	SentryConfig SentryConfiguration `json:"sentry,omitempty"`
-	SplunkConfig SplunkConfiguration `json:"splunk,omitempty"`
-}
-
-// SentryConfiguration defines the configuration options for the Sentry logging system
-type SentryConfiguration struct {
-	Dsn string `json:"dsn,omitempty"`
-}
-
-// SplunkConfiguration defines the configuration options for the Splunk logging system
-type SplunkConfiguration struct {
-	Dsn      string `json:"dsn,omitempty"`
-	Token    string `json:"token,omitempty"`
-	Index    string `json:"index,omitempty"`
-	SendLogs bool   `json:"sendLogs"`
-}
-
-var rootCmd = &cobra.Command{
-	Use:   "piper",
-	Short: "Executes CI/CD steps from project 'Piper' ",
-	Long: `
-This project 'Piper' binary provides a CI/CD step library.
-It contains many steps which can be used within CI/CD systems as well as directly on e.g. a developer's machine.
-`,
-}
-
-// GeneralConfig contains global configuration flags for piper binary
-var GeneralConfig GeneralConfigOptions
-
-// Execute is the starting point of the piper command line tool
-func Execute() {
-
-	rootCmd.AddCommand(ArtifactPrepareVersionCommand())
-	rootCmd.AddCommand(ConfigCommand())
-	rootCmd.AddCommand(ContainerSaveImageCommand())
-	rootCmd.AddCommand(CommandLineCompletionCommand())
-	rootCmd.AddCommand(VersionCommand())
-	rootCmd.AddCommand(DetectExecuteScanCommand())
-	rootCmd.AddCommand(HadolintExecuteCommand())
-	rootCmd.AddCommand(KarmaExecuteTestsCommand())
-	rootCmd.AddCommand(UiVeri5ExecuteTestsCommand())
-	rootCmd.AddCommand(SonarExecuteScanCommand())
-	rootCmd.AddCommand(KubernetesDeployCommand())
-	rootCmd.AddCommand(XsDeployCommand())
-	rootCmd.AddCommand(GithubCheckBranchProtectionCommand())
-	rootCmd.AddCommand(GithubCommentIssueCommand())
-	rootCmd.AddCommand(GithubCreateIssueCommand())
-	rootCmd.AddCommand(GithubCreatePullRequestCommand())
-	rootCmd.AddCommand(GithubPublishReleaseCommand())
-	rootCmd.AddCommand(GithubSetCommitStatusCommand())
-	rootCmd.AddCommand(GitopsUpdateDeploymentCommand())
-	rootCmd.AddCommand(CloudFoundryDeleteServiceCommand())
-	rootCmd.AddCommand(AbapEnvironmentPullGitRepoCommand())
-	rootCmd.AddCommand(AbapEnvironmentCloneGitRepoCommand())
-	rootCmd.AddCommand(AbapEnvironmentCheckoutBranchCommand())
-	rootCmd.AddCommand(AbapEnvironmentCreateSystemCommand())
-	rootCmd.AddCommand(CheckmarxExecuteScanCommand())
-	rootCmd.AddCommand(FortifyExecuteScanCommand())
-	rootCmd.AddCommand(MtaBuildCommand())
-	rootCmd.AddCommand(ProtecodeExecuteScanCommand())
-	rootCmd.AddCommand(MavenExecuteCommand())
-	rootCmd.AddCommand(CloudFoundryCreateServiceKeyCommand())
-	rootCmd.AddCommand(MavenBuildCommand())
-	rootCmd.AddCommand(MavenExecuteIntegrationCommand())
-	rootCmd.AddCommand(MavenExecuteStaticCodeChecksCommand())
-	rootCmd.AddCommand(NexusUploadCommand())
-	rootCmd.AddCommand(AbapEnvironmentRunATCCheckCommand())
-	rootCmd.AddCommand(NpmExecuteScriptsCommand())
-	rootCmd.AddCommand(NpmExecuteLintCommand())
-	rootCmd.AddCommand(GctsCreateRepositoryCommand())
-	rootCmd.AddCommand(GctsExecuteABAPUnitTestsCommand())
-	rootCmd.AddCommand(GctsDeployCommand())
-	rootCmd.AddCommand(MalwareExecuteScanCommand())
-	rootCmd.AddCommand(CloudFoundryCreateServiceCommand())
-	rootCmd.AddCommand(CloudFoundryDeployCommand())
-	rootCmd.AddCommand(GctsRollbackCommand())
-	rootCmd.AddCommand(WhitesourceExecuteScanCommand())
-	rootCmd.AddCommand(GctsCloneRepositoryCommand())
-	rootCmd.AddCommand(JsonApplyPatchCommand())
-	rootCmd.AddCommand(KanikoExecuteCommand())
-	rootCmd.AddCommand(CnbBuildCommand())
-	rootCmd.AddCommand(AbapEnvironmentBuildCommand())
-	rootCmd.AddCommand(AbapEnvironmentAssemblePackagesCommand())
-	rootCmd.AddCommand(AbapAddonAssemblyKitCheckCVsCommand())
-	rootCmd.AddCommand(AbapAddonAssemblyKitCheckPVCommand())
-	rootCmd.AddCommand(AbapAddonAssemblyKitCreateTargetVectorCommand())
-	rootCmd.AddCommand(AbapAddonAssemblyKitPublishTargetVectorCommand())
-	rootCmd.AddCommand(AbapAddonAssemblyKitRegisterPackagesCommand())
-	rootCmd.AddCommand(AbapAddonAssemblyKitReleasePackagesCommand())
-	rootCmd.AddCommand(AbapAddonAssemblyKitReserveNextPackagesCommand())
-	rootCmd.AddCommand(CloudFoundryCreateSpaceCommand())
-	rootCmd.AddCommand(CloudFoundryDeleteSpaceCommand())
-	rootCmd.AddCommand(VaultRotateSecretIdCommand())
-	rootCmd.AddCommand(IsChangeInDevelopmentCommand())
-	rootCmd.AddCommand(TransportRequestUploadCTSCommand())
-	rootCmd.AddCommand(TransportRequestUploadRFCCommand())
-	rootCmd.AddCommand(NewmanExecuteCommand())
-	rootCmd.AddCommand(IntegrationArtifactDeployCommand())
-	rootCmd.AddCommand(TransportRequestUploadSOLMANCommand())
-	rootCmd.AddCommand(IntegrationArtifactUpdateConfigurationCommand())
-	rootCmd.AddCommand(IntegrationArtifactGetMplStatusCommand())
-	rootCmd.AddCommand(IntegrationArtifactGetServiceEndpointCommand())
-	rootCmd.AddCommand(IntegrationArtifactDownloadCommand())
-	rootCmd.AddCommand(AbapEnvironmentAssembleConfirmCommand())
-	rootCmd.AddCommand(IntegrationArtifactUploadCommand())
-	rootCmd.AddCommand(IntegrationArtifactTriggerIntegrationTestCommand())
-	rootCmd.AddCommand(IntegrationArtifactUnDeployCommand())
-	rootCmd.AddCommand(IntegrationArtifactResourceCommand())
-	rootCmd.AddCommand(TerraformExecuteCommand())
-	rootCmd.AddCommand(ContainerExecuteStructureTestsCommand())
-	rootCmd.AddCommand(GaugeExecuteTestsCommand())
-	rootCmd.AddCommand(BatsExecuteTestsCommand())
-	rootCmd.AddCommand(PipelineCreateScanSummaryCommand())
-	rootCmd.AddCommand(TransportRequestDocIDFromGitCommand())
-	rootCmd.AddCommand(TransportRequestReqIDFromGitCommand())
-	rootCmd.AddCommand(WritePipelineEnv())
-	rootCmd.AddCommand(ReadPipelineEnv())
-	rootCmd.AddCommand(InfluxWriteDataCommand())
-	rootCmd.AddCommand(AbapEnvironmentRunAUnitTestCommand())
-	rootCmd.AddCommand(CheckStepActiveCommand())
-	rootCmd.AddCommand(GolangBuildCommand())
-	rootCmd.AddCommand(ShellExecuteCommand())
-	rootCmd.AddCommand(ApiProxyDownloadCommand())
-	rootCmd.AddCommand(ApiKeyValueMapDownloadCommand())
-<<<<<<< HEAD
-	rootCmd.AddCommand(TmsUploadCommand())
-=======
-	rootCmd.AddCommand(ApiProxyUploadCommand())
-	rootCmd.AddCommand(GradleExecuteBuildCommand())
->>>>>>> 265d7494
-
-	addRootFlags(rootCmd)
-
-	if err := rootCmd.Execute(); err != nil {
-		log.SetErrorCategory(log.ErrorConfiguration)
-		log.Entry().WithError(err).Fatal("configuration error")
-	}
-}
-
-func addRootFlags(rootCmd *cobra.Command) {
-	var provider orchestrator.OrchestratorSpecificConfigProviding
-	var err error
-
-	provider, err = orchestrator.NewOrchestratorSpecificConfigProvider()
-	if err != nil {
-		log.Entry().Error(err)
-		provider = &orchestrator.UnknownOrchestratorConfigProvider{}
-	}
-
-	rootCmd.PersistentFlags().StringVar(&GeneralConfig.CorrelationID, "correlationID", provider.GetBuildUrl(), "ID for unique identification of a pipeline run")
-	rootCmd.PersistentFlags().StringVar(&GeneralConfig.CustomConfig, "customConfig", ".pipeline/config.yml", "Path to the pipeline configuration file")
-	rootCmd.PersistentFlags().StringSliceVar(&GeneralConfig.GitHubTokens, "gitHubTokens", AccessTokensFromEnvJSON(os.Getenv("PIPER_gitHubTokens")), "List of entries in form of <hostname>:<token> to allow GitHub token authentication for downloading config / defaults")
-	rootCmd.PersistentFlags().StringSliceVar(&GeneralConfig.DefaultConfig, "defaultConfig", []string{".pipeline/defaults.yaml"}, "Default configurations, passed as path to yaml file")
-	rootCmd.PersistentFlags().BoolVar(&GeneralConfig.IgnoreCustomDefaults, "ignoreCustomDefaults", false, "Disables evaluation of the parameter 'customDefaults' in the pipeline configuration file")
-	rootCmd.PersistentFlags().StringVar(&GeneralConfig.ParametersJSON, "parametersJSON", os.Getenv("PIPER_parametersJSON"), "Parameters to be considered in JSON format")
-	rootCmd.PersistentFlags().StringVar(&GeneralConfig.EnvRootPath, "envRootPath", ".pipeline", "Root path to Piper pipeline shared environments")
-	rootCmd.PersistentFlags().StringVar(&GeneralConfig.StageName, "stageName", "", "Name of the stage for which configuration should be included")
-	rootCmd.PersistentFlags().StringVar(&GeneralConfig.StepConfigJSON, "stepConfigJSON", os.Getenv("PIPER_stepConfigJSON"), "Step configuration in JSON format")
-	rootCmd.PersistentFlags().BoolVar(&GeneralConfig.NoTelemetry, "noTelemetry", false, "Disables telemetry reporting")
-	rootCmd.PersistentFlags().BoolVarP(&GeneralConfig.Verbose, "verbose", "v", false, "verbose output")
-	rootCmd.PersistentFlags().StringVar(&GeneralConfig.LogFormat, "logFormat", "default", "Log format to use. Options: default, timestamp, plain, full.")
-	rootCmd.PersistentFlags().StringVar(&GeneralConfig.VaultServerURL, "vaultServerUrl", "", "The Vault server which should be used to fetch credentials")
-	rootCmd.PersistentFlags().StringVar(&GeneralConfig.VaultNamespace, "vaultNamespace", "", "The Vault namespace which should be used to fetch credentials")
-	rootCmd.PersistentFlags().StringVar(&GeneralConfig.VaultPath, "vaultPath", "", "The path which should be used to fetch credentials")
-	rootCmd.PersistentFlags().StringVar(&GeneralConfig.GCPJsonKeyFilePath, "gcpJsonKeyFilePath", "", "File path to Google Cloud Platform JSON key file")
-	rootCmd.PersistentFlags().StringVar(&GeneralConfig.GCSFolderPath, "gcsFolderPath", "", "GCS folder path. One of the components of GCS target folder")
-	rootCmd.PersistentFlags().StringVar(&GeneralConfig.GCSBucketId, "gcsBucketId", "", "Bucket name for Google Cloud Storage")
-	rootCmd.PersistentFlags().StringVar(&GeneralConfig.GCSSubFolder, "gcsSubFolder", "", "Used to logically separate results of the same step result type")
-
-}
-
-// ResolveAccessTokens reads a list of tokens in format host:token passed via command line
-// and transfers this into a map as a more consumable format.
-func ResolveAccessTokens(tokenList []string) map[string]string {
-	tokenMap := map[string]string{}
-	for _, tokenEntry := range tokenList {
-		log.Entry().Debugf("processing token %v", tokenEntry)
-		parts := strings.Split(tokenEntry, ":")
-		if len(parts) != 2 {
-			log.Entry().Warningf("wrong format for access token %v", tokenEntry)
-		} else {
-			tokenMap[parts[0]] = parts[1]
-		}
-	}
-	return tokenMap
-}
-
-// AccessTokensFromEnvJSON resolves access tokens when passed as JSON in an environment variable
-func AccessTokensFromEnvJSON(env string) []string {
-	accessTokens := []string{}
-	if len(env) == 0 {
-		return accessTokens
-	}
-	err := json.Unmarshal([]byte(env), &accessTokens)
-	if err != nil {
-		log.Entry().Infof("Token json '%v' has wrong format.", env)
-	}
-	return accessTokens
-}
-
-// initStageName initializes GeneralConfig.StageName from either GeneralConfig.ParametersJSON
-// or the environment variable (orchestrator specific), unless it has been provided as command line option.
-// Log output needs to be suppressed via outputToLog by the getConfig step.
-func initStageName(outputToLog bool) {
-	var stageNameSource string
-	if outputToLog {
-		defer func() {
-			log.Entry().Infof("Using stageName '%s' from %s", GeneralConfig.StageName, stageNameSource)
-		}()
-	}
-
-	if GeneralConfig.StageName != "" {
-		// Means it was given as command line argument and has the highest precedence
-		stageNameSource = "command line arguments"
-		return
-	}
-
-	// Use stageName from ENV as fall-back, for when extracting it from parametersJSON fails below
-	provider, err := orchestrator.NewOrchestratorSpecificConfigProvider()
-	if err != nil {
-		log.Entry().WithError(err).Warning("Cannot infer stage name from CI environment")
-	} else {
-		stageNameSource = "env variable"
-		GeneralConfig.StageName = provider.GetStageName()
-	}
-
-	if len(GeneralConfig.ParametersJSON) == 0 {
-		return
-	}
-
-	var params map[string]interface{}
-	err = json.Unmarshal([]byte(GeneralConfig.ParametersJSON), &params)
-	if err != nil {
-		if outputToLog {
-			log.Entry().Infof("Failed to extract 'stageName' from parametersJSON: %v", err)
-		}
-		return
-	}
-
-	stageName, hasKey := params["stageName"]
-	if !hasKey {
-		return
-	}
-
-	if stageNameString, ok := stageName.(string); ok && stageNameString != "" {
-		stageNameSource = "parametersJSON"
-		GeneralConfig.StageName = stageNameString
-	}
-}
-
-// PrepareConfig reads step configuration from various sources and merges it (defaults, config file, flags, ...)
-func PrepareConfig(cmd *cobra.Command, metadata *config.StepData, stepName string, options interface{}, openFile func(s string, t map[string]string) (io.ReadCloser, error)) error {
-
-	log.SetFormatter(GeneralConfig.LogFormat)
-
-	initStageName(true)
-
-	filters := metadata.GetParameterFilters()
-
-	// add telemetry parameter "collectTelemetryData" to ALL, GENERAL and PARAMETER filters
-	filters.All = append(filters.All, "collectTelemetryData")
-	filters.General = append(filters.General, "collectTelemetryData")
-	filters.Parameters = append(filters.Parameters, "collectTelemetryData")
-
-	envParams := metadata.GetResourceParameters(GeneralConfig.EnvRootPath, "commonPipelineEnvironment")
-	reportingEnvParams := config.ReportingParameters.GetResourceParameters(GeneralConfig.EnvRootPath, "commonPipelineEnvironment")
-	resourceParams := mergeResourceParameters(envParams, reportingEnvParams)
-
-	flagValues := config.AvailableFlagValues(cmd, &filters)
-
-	var myConfig config.Config
-	var stepConfig config.StepConfig
-
-	// add vault credentials so that configuration can be fetched from vault
-	if GeneralConfig.VaultRoleID == "" {
-		GeneralConfig.VaultRoleID = os.Getenv("PIPER_vaultAppRoleID")
-	}
-	if GeneralConfig.VaultRoleSecretID == "" {
-		GeneralConfig.VaultRoleSecretID = os.Getenv("PIPER_vaultAppRoleSecretID")
-	}
-	if GeneralConfig.VaultToken == "" {
-		GeneralConfig.VaultToken = os.Getenv("PIPER_vaultToken")
-	}
-	myConfig.SetVaultCredentials(GeneralConfig.VaultRoleID, GeneralConfig.VaultRoleSecretID, GeneralConfig.VaultToken)
-
-	if len(GeneralConfig.StepConfigJSON) != 0 {
-		// ignore config & defaults in favor of passed stepConfigJSON
-		stepConfig = config.GetStepConfigWithJSON(flagValues, GeneralConfig.StepConfigJSON, filters)
-		log.Entry().Infof("Project config: passed via JSON")
-		log.Entry().Infof("Project defaults: passed via JSON")
-	} else {
-		// use config & defaults
-		var customConfig io.ReadCloser
-		var err error
-		//accept that config file and defaults cannot be loaded since both are not mandatory here
-		{
-			projectConfigFile := getProjectConfigFile(GeneralConfig.CustomConfig)
-			if exists, err := piperutils.FileExists(projectConfigFile); exists {
-				log.Entry().Infof("Project config: '%s'", projectConfigFile)
-				if customConfig, err = openFile(projectConfigFile, GeneralConfig.GitHubAccessTokens); err != nil {
-					return errors.Wrapf(err, "Cannot read '%s'", projectConfigFile)
-				}
-			} else {
-				log.Entry().Infof("Project config: NONE ('%s' does not exist)", projectConfigFile)
-				customConfig = nil
-			}
-		}
-		var defaultConfig []io.ReadCloser
-		if len(GeneralConfig.DefaultConfig) == 0 {
-			log.Entry().Info("Project defaults: NONE")
-		}
-		for _, projectDefaultFile := range GeneralConfig.DefaultConfig {
-			fc, err := openFile(projectDefaultFile, GeneralConfig.GitHubAccessTokens)
-			// only create error for non-default values
-			if err != nil {
-				if projectDefaultFile != ".pipeline/defaults.yaml" {
-					log.Entry().Infof("Project defaults: '%s'", projectDefaultFile)
-					return errors.Wrapf(err, "Cannot read '%s'", projectDefaultFile)
-				}
-			} else {
-				log.Entry().Infof("Project defaults: '%s'", projectDefaultFile)
-				defaultConfig = append(defaultConfig, fc)
-			}
-		}
-		stepConfig, err = myConfig.GetStepConfig(flagValues, GeneralConfig.ParametersJSON, customConfig, defaultConfig, GeneralConfig.IgnoreCustomDefaults, filters, *metadata, resourceParams, GeneralConfig.StageName, stepName)
-		if verbose, ok := stepConfig.Config["verbose"].(bool); ok && verbose {
-			log.SetVerbose(verbose)
-			GeneralConfig.Verbose = verbose
-		} else if !ok && stepConfig.Config["verbose"] != nil {
-			log.Entry().Warnf("invalid value for parameter verbose: '%v'", stepConfig.Config["verbose"])
-		}
-		if err != nil {
-			return errors.Wrap(err, "retrieving step configuration failed")
-		}
-	}
-
-	if fmt.Sprintf("%v", stepConfig.Config["collectTelemetryData"]) == "false" {
-		GeneralConfig.NoTelemetry = true
-	}
-
-	stepConfig.Config = checkTypes(stepConfig.Config, options)
-	confJSON, _ := json.Marshal(stepConfig.Config)
-	_ = json.Unmarshal(confJSON, &options)
-
-	config.MarkFlagsWithValue(cmd, stepConfig)
-
-	retrieveHookConfig(stepConfig.HookConfig, &GeneralConfig.HookConfig)
-
-	if GeneralConfig.GCPJsonKeyFilePath == "" {
-		GeneralConfig.GCPJsonKeyFilePath, _ = stepConfig.Config["gcpJsonKeyFilePath"].(string)
-	}
-	if GeneralConfig.GCSFolderPath == "" {
-		GeneralConfig.GCSFolderPath, _ = stepConfig.Config["gcsFolderPath"].(string)
-	}
-	if GeneralConfig.GCSBucketId == "" {
-		GeneralConfig.GCSBucketId, _ = stepConfig.Config["gcsBucketId"].(string)
-	}
-	if GeneralConfig.GCSSubFolder == "" {
-		GeneralConfig.GCSSubFolder, _ = stepConfig.Config["gcsSubFolder"].(string)
-	}
-	return nil
-}
-
-func retrieveHookConfig(source map[string]interface{}, target *HookConfiguration) {
-	if source != nil {
-		log.Entry().Info("Retrieving hook configuration")
-		b, err := json.Marshal(source)
-		if err != nil {
-			log.Entry().Warningf("Failed to marshal source hook configuration: %v", err)
-		}
-		err = json.Unmarshal(b, target)
-		if err != nil {
-			log.Entry().Warningf("Failed to retrieve hook configuration: %v", err)
-		}
-	}
-}
-
-var errIncompatibleTypes = fmt.Errorf("incompatible types")
-
-func checkTypes(config map[string]interface{}, options interface{}) map[string]interface{} {
-	optionsType := getStepOptionsStructType(options)
-
-	for paramName := range config {
-		optionsField := findStructFieldByJSONTag(paramName, optionsType)
-		if optionsField == nil {
-			continue
-		}
-
-		if config[paramName] == nil {
-			// There is a key, but no value. This can result from merging values from the CPE.
-			continue
-		}
-
-		paramValueType := reflect.ValueOf(config[paramName])
-		if optionsField.Type.Kind() == paramValueType.Kind() {
-			// Types already match, nothing to do
-			continue
-		}
-
-		var typeError error = nil
-
-		switch paramValueType.Kind() {
-		case reflect.String:
-			typeError = convertValueFromString(config, optionsField, paramName, paramValueType.String())
-		case reflect.Float32, reflect.Float64:
-			typeError = convertValueFromFloat(config, optionsField, paramName, paramValueType.Float())
-		case reflect.Int, reflect.Int8, reflect.Int16, reflect.Int32, reflect.Int64:
-			typeError = convertValueFromInt(config, optionsField, paramName, paramValueType.Int())
-		default:
-			log.Entry().Warnf("Config value for '%s' is of unexpected type %s, expected %s. "+
-				"The value may be ignored as a result. To avoid any risk, specify this value with explicit type.",
-				paramName, paramValueType.Kind(), optionsField.Type.Kind())
-		}
-
-		if typeError != nil {
-			typeError = fmt.Errorf("config value for '%s' is of unexpected type %s, expected %s: %w",
-				paramName, paramValueType.Kind(), optionsField.Type.Kind(), typeError)
-			log.SetErrorCategory(log.ErrorConfiguration)
-			log.Entry().WithError(typeError).Fatal("type error in configuration")
-		}
-	}
-	return config
-}
-
-func convertValueFromString(config map[string]interface{}, optionsField *reflect.StructField, paramName, paramValue string) error {
-	switch optionsField.Type.Kind() {
-	case reflect.Slice, reflect.Array:
-		// Could do automatic conversion for those types in theory,
-		// but that might obscure what really happens in error cases.
-		return fmt.Errorf("expected type to be a list (or slice, or array) but got string")
-	case reflect.Bool:
-		// Sensible to convert strings "true"/"false" to respective boolean values as it is
-		// common practice to write booleans as string in yaml files.
-		paramValue = strings.ToLower(paramValue)
-		if paramValue == "true" {
-			config[paramName] = true
-			return nil
-		} else if paramValue == "false" {
-			config[paramName] = false
-			return nil
-		}
-	}
-
-	return errIncompatibleTypes
-}
-
-func convertValueFromFloat(config map[string]interface{}, optionsField *reflect.StructField, paramName string, paramValue float64) error {
-	switch optionsField.Type.Kind() {
-	case reflect.String:
-		val := strconv.FormatFloat(paramValue, 'f', -1, 64)
-		// if Sprinted value and val are equal, we can be pretty sure that the result fits
-		// for very large numbers for example an exponential format is printed
-		if val == fmt.Sprint(paramValue) {
-			config[paramName] = val
-			return nil
-		}
-		// allow float numbers containing a decimal separator
-		if strings.Contains(val, ".") {
-			config[paramName] = val
-			return nil
-		}
-		// if now no decimal separator is available we cannot be sure that the result is correct:
-		// long numbers like e.g. 73554900100200011600 will not be represented correctly after reading the yaml
-		// thus we cannot assume that the string is correct.
-		// short numbers will be handled as int anyway
-		return errIncompatibleTypes
-	case reflect.Float32:
-		config[paramName] = float32(paramValue)
-		return nil
-	case reflect.Float64:
-		config[paramName] = paramValue
-		return nil
-	case reflect.Int:
-		// Treat as type-mismatch only in case the conversion would be lossy.
-		// In that case, the json.Unmarshall() would indeed just drop it, so we want to fail.
-		if float64(int(paramValue)) == paramValue {
-			config[paramName] = int(paramValue)
-			return nil
-		}
-	}
-
-	return errIncompatibleTypes
-}
-
-func convertValueFromInt(config map[string]interface{}, optionsField *reflect.StructField, paramName string, paramValue int64) error {
-	switch optionsField.Type.Kind() {
-	case reflect.String:
-		config[paramName] = strconv.FormatInt(paramValue, 10)
-		return nil
-	case reflect.Float32:
-		config[paramName] = float32(paramValue)
-		return nil
-	case reflect.Float64:
-		config[paramName] = float64(paramValue)
-		return nil
-	}
-
-	return errIncompatibleTypes
-}
-
-func findStructFieldByJSONTag(tagName string, optionsType reflect.Type) *reflect.StructField {
-	for i := 0; i < optionsType.NumField(); i++ {
-		field := optionsType.Field(i)
-		tag := field.Tag.Get("json")
-		if tagName == tag || tagName+",omitempty" == tag {
-			return &field
-		}
-	}
-	return nil
-}
-
-func getStepOptionsStructType(stepOptions interface{}) reflect.Type {
-	typedOptions := reflect.ValueOf(stepOptions)
-	if typedOptions.Kind() == reflect.Ptr {
-		typedOptions = typedOptions.Elem()
-	}
-	return typedOptions.Type()
-}
-
-func getProjectConfigFile(name string) string {
-
-	var altName string
-	if ext := filepath.Ext(name); ext == ".yml" {
-		altName = fmt.Sprintf("%v.yaml", strings.TrimSuffix(name, ext))
-	} else if ext == "yaml" {
-		altName = fmt.Sprintf("%v.yml", strings.TrimSuffix(name, ext))
-	}
-
-	fileExists, _ := piperutils.FileExists(name)
-	altExists, _ := piperutils.FileExists(altName)
-
-	// configured filename will always take precedence, even if not existing
-	if !fileExists && altExists {
-		return altName
-	}
-	return name
-}
-
-func mergeResourceParameters(resParams ...map[string]interface{}) map[string]interface{} {
-	result := make(map[string]interface{})
-	for _, m := range resParams {
-		for k, v := range m {
-			result[k] = v
-		}
-	}
-	return result
-}+package cmd
+
+import (
+	"encoding/json"
+	"fmt"
+	"io"
+	"os"
+	"path/filepath"
+	"reflect"
+	"strconv"
+	"strings"
+
+	"github.com/SAP/jenkins-library/pkg/config"
+	"github.com/SAP/jenkins-library/pkg/log"
+	"github.com/SAP/jenkins-library/pkg/orchestrator"
+	"github.com/SAP/jenkins-library/pkg/piperutils"
+	"github.com/pkg/errors"
+	"github.com/spf13/cobra"
+)
+
+// GeneralConfigOptions contains all global configuration options for piper binary
+type GeneralConfigOptions struct {
+	GitHubAccessTokens   map[string]string // map of tokens with url as key in order to maintain url-specific tokens
+	CorrelationID        string
+	CustomConfig         string
+	GitHubTokens         []string // list of entries in form of <server>:<token> to allow token authentication for downloading config / defaults
+	DefaultConfig        []string //ordered list of Piper default configurations. Can be filePath or ENV containing JSON in format 'ENV:MY_ENV_VAR'
+	IgnoreCustomDefaults bool
+	ParametersJSON       string
+	EnvRootPath          string
+	NoTelemetry          bool
+	StageName            string
+	StepConfigJSON       string
+	StepMetadata         string //metadata to be considered, can be filePath or ENV containing JSON in format 'ENV:MY_ENV_VAR'
+	StepName             string
+	Verbose              bool
+	LogFormat            string
+	VaultRoleID          string
+	VaultRoleSecretID    string
+	VaultToken           string
+	VaultServerURL       string
+	VaultNamespace       string
+	VaultPath            string
+	HookConfig           HookConfiguration
+	MetaDataResolver     func() map[string]config.StepData
+	GCPJsonKeyFilePath   string
+	GCSFolderPath        string
+	GCSBucketId          string
+	GCSSubFolder         string
+}
+
+// HookConfiguration contains the configuration for supported hooks, so far Sentry and Splunk are supported.
+type HookConfiguration struct {
+	SentryConfig SentryConfiguration `json:"sentry,omitempty"`
+	SplunkConfig SplunkConfiguration `json:"splunk,omitempty"`
+}
+
+// SentryConfiguration defines the configuration options for the Sentry logging system
+type SentryConfiguration struct {
+	Dsn string `json:"dsn,omitempty"`
+}
+
+// SplunkConfiguration defines the configuration options for the Splunk logging system
+type SplunkConfiguration struct {
+	Dsn      string `json:"dsn,omitempty"`
+	Token    string `json:"token,omitempty"`
+	Index    string `json:"index,omitempty"`
+	SendLogs bool   `json:"sendLogs"`
+}
+
+var rootCmd = &cobra.Command{
+	Use:   "piper",
+	Short: "Executes CI/CD steps from project 'Piper' ",
+	Long: `
+This project 'Piper' binary provides a CI/CD step library.
+It contains many steps which can be used within CI/CD systems as well as directly on e.g. a developer's machine.
+`,
+}
+
+// GeneralConfig contains global configuration flags for piper binary
+var GeneralConfig GeneralConfigOptions
+
+// Execute is the starting point of the piper command line tool
+func Execute() {
+
+	rootCmd.AddCommand(ArtifactPrepareVersionCommand())
+	rootCmd.AddCommand(ConfigCommand())
+	rootCmd.AddCommand(ContainerSaveImageCommand())
+	rootCmd.AddCommand(CommandLineCompletionCommand())
+	rootCmd.AddCommand(VersionCommand())
+	rootCmd.AddCommand(DetectExecuteScanCommand())
+	rootCmd.AddCommand(HadolintExecuteCommand())
+	rootCmd.AddCommand(KarmaExecuteTestsCommand())
+	rootCmd.AddCommand(UiVeri5ExecuteTestsCommand())
+	rootCmd.AddCommand(SonarExecuteScanCommand())
+	rootCmd.AddCommand(KubernetesDeployCommand())
+	rootCmd.AddCommand(XsDeployCommand())
+	rootCmd.AddCommand(GithubCheckBranchProtectionCommand())
+	rootCmd.AddCommand(GithubCommentIssueCommand())
+	rootCmd.AddCommand(GithubCreateIssueCommand())
+	rootCmd.AddCommand(GithubCreatePullRequestCommand())
+	rootCmd.AddCommand(GithubPublishReleaseCommand())
+	rootCmd.AddCommand(GithubSetCommitStatusCommand())
+	rootCmd.AddCommand(GitopsUpdateDeploymentCommand())
+	rootCmd.AddCommand(CloudFoundryDeleteServiceCommand())
+	rootCmd.AddCommand(AbapEnvironmentPullGitRepoCommand())
+	rootCmd.AddCommand(AbapEnvironmentCloneGitRepoCommand())
+	rootCmd.AddCommand(AbapEnvironmentCheckoutBranchCommand())
+	rootCmd.AddCommand(AbapEnvironmentCreateSystemCommand())
+	rootCmd.AddCommand(CheckmarxExecuteScanCommand())
+	rootCmd.AddCommand(FortifyExecuteScanCommand())
+	rootCmd.AddCommand(MtaBuildCommand())
+	rootCmd.AddCommand(ProtecodeExecuteScanCommand())
+	rootCmd.AddCommand(MavenExecuteCommand())
+	rootCmd.AddCommand(CloudFoundryCreateServiceKeyCommand())
+	rootCmd.AddCommand(MavenBuildCommand())
+	rootCmd.AddCommand(MavenExecuteIntegrationCommand())
+	rootCmd.AddCommand(MavenExecuteStaticCodeChecksCommand())
+	rootCmd.AddCommand(NexusUploadCommand())
+	rootCmd.AddCommand(AbapEnvironmentRunATCCheckCommand())
+	rootCmd.AddCommand(NpmExecuteScriptsCommand())
+	rootCmd.AddCommand(NpmExecuteLintCommand())
+	rootCmd.AddCommand(GctsCreateRepositoryCommand())
+	rootCmd.AddCommand(GctsExecuteABAPUnitTestsCommand())
+	rootCmd.AddCommand(GctsDeployCommand())
+	rootCmd.AddCommand(MalwareExecuteScanCommand())
+	rootCmd.AddCommand(CloudFoundryCreateServiceCommand())
+	rootCmd.AddCommand(CloudFoundryDeployCommand())
+	rootCmd.AddCommand(GctsRollbackCommand())
+	rootCmd.AddCommand(WhitesourceExecuteScanCommand())
+	rootCmd.AddCommand(GctsCloneRepositoryCommand())
+	rootCmd.AddCommand(JsonApplyPatchCommand())
+	rootCmd.AddCommand(KanikoExecuteCommand())
+	rootCmd.AddCommand(CnbBuildCommand())
+	rootCmd.AddCommand(AbapEnvironmentBuildCommand())
+	rootCmd.AddCommand(AbapEnvironmentAssemblePackagesCommand())
+	rootCmd.AddCommand(AbapAddonAssemblyKitCheckCVsCommand())
+	rootCmd.AddCommand(AbapAddonAssemblyKitCheckPVCommand())
+	rootCmd.AddCommand(AbapAddonAssemblyKitCreateTargetVectorCommand())
+	rootCmd.AddCommand(AbapAddonAssemblyKitPublishTargetVectorCommand())
+	rootCmd.AddCommand(AbapAddonAssemblyKitRegisterPackagesCommand())
+	rootCmd.AddCommand(AbapAddonAssemblyKitReleasePackagesCommand())
+	rootCmd.AddCommand(AbapAddonAssemblyKitReserveNextPackagesCommand())
+	rootCmd.AddCommand(CloudFoundryCreateSpaceCommand())
+	rootCmd.AddCommand(CloudFoundryDeleteSpaceCommand())
+	rootCmd.AddCommand(VaultRotateSecretIdCommand())
+	rootCmd.AddCommand(IsChangeInDevelopmentCommand())
+	rootCmd.AddCommand(TransportRequestUploadCTSCommand())
+	rootCmd.AddCommand(TransportRequestUploadRFCCommand())
+	rootCmd.AddCommand(NewmanExecuteCommand())
+	rootCmd.AddCommand(IntegrationArtifactDeployCommand())
+	rootCmd.AddCommand(TransportRequestUploadSOLMANCommand())
+	rootCmd.AddCommand(IntegrationArtifactUpdateConfigurationCommand())
+	rootCmd.AddCommand(IntegrationArtifactGetMplStatusCommand())
+	rootCmd.AddCommand(IntegrationArtifactGetServiceEndpointCommand())
+	rootCmd.AddCommand(IntegrationArtifactDownloadCommand())
+	rootCmd.AddCommand(AbapEnvironmentAssembleConfirmCommand())
+	rootCmd.AddCommand(IntegrationArtifactUploadCommand())
+	rootCmd.AddCommand(IntegrationArtifactTriggerIntegrationTestCommand())
+	rootCmd.AddCommand(IntegrationArtifactUnDeployCommand())
+	rootCmd.AddCommand(IntegrationArtifactResourceCommand())
+	rootCmd.AddCommand(TerraformExecuteCommand())
+	rootCmd.AddCommand(ContainerExecuteStructureTestsCommand())
+	rootCmd.AddCommand(GaugeExecuteTestsCommand())
+	rootCmd.AddCommand(BatsExecuteTestsCommand())
+	rootCmd.AddCommand(PipelineCreateScanSummaryCommand())
+	rootCmd.AddCommand(TransportRequestDocIDFromGitCommand())
+	rootCmd.AddCommand(TransportRequestReqIDFromGitCommand())
+	rootCmd.AddCommand(WritePipelineEnv())
+	rootCmd.AddCommand(ReadPipelineEnv())
+	rootCmd.AddCommand(InfluxWriteDataCommand())
+	rootCmd.AddCommand(AbapEnvironmentRunAUnitTestCommand())
+	rootCmd.AddCommand(CheckStepActiveCommand())
+	rootCmd.AddCommand(GolangBuildCommand())
+	rootCmd.AddCommand(ShellExecuteCommand())
+	rootCmd.AddCommand(ApiProxyDownloadCommand())
+	rootCmd.AddCommand(ApiKeyValueMapDownloadCommand())
+	rootCmd.AddCommand(ApiProxyUploadCommand())
+	rootCmd.AddCommand(GradleExecuteBuildCommand())
+	rootCmd.AddCommand(TmsUploadCommand())
+
+	addRootFlags(rootCmd)
+
+	if err := rootCmd.Execute(); err != nil {
+		log.SetErrorCategory(log.ErrorConfiguration)
+		log.Entry().WithError(err).Fatal("configuration error")
+	}
+}
+
+func addRootFlags(rootCmd *cobra.Command) {
+	var provider orchestrator.OrchestratorSpecificConfigProviding
+	var err error
+
+	provider, err = orchestrator.NewOrchestratorSpecificConfigProvider()
+	if err != nil {
+		log.Entry().Error(err)
+		provider = &orchestrator.UnknownOrchestratorConfigProvider{}
+	}
+
+	rootCmd.PersistentFlags().StringVar(&GeneralConfig.CorrelationID, "correlationID", provider.GetBuildUrl(), "ID for unique identification of a pipeline run")
+	rootCmd.PersistentFlags().StringVar(&GeneralConfig.CustomConfig, "customConfig", ".pipeline/config.yml", "Path to the pipeline configuration file")
+	rootCmd.PersistentFlags().StringSliceVar(&GeneralConfig.GitHubTokens, "gitHubTokens", AccessTokensFromEnvJSON(os.Getenv("PIPER_gitHubTokens")), "List of entries in form of <hostname>:<token> to allow GitHub token authentication for downloading config / defaults")
+	rootCmd.PersistentFlags().StringSliceVar(&GeneralConfig.DefaultConfig, "defaultConfig", []string{".pipeline/defaults.yaml"}, "Default configurations, passed as path to yaml file")
+	rootCmd.PersistentFlags().BoolVar(&GeneralConfig.IgnoreCustomDefaults, "ignoreCustomDefaults", false, "Disables evaluation of the parameter 'customDefaults' in the pipeline configuration file")
+	rootCmd.PersistentFlags().StringVar(&GeneralConfig.ParametersJSON, "parametersJSON", os.Getenv("PIPER_parametersJSON"), "Parameters to be considered in JSON format")
+	rootCmd.PersistentFlags().StringVar(&GeneralConfig.EnvRootPath, "envRootPath", ".pipeline", "Root path to Piper pipeline shared environments")
+	rootCmd.PersistentFlags().StringVar(&GeneralConfig.StageName, "stageName", "", "Name of the stage for which configuration should be included")
+	rootCmd.PersistentFlags().StringVar(&GeneralConfig.StepConfigJSON, "stepConfigJSON", os.Getenv("PIPER_stepConfigJSON"), "Step configuration in JSON format")
+	rootCmd.PersistentFlags().BoolVar(&GeneralConfig.NoTelemetry, "noTelemetry", false, "Disables telemetry reporting")
+	rootCmd.PersistentFlags().BoolVarP(&GeneralConfig.Verbose, "verbose", "v", false, "verbose output")
+	rootCmd.PersistentFlags().StringVar(&GeneralConfig.LogFormat, "logFormat", "default", "Log format to use. Options: default, timestamp, plain, full.")
+	rootCmd.PersistentFlags().StringVar(&GeneralConfig.VaultServerURL, "vaultServerUrl", "", "The Vault server which should be used to fetch credentials")
+	rootCmd.PersistentFlags().StringVar(&GeneralConfig.VaultNamespace, "vaultNamespace", "", "The Vault namespace which should be used to fetch credentials")
+	rootCmd.PersistentFlags().StringVar(&GeneralConfig.VaultPath, "vaultPath", "", "The path which should be used to fetch credentials")
+	rootCmd.PersistentFlags().StringVar(&GeneralConfig.GCPJsonKeyFilePath, "gcpJsonKeyFilePath", "", "File path to Google Cloud Platform JSON key file")
+	rootCmd.PersistentFlags().StringVar(&GeneralConfig.GCSFolderPath, "gcsFolderPath", "", "GCS folder path. One of the components of GCS target folder")
+	rootCmd.PersistentFlags().StringVar(&GeneralConfig.GCSBucketId, "gcsBucketId", "", "Bucket name for Google Cloud Storage")
+	rootCmd.PersistentFlags().StringVar(&GeneralConfig.GCSSubFolder, "gcsSubFolder", "", "Used to logically separate results of the same step result type")
+
+}
+
+// ResolveAccessTokens reads a list of tokens in format host:token passed via command line
+// and transfers this into a map as a more consumable format.
+func ResolveAccessTokens(tokenList []string) map[string]string {
+	tokenMap := map[string]string{}
+	for _, tokenEntry := range tokenList {
+		log.Entry().Debugf("processing token %v", tokenEntry)
+		parts := strings.Split(tokenEntry, ":")
+		if len(parts) != 2 {
+			log.Entry().Warningf("wrong format for access token %v", tokenEntry)
+		} else {
+			tokenMap[parts[0]] = parts[1]
+		}
+	}
+	return tokenMap
+}
+
+// AccessTokensFromEnvJSON resolves access tokens when passed as JSON in an environment variable
+func AccessTokensFromEnvJSON(env string) []string {
+	accessTokens := []string{}
+	if len(env) == 0 {
+		return accessTokens
+	}
+	err := json.Unmarshal([]byte(env), &accessTokens)
+	if err != nil {
+		log.Entry().Infof("Token json '%v' has wrong format.", env)
+	}
+	return accessTokens
+}
+
+// initStageName initializes GeneralConfig.StageName from either GeneralConfig.ParametersJSON
+// or the environment variable (orchestrator specific), unless it has been provided as command line option.
+// Log output needs to be suppressed via outputToLog by the getConfig step.
+func initStageName(outputToLog bool) {
+	var stageNameSource string
+	if outputToLog {
+		defer func() {
+			log.Entry().Infof("Using stageName '%s' from %s", GeneralConfig.StageName, stageNameSource)
+		}()
+	}
+
+	if GeneralConfig.StageName != "" {
+		// Means it was given as command line argument and has the highest precedence
+		stageNameSource = "command line arguments"
+		return
+	}
+
+	// Use stageName from ENV as fall-back, for when extracting it from parametersJSON fails below
+	provider, err := orchestrator.NewOrchestratorSpecificConfigProvider()
+	if err != nil {
+		log.Entry().WithError(err).Warning("Cannot infer stage name from CI environment")
+	} else {
+		stageNameSource = "env variable"
+		GeneralConfig.StageName = provider.GetStageName()
+	}
+
+	if len(GeneralConfig.ParametersJSON) == 0 {
+		return
+	}
+
+	var params map[string]interface{}
+	err = json.Unmarshal([]byte(GeneralConfig.ParametersJSON), &params)
+	if err != nil {
+		if outputToLog {
+			log.Entry().Infof("Failed to extract 'stageName' from parametersJSON: %v", err)
+		}
+		return
+	}
+
+	stageName, hasKey := params["stageName"]
+	if !hasKey {
+		return
+	}
+
+	if stageNameString, ok := stageName.(string); ok && stageNameString != "" {
+		stageNameSource = "parametersJSON"
+		GeneralConfig.StageName = stageNameString
+	}
+}
+
+// PrepareConfig reads step configuration from various sources and merges it (defaults, config file, flags, ...)
+func PrepareConfig(cmd *cobra.Command, metadata *config.StepData, stepName string, options interface{}, openFile func(s string, t map[string]string) (io.ReadCloser, error)) error {
+
+	log.SetFormatter(GeneralConfig.LogFormat)
+
+	initStageName(true)
+
+	filters := metadata.GetParameterFilters()
+
+	// add telemetry parameter "collectTelemetryData" to ALL, GENERAL and PARAMETER filters
+	filters.All = append(filters.All, "collectTelemetryData")
+	filters.General = append(filters.General, "collectTelemetryData")
+	filters.Parameters = append(filters.Parameters, "collectTelemetryData")
+
+	envParams := metadata.GetResourceParameters(GeneralConfig.EnvRootPath, "commonPipelineEnvironment")
+	reportingEnvParams := config.ReportingParameters.GetResourceParameters(GeneralConfig.EnvRootPath, "commonPipelineEnvironment")
+	resourceParams := mergeResourceParameters(envParams, reportingEnvParams)
+
+	flagValues := config.AvailableFlagValues(cmd, &filters)
+
+	var myConfig config.Config
+	var stepConfig config.StepConfig
+
+	// add vault credentials so that configuration can be fetched from vault
+	if GeneralConfig.VaultRoleID == "" {
+		GeneralConfig.VaultRoleID = os.Getenv("PIPER_vaultAppRoleID")
+	}
+	if GeneralConfig.VaultRoleSecretID == "" {
+		GeneralConfig.VaultRoleSecretID = os.Getenv("PIPER_vaultAppRoleSecretID")
+	}
+	if GeneralConfig.VaultToken == "" {
+		GeneralConfig.VaultToken = os.Getenv("PIPER_vaultToken")
+	}
+	myConfig.SetVaultCredentials(GeneralConfig.VaultRoleID, GeneralConfig.VaultRoleSecretID, GeneralConfig.VaultToken)
+
+	if len(GeneralConfig.StepConfigJSON) != 0 {
+		// ignore config & defaults in favor of passed stepConfigJSON
+		stepConfig = config.GetStepConfigWithJSON(flagValues, GeneralConfig.StepConfigJSON, filters)
+		log.Entry().Infof("Project config: passed via JSON")
+		log.Entry().Infof("Project defaults: passed via JSON")
+	} else {
+		// use config & defaults
+		var customConfig io.ReadCloser
+		var err error
+		//accept that config file and defaults cannot be loaded since both are not mandatory here
+		{
+			projectConfigFile := getProjectConfigFile(GeneralConfig.CustomConfig)
+			if exists, err := piperutils.FileExists(projectConfigFile); exists {
+				log.Entry().Infof("Project config: '%s'", projectConfigFile)
+				if customConfig, err = openFile(projectConfigFile, GeneralConfig.GitHubAccessTokens); err != nil {
+					return errors.Wrapf(err, "Cannot read '%s'", projectConfigFile)
+				}
+			} else {
+				log.Entry().Infof("Project config: NONE ('%s' does not exist)", projectConfigFile)
+				customConfig = nil
+			}
+		}
+		var defaultConfig []io.ReadCloser
+		if len(GeneralConfig.DefaultConfig) == 0 {
+			log.Entry().Info("Project defaults: NONE")
+		}
+		for _, projectDefaultFile := range GeneralConfig.DefaultConfig {
+			fc, err := openFile(projectDefaultFile, GeneralConfig.GitHubAccessTokens)
+			// only create error for non-default values
+			if err != nil {
+				if projectDefaultFile != ".pipeline/defaults.yaml" {
+					log.Entry().Infof("Project defaults: '%s'", projectDefaultFile)
+					return errors.Wrapf(err, "Cannot read '%s'", projectDefaultFile)
+				}
+			} else {
+				log.Entry().Infof("Project defaults: '%s'", projectDefaultFile)
+				defaultConfig = append(defaultConfig, fc)
+			}
+		}
+		stepConfig, err = myConfig.GetStepConfig(flagValues, GeneralConfig.ParametersJSON, customConfig, defaultConfig, GeneralConfig.IgnoreCustomDefaults, filters, *metadata, resourceParams, GeneralConfig.StageName, stepName)
+		if verbose, ok := stepConfig.Config["verbose"].(bool); ok && verbose {
+			log.SetVerbose(verbose)
+			GeneralConfig.Verbose = verbose
+		} else if !ok && stepConfig.Config["verbose"] != nil {
+			log.Entry().Warnf("invalid value for parameter verbose: '%v'", stepConfig.Config["verbose"])
+		}
+		if err != nil {
+			return errors.Wrap(err, "retrieving step configuration failed")
+		}
+	}
+
+	if fmt.Sprintf("%v", stepConfig.Config["collectTelemetryData"]) == "false" {
+		GeneralConfig.NoTelemetry = true
+	}
+
+	stepConfig.Config = checkTypes(stepConfig.Config, options)
+	confJSON, _ := json.Marshal(stepConfig.Config)
+	_ = json.Unmarshal(confJSON, &options)
+
+	config.MarkFlagsWithValue(cmd, stepConfig)
+
+	retrieveHookConfig(stepConfig.HookConfig, &GeneralConfig.HookConfig)
+
+	if GeneralConfig.GCPJsonKeyFilePath == "" {
+		GeneralConfig.GCPJsonKeyFilePath, _ = stepConfig.Config["gcpJsonKeyFilePath"].(string)
+	}
+	if GeneralConfig.GCSFolderPath == "" {
+		GeneralConfig.GCSFolderPath, _ = stepConfig.Config["gcsFolderPath"].(string)
+	}
+	if GeneralConfig.GCSBucketId == "" {
+		GeneralConfig.GCSBucketId, _ = stepConfig.Config["gcsBucketId"].(string)
+	}
+	if GeneralConfig.GCSSubFolder == "" {
+		GeneralConfig.GCSSubFolder, _ = stepConfig.Config["gcsSubFolder"].(string)
+	}
+	return nil
+}
+
+func retrieveHookConfig(source map[string]interface{}, target *HookConfiguration) {
+	if source != nil {
+		log.Entry().Info("Retrieving hook configuration")
+		b, err := json.Marshal(source)
+		if err != nil {
+			log.Entry().Warningf("Failed to marshal source hook configuration: %v", err)
+		}
+		err = json.Unmarshal(b, target)
+		if err != nil {
+			log.Entry().Warningf("Failed to retrieve hook configuration: %v", err)
+		}
+	}
+}
+
+var errIncompatibleTypes = fmt.Errorf("incompatible types")
+
+func checkTypes(config map[string]interface{}, options interface{}) map[string]interface{} {
+	optionsType := getStepOptionsStructType(options)
+
+	for paramName := range config {
+		optionsField := findStructFieldByJSONTag(paramName, optionsType)
+		if optionsField == nil {
+			continue
+		}
+
+		if config[paramName] == nil {
+			// There is a key, but no value. This can result from merging values from the CPE.
+			continue
+		}
+
+		paramValueType := reflect.ValueOf(config[paramName])
+		if optionsField.Type.Kind() == paramValueType.Kind() {
+			// Types already match, nothing to do
+			continue
+		}
+
+		var typeError error = nil
+
+		switch paramValueType.Kind() {
+		case reflect.String:
+			typeError = convertValueFromString(config, optionsField, paramName, paramValueType.String())
+		case reflect.Float32, reflect.Float64:
+			typeError = convertValueFromFloat(config, optionsField, paramName, paramValueType.Float())
+		case reflect.Int, reflect.Int8, reflect.Int16, reflect.Int32, reflect.Int64:
+			typeError = convertValueFromInt(config, optionsField, paramName, paramValueType.Int())
+		default:
+			log.Entry().Warnf("Config value for '%s' is of unexpected type %s, expected %s. "+
+				"The value may be ignored as a result. To avoid any risk, specify this value with explicit type.",
+				paramName, paramValueType.Kind(), optionsField.Type.Kind())
+		}
+
+		if typeError != nil {
+			typeError = fmt.Errorf("config value for '%s' is of unexpected type %s, expected %s: %w",
+				paramName, paramValueType.Kind(), optionsField.Type.Kind(), typeError)
+			log.SetErrorCategory(log.ErrorConfiguration)
+			log.Entry().WithError(typeError).Fatal("type error in configuration")
+		}
+	}
+	return config
+}
+
+func convertValueFromString(config map[string]interface{}, optionsField *reflect.StructField, paramName, paramValue string) error {
+	switch optionsField.Type.Kind() {
+	case reflect.Slice, reflect.Array:
+		// Could do automatic conversion for those types in theory,
+		// but that might obscure what really happens in error cases.
+		return fmt.Errorf("expected type to be a list (or slice, or array) but got string")
+	case reflect.Bool:
+		// Sensible to convert strings "true"/"false" to respective boolean values as it is
+		// common practice to write booleans as string in yaml files.
+		paramValue = strings.ToLower(paramValue)
+		if paramValue == "true" {
+			config[paramName] = true
+			return nil
+		} else if paramValue == "false" {
+			config[paramName] = false
+			return nil
+		}
+	}
+
+	return errIncompatibleTypes
+}
+
+func convertValueFromFloat(config map[string]interface{}, optionsField *reflect.StructField, paramName string, paramValue float64) error {
+	switch optionsField.Type.Kind() {
+	case reflect.String:
+		val := strconv.FormatFloat(paramValue, 'f', -1, 64)
+		// if Sprinted value and val are equal, we can be pretty sure that the result fits
+		// for very large numbers for example an exponential format is printed
+		if val == fmt.Sprint(paramValue) {
+			config[paramName] = val
+			return nil
+		}
+		// allow float numbers containing a decimal separator
+		if strings.Contains(val, ".") {
+			config[paramName] = val
+			return nil
+		}
+		// if now no decimal separator is available we cannot be sure that the result is correct:
+		// long numbers like e.g. 73554900100200011600 will not be represented correctly after reading the yaml
+		// thus we cannot assume that the string is correct.
+		// short numbers will be handled as int anyway
+		return errIncompatibleTypes
+	case reflect.Float32:
+		config[paramName] = float32(paramValue)
+		return nil
+	case reflect.Float64:
+		config[paramName] = paramValue
+		return nil
+	case reflect.Int:
+		// Treat as type-mismatch only in case the conversion would be lossy.
+		// In that case, the json.Unmarshall() would indeed just drop it, so we want to fail.
+		if float64(int(paramValue)) == paramValue {
+			config[paramName] = int(paramValue)
+			return nil
+		}
+	}
+
+	return errIncompatibleTypes
+}
+
+func convertValueFromInt(config map[string]interface{}, optionsField *reflect.StructField, paramName string, paramValue int64) error {
+	switch optionsField.Type.Kind() {
+	case reflect.String:
+		config[paramName] = strconv.FormatInt(paramValue, 10)
+		return nil
+	case reflect.Float32:
+		config[paramName] = float32(paramValue)
+		return nil
+	case reflect.Float64:
+		config[paramName] = float64(paramValue)
+		return nil
+	}
+
+	return errIncompatibleTypes
+}
+
+func findStructFieldByJSONTag(tagName string, optionsType reflect.Type) *reflect.StructField {
+	for i := 0; i < optionsType.NumField(); i++ {
+		field := optionsType.Field(i)
+		tag := field.Tag.Get("json")
+		if tagName == tag || tagName+",omitempty" == tag {
+			return &field
+		}
+	}
+	return nil
+}
+
+func getStepOptionsStructType(stepOptions interface{}) reflect.Type {
+	typedOptions := reflect.ValueOf(stepOptions)
+	if typedOptions.Kind() == reflect.Ptr {
+		typedOptions = typedOptions.Elem()
+	}
+	return typedOptions.Type()
+}
+
+func getProjectConfigFile(name string) string {
+
+	var altName string
+	if ext := filepath.Ext(name); ext == ".yml" {
+		altName = fmt.Sprintf("%v.yaml", strings.TrimSuffix(name, ext))
+	} else if ext == "yaml" {
+		altName = fmt.Sprintf("%v.yml", strings.TrimSuffix(name, ext))
+	}
+
+	fileExists, _ := piperutils.FileExists(name)
+	altExists, _ := piperutils.FileExists(altName)
+
+	// configured filename will always take precedence, even if not existing
+	if !fileExists && altExists {
+		return altName
+	}
+	return name
+}
+
+func mergeResourceParameters(resParams ...map[string]interface{}) map[string]interface{} {
+	result := make(map[string]interface{})
+	for _, m := range resParams {
+		for k, v := range m {
+			result[k] = v
+		}
+	}
+	return result
+}