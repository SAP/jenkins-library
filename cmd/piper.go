package cmd

import (
	"context"
	"encoding/json"
	"fmt"
	"io"
	"os"
	"path/filepath"
	"reflect"
	"strconv"
	"strings"

	"go.opentelemetry.io/otel/attribute"

	"github.com/SAP/jenkins-library/pkg/config"
	"github.com/SAP/jenkins-library/pkg/log"
	"github.com/SAP/jenkins-library/pkg/orchestrator"
	"github.com/SAP/jenkins-library/pkg/piperutils"
	"github.com/SAP/jenkins-library/pkg/telemetry"
	"github.com/pkg/errors"
	"github.com/spf13/cobra"
)

// GeneralConfigOptions contains all global configuration options for piper binary
type GeneralConfigOptions struct {
	GitHubAccessTokens   map[string]string // map of tokens with url as key in order to maintain url-specific tokens
	CorrelationID        string
	CustomConfig         string
	GitHubTokens         []string // list of entries in form of <server>:<token> to allow token authentication for downloading config / defaults
	DefaultConfig        []string //ordered list of Piper default configurations. Can be filePath or ENV containing JSON in format 'ENV:MY_ENV_VAR'
	IgnoreCustomDefaults bool
	ParametersJSON       string
	EnvRootPath          string
	NoTelemetry          bool
	StageName            string
	StepConfigJSON       string
	StepMetadata         string //metadata to be considered, can be filePath or ENV containing JSON in format 'ENV:MY_ENV_VAR'
	StepName             string
	Verbose              bool
	LogFormat            string
	VaultRoleID          string
	VaultRoleSecretID    string
	VaultToken           string
	VaultServerURL       string
	VaultNamespace       string
	VaultPath            string
	TrustEngineToken     string
	HookConfig           HookConfiguration
	MetaDataResolver     func() map[string]config.StepData
	GCPJsonKeyFilePath   string
	GCSFolderPath        string
	GCSBucketId          string
	GCSSubFolder         string
}

// HookConfiguration contains the configuration for supported hooks, so far Sentry and Splunk are supported.
type HookConfiguration struct {
	SentryConfig      SentryConfiguration      `json:"sentry,omitempty"`
	SplunkConfig      SplunkConfiguration      `json:"splunk,omitempty"`
	PendoConfig       PendoConfiguration       `json:"pendo,omitempty"`
	OIDCConfig        OIDCConfiguration        `json:"oidc,omitempty"`
	TrustEngineConfig TrustEngineConfiguration `json:"trustengine,omitempty"`
}

// SentryConfiguration defines the configuration options for the Sentry logging system
type SentryConfiguration struct {
	Dsn string `json:"dsn,omitempty"`
}

// SplunkConfiguration defines the configuration options for the Splunk logging system
type SplunkConfiguration struct {
	Dsn               string `json:"dsn,omitempty"`
	Token             string `json:"token,omitempty"`
	Index             string `json:"index,omitempty"`
	SendLogs          bool   `json:"sendLogs"`
	ProdCriblEndpoint string `json:"prodCriblEndpoint,omitempty"`
	ProdCriblToken    string `json:"prodCriblToken,omitempty"`
	ProdCriblIndex    string `json:"prodCriblIndex,omitempty"`
}

type PendoConfiguration struct {
	Token string `json:"token,omitempty"`
}

// OIDCConfiguration defines the configuration options for the OpenID Connect authentication system
type OIDCConfiguration struct {
	RoleID string `json:",roleID,omitempty"`
}

type TrustEngineConfiguration struct {
	ServerURL           string `json:"baseURL,omitempty"`
	TokenEndPoint       string `json:"tokenEndPoint,omitempty"`
	TokenQueryParamName string `json:"tokenQueryParamName,omitempty"`
}

var rootCmd = &cobra.Command{
	Use:   "piper",
	Short: "Executes CI/CD steps from project 'Piper' ",
	Long: `
This project 'Piper' binary provides a CI/CD step library.
It contains many steps which can be used within CI/CD systems as well as directly on e.g. a developer's machine.
`,
}

// GeneralConfig contains global configuration flags for piper binary
var GeneralConfig GeneralConfigOptions

// Execute is the starting point of the piper command line tool
func Execute() {
<<<<<<< HEAD
	log.Entry().Info("STARTING")
	ctx, cleanup := telemetry.InitOpenTelemetry(context.Background())

	log.DeferExitHandler(cleanup)

	tracer := telemetry.GetTracer(ctx)

	ctx, span := tracer.Start(ctx, "cobra-build")
	span.SetAttributes(attribute.String("cobra", "start"))
	defer span.End()

	// time.Sleep(15 * time.Second)
=======
	log.Entry().Infof("Version %s", GitCommit)
>>>>>>> a242bca1

	rootCmd.AddCommand(GcpPublishEventCommand())
	rootCmd.AddCommand(ArtifactPrepareVersionCommand())
	rootCmd.AddCommand(ConfigCommand())
	rootCmd.AddCommand(DefaultsCommand())
	rootCmd.AddCommand(ContainerSaveImageCommand())
	rootCmd.AddCommand(CommandLineCompletionCommand())
	rootCmd.AddCommand(VersionCommand())
	rootCmd.AddCommand(DetectExecuteScanCommand())
	rootCmd.AddCommand(HadolintExecuteCommand())
	rootCmd.AddCommand(KarmaExecuteTestsCommand())
	rootCmd.AddCommand(UiVeri5ExecuteTestsCommand())
	rootCmd.AddCommand(SonarExecuteScanCommand())
	rootCmd.AddCommand(KubernetesDeployCommand())
	rootCmd.AddCommand(HelmExecuteCommand())
	rootCmd.AddCommand(XsDeployCommand())
	rootCmd.AddCommand(GithubCheckBranchProtectionCommand())
	rootCmd.AddCommand(GithubCommentIssueCommand())
	rootCmd.AddCommand(GithubCreateIssueCommand())
	rootCmd.AddCommand(GithubCreatePullRequestCommand())
	rootCmd.AddCommand(GithubPublishReleaseCommand())
	rootCmd.AddCommand(GithubSetCommitStatusCommand())
	rootCmd.AddCommand(GitopsUpdateDeploymentCommand())
	rootCmd.AddCommand(CloudFoundryDeleteServiceCommand())
	rootCmd.AddCommand(AbapEnvironmentPullGitRepoCommand())
	rootCmd.AddCommand(AbapEnvironmentCloneGitRepoCommand())
	rootCmd.AddCommand(AbapEnvironmentCheckoutBranchCommand())
	rootCmd.AddCommand(AbapEnvironmentCreateTagCommand())
	rootCmd.AddCommand(AbapEnvironmentCreateSystemCommand())
	rootCmd.AddCommand(CheckmarxExecuteScanCommand())
	rootCmd.AddCommand(CheckmarxOneExecuteScanCommand())
	rootCmd.AddCommand(FortifyExecuteScanCommand())
	rootCmd.AddCommand(CodeqlExecuteScanCommand())
	rootCmd.AddCommand(ContrastExecuteScanCommand())
	rootCmd.AddCommand(CredentialdiggerScanCommand())
	rootCmd.AddCommand(MtaBuildCommand())
	rootCmd.AddCommand(ProtecodeExecuteScanCommand())
	rootCmd.AddCommand(MavenExecuteCommand())
	rootCmd.AddCommand(CloudFoundryCreateServiceKeyCommand())
	rootCmd.AddCommand(MavenBuildCommand())
	rootCmd.AddCommand(MavenExecuteIntegrationCommand())
	rootCmd.AddCommand(MavenExecuteStaticCodeChecksCommand())
	rootCmd.AddCommand(NexusUploadCommand())
	rootCmd.AddCommand(AbapEnvironmentPushATCSystemConfigCommand())
	rootCmd.AddCommand(AbapEnvironmentRunATCCheckCommand())
	rootCmd.AddCommand(NpmExecuteScriptsCommand())
	rootCmd.AddCommand(NpmExecuteLintCommand())
	rootCmd.AddCommand(GctsCreateRepositoryCommand())
	rootCmd.AddCommand(GctsExecuteABAPQualityChecksCommand())
	rootCmd.AddCommand(GctsExecuteABAPUnitTestsCommand())
	rootCmd.AddCommand(GctsDeployCommand())
	rootCmd.AddCommand(MalwareExecuteScanCommand())
	rootCmd.AddCommand(CloudFoundryCreateServiceCommand())
	rootCmd.AddCommand(CloudFoundryDeployCommand())
	rootCmd.AddCommand(GctsRollbackCommand())
	rootCmd.AddCommand(WhitesourceExecuteScanCommand())
	rootCmd.AddCommand(GctsCloneRepositoryCommand())
	rootCmd.AddCommand(JsonApplyPatchCommand())
	rootCmd.AddCommand(KanikoExecuteCommand())
	rootCmd.AddCommand(CnbBuildCommand())
	rootCmd.AddCommand(AbapEnvironmentBuildCommand())
	rootCmd.AddCommand(AbapEnvironmentAssemblePackagesCommand())
	rootCmd.AddCommand(AbapAddonAssemblyKitCheckCVsCommand())
	rootCmd.AddCommand(AbapAddonAssemblyKitCheckPVCommand())
	rootCmd.AddCommand(AbapAddonAssemblyKitCheckCommand())
	rootCmd.AddCommand(AbapAddonAssemblyKitCreateTargetVectorCommand())
	rootCmd.AddCommand(AbapAddonAssemblyKitPublishTargetVectorCommand())
	rootCmd.AddCommand(AbapAddonAssemblyKitRegisterPackagesCommand())
	rootCmd.AddCommand(AbapAddonAssemblyKitReleasePackagesCommand())
	rootCmd.AddCommand(AbapAddonAssemblyKitReserveNextPackagesCommand())
	rootCmd.AddCommand(CloudFoundryCreateSpaceCommand())
	rootCmd.AddCommand(CloudFoundryDeleteSpaceCommand())
	rootCmd.AddCommand(VaultRotateSecretIdCommand())
	rootCmd.AddCommand(IsChangeInDevelopmentCommand())
	rootCmd.AddCommand(TransportRequestUploadCTSCommand())
	rootCmd.AddCommand(TransportRequestUploadRFCCommand())
	rootCmd.AddCommand(NewmanExecuteCommand())
	rootCmd.AddCommand(IntegrationArtifactDeployCommand())
	rootCmd.AddCommand(TransportRequestUploadSOLMANCommand())
	rootCmd.AddCommand(IntegrationArtifactUpdateConfigurationCommand())
	rootCmd.AddCommand(IntegrationArtifactGetMplStatusCommand())
	rootCmd.AddCommand(IntegrationArtifactGetServiceEndpointCommand())
	rootCmd.AddCommand(IntegrationArtifactDownloadCommand())
	rootCmd.AddCommand(AbapEnvironmentAssembleConfirmCommand())
	rootCmd.AddCommand(IntegrationArtifactUploadCommand())
	rootCmd.AddCommand(IntegrationArtifactTriggerIntegrationTestCommand())
	rootCmd.AddCommand(IntegrationArtifactUnDeployCommand())
	rootCmd.AddCommand(IntegrationArtifactResourceCommand())
	rootCmd.AddCommand(TerraformExecuteCommand())
	rootCmd.AddCommand(ContainerExecuteStructureTestsCommand())
	rootCmd.AddCommand(GaugeExecuteTestsCommand())
	rootCmd.AddCommand(BatsExecuteTestsCommand())
	rootCmd.AddCommand(PipelineCreateScanSummaryCommand())
	rootCmd.AddCommand(TransportRequestDocIDFromGitCommand())
	rootCmd.AddCommand(TransportRequestReqIDFromGitCommand())
	rootCmd.AddCommand(WritePipelineEnv())
	rootCmd.AddCommand(ReadPipelineEnv())
	rootCmd.AddCommand(InfluxWriteDataCommand())
	rootCmd.AddCommand(AbapEnvironmentRunAUnitTestCommand())
	rootCmd.AddCommand(CheckStepActiveCommand())
	rootCmd.AddCommand(GolangBuildCommand())
	rootCmd.AddCommand(ShellExecuteCommand())
	rootCmd.AddCommand(ApiProxyDownloadCommand())
	rootCmd.AddCommand(ApiKeyValueMapDownloadCommand())
	rootCmd.AddCommand(ApiProviderDownloadCommand())
	rootCmd.AddCommand(ApiProxyUploadCommand())
	rootCmd.AddCommand(GradleExecuteBuildCommand())
	rootCmd.AddCommand(ApiKeyValueMapUploadCommand())
	rootCmd.AddCommand(PythonBuildCommand())
	rootCmd.AddCommand(AzureBlobUploadCommand())
	rootCmd.AddCommand(AwsS3UploadCommand())
	rootCmd.AddCommand(ApiProxyListCommand())
	rootCmd.AddCommand(AnsSendEventCommand())
	rootCmd.AddCommand(ApiProviderListCommand())
	rootCmd.AddCommand(TmsUploadCommand())
	rootCmd.AddCommand(TmsExportCommand())
	rootCmd.AddCommand(IntegrationArtifactTransportCommand())
	rootCmd.AddCommand(AscAppUploadCommand())
	rootCmd.AddCommand(AbapLandscapePortalUpdateAddOnProductCommand())
	rootCmd.AddCommand(ImagePushToRegistryCommand())

	addRootFlags(rootCmd)

	if err := rootCmd.ExecuteContext(ctx); err != nil {
		log.SetErrorCategory(log.ErrorConfiguration)
		log.Entry().WithError(err).Fatal("configuration error")
	}
}

func addRootFlags(rootCmd *cobra.Command) {
	provider, err := orchestrator.GetOrchestratorConfigProvider(nil)
	if err != nil {
		log.Entry().Error(err)
		provider = &orchestrator.UnknownOrchestratorConfigProvider{}
	}

	rootCmd.PersistentFlags().StringVar(&GeneralConfig.CorrelationID, "correlationID", provider.BuildURL(), "ID for unique identification of a pipeline run")
	rootCmd.PersistentFlags().StringVar(&GeneralConfig.CustomConfig, "customConfig", ".pipeline/config.yml", "Path to the pipeline configuration file")
	rootCmd.PersistentFlags().StringSliceVar(&GeneralConfig.GitHubTokens, "gitHubTokens", AccessTokensFromEnvJSON(os.Getenv("PIPER_gitHubTokens")), "List of entries in form of <hostname>:<token> to allow GitHub token authentication for downloading config / defaults")
	rootCmd.PersistentFlags().StringSliceVar(&GeneralConfig.DefaultConfig, "defaultConfig", []string{".pipeline/defaults.yaml"}, "Default configurations, passed as path to yaml file")
	rootCmd.PersistentFlags().BoolVar(&GeneralConfig.IgnoreCustomDefaults, "ignoreCustomDefaults", false, "Disables evaluation of the parameter 'customDefaults' in the pipeline configuration file")
	rootCmd.PersistentFlags().StringVar(&GeneralConfig.ParametersJSON, "parametersJSON", os.Getenv("PIPER_parametersJSON"), "Parameters to be considered in JSON format")
	rootCmd.PersistentFlags().StringVar(&GeneralConfig.EnvRootPath, "envRootPath", ".pipeline", "Root path to Piper pipeline shared environments")
	rootCmd.PersistentFlags().StringVar(&GeneralConfig.StageName, "stageName", "", "Name of the stage for which configuration should be included")
	rootCmd.PersistentFlags().StringVar(&GeneralConfig.StepConfigJSON, "stepConfigJSON", os.Getenv("PIPER_stepConfigJSON"), "Step configuration in JSON format")
	rootCmd.PersistentFlags().BoolVar(&GeneralConfig.NoTelemetry, "noTelemetry", false, "Disables telemetry reporting")
	rootCmd.PersistentFlags().BoolVarP(&GeneralConfig.Verbose, "verbose", "v", false, "verbose output")
	rootCmd.PersistentFlags().StringVar(&GeneralConfig.LogFormat, "logFormat", "default", "Log format to use. Options: default, timestamp, plain, full.")
	rootCmd.PersistentFlags().StringVar(&GeneralConfig.VaultServerURL, "vaultServerUrl", "", "The Vault server which should be used to fetch credentials")
	rootCmd.PersistentFlags().StringVar(&GeneralConfig.VaultNamespace, "vaultNamespace", "", "The Vault namespace which should be used to fetch credentials")
	rootCmd.PersistentFlags().StringVar(&GeneralConfig.VaultPath, "vaultPath", "", "The path which should be used to fetch credentials")
	rootCmd.PersistentFlags().StringVar(&GeneralConfig.GCPJsonKeyFilePath, "gcpJsonKeyFilePath", "", "File path to Google Cloud Platform JSON key file")
	rootCmd.PersistentFlags().StringVar(&GeneralConfig.GCSFolderPath, "gcsFolderPath", "", "GCS folder path. One of the components of GCS target folder")
	rootCmd.PersistentFlags().StringVar(&GeneralConfig.GCSBucketId, "gcsBucketId", "", "Bucket name for Google Cloud Storage")
	rootCmd.PersistentFlags().StringVar(&GeneralConfig.GCSSubFolder, "gcsSubFolder", "", "Used to logically separate results of the same step result type")

}

// ResolveAccessTokens reads a list of tokens in format host:token passed via command line
// and transfers this into a map as a more consumable format.
func ResolveAccessTokens(tokenList []string) map[string]string {
	tokenMap := map[string]string{}
	for _, tokenEntry := range tokenList {
		log.Entry().Debugf("processing token %v", tokenEntry)
		parts := strings.Split(tokenEntry, ":")
		if len(parts) != 2 {
			log.Entry().Warningf("wrong format for access token %v", tokenEntry)
		} else {
			tokenMap[parts[0]] = parts[1]
		}
	}
	return tokenMap
}

// AccessTokensFromEnvJSON resolves access tokens when passed as JSON in an environment variable
func AccessTokensFromEnvJSON(env string) []string {
	accessTokens := []string{}
	if len(env) == 0 {
		return accessTokens
	}
	err := json.Unmarshal([]byte(env), &accessTokens)
	if err != nil {
		log.Entry().Infof("Token json '%v' has wrong format.", env)
	}
	return accessTokens
}

// initStageName initializes GeneralConfig.StageName from either GeneralConfig.ParametersJSON
// or the environment variable (orchestrator specific), unless it has been provided as command line option.
// Log output needs to be suppressed via outputToLog by the getConfig step.
func initStageName(outputToLog bool) {
	var stageNameSource string
	if outputToLog {
		defer func() {
			log.Entry().Debugf("Using stageName '%s' from %s", GeneralConfig.StageName, stageNameSource)
		}()
	}

	if GeneralConfig.StageName != "" {
		// Means it was given as command line argument and has the highest precedence
		stageNameSource = "command line arguments"
		return
	}

	// Use stageName from ENV as fall-back, for when extracting it from parametersJSON fails below
	provider, err := orchestrator.GetOrchestratorConfigProvider(nil)
	if err != nil {
		log.Entry().WithError(err).Warning("Cannot infer stage name from CI environment")
	} else {
		stageNameSource = "env variable"
		GeneralConfig.StageName = provider.StageName()
	}

	if len(GeneralConfig.ParametersJSON) == 0 {
		return
	}

	var params map[string]interface{}
	err = json.Unmarshal([]byte(GeneralConfig.ParametersJSON), &params)
	if err != nil {
		if outputToLog {
			log.Entry().Infof("Failed to extract 'stageName' from parametersJSON: %v", err)
		}
		return
	}

	stageName, hasKey := params["stageName"]
	if !hasKey {
		return
	}

	if stageNameString, ok := stageName.(string); ok && stageNameString != "" {
		stageNameSource = "parametersJSON"
		GeneralConfig.StageName = stageNameString
	}
}

// PrepareConfig reads step configuration from various sources and merges it (defaults, config file, flags, ...)
func PrepareConfig(cmd *cobra.Command, metadata *config.StepData, stepName string, options interface{}, openFile func(s string, t map[string]string) (io.ReadCloser, error)) error {

	log.SetFormatter(GeneralConfig.LogFormat)

	initStageName(true)

	filters := metadata.GetParameterFilters()

	// add telemetry parameter "collectTelemetryData" to ALL, GENERAL and PARAMETER filters
	filters.All = append(filters.All, "collectTelemetryData")
	filters.General = append(filters.General, "collectTelemetryData")
	filters.Parameters = append(filters.Parameters, "collectTelemetryData")

	envParams := metadata.GetResourceParameters(GeneralConfig.EnvRootPath, "commonPipelineEnvironment")
	reportingEnvParams := config.ReportingParameters.GetResourceParameters(GeneralConfig.EnvRootPath, "commonPipelineEnvironment")
	resourceParams := mergeResourceParameters(envParams, reportingEnvParams)

	flagValues := config.AvailableFlagValues(cmd, &filters)

	var myConfig config.Config
	var stepConfig config.StepConfig

	// add vault credentials so that configuration can be fetched from vault
	if GeneralConfig.VaultRoleID == "" {
		GeneralConfig.VaultRoleID = os.Getenv("PIPER_vaultAppRoleID")
	}
	if GeneralConfig.VaultRoleSecretID == "" {
		GeneralConfig.VaultRoleSecretID = os.Getenv("PIPER_vaultAppRoleSecretID")
	}
	if GeneralConfig.VaultToken == "" {
		GeneralConfig.VaultToken = os.Getenv("PIPER_vaultToken")
	}
	myConfig.SetVaultCredentials(GeneralConfig.VaultRoleID, GeneralConfig.VaultRoleSecretID, GeneralConfig.VaultToken)

	GeneralConfig.TrustEngineToken = os.Getenv("PIPER_trustEngineToken")
	myConfig.SetTrustEngineToken(GeneralConfig.TrustEngineToken)

	if len(GeneralConfig.StepConfigJSON) != 0 {
		// ignore config & defaults in favor of passed stepConfigJSON
		stepConfig = config.GetStepConfigWithJSON(flagValues, GeneralConfig.StepConfigJSON, filters)
		log.Entry().Infof("Project config: passed via JSON")
		log.Entry().Infof("Project defaults: passed via JSON")
	} else {
		// use config & defaults
		var customConfig io.ReadCloser
		var err error
		//accept that config file and defaults cannot be loaded since both are not mandatory here
		{
			projectConfigFile := getProjectConfigFile(GeneralConfig.CustomConfig)
			if exists, err := piperutils.FileExists(projectConfigFile); exists {
				log.Entry().Debugf("Project config: '%s'", projectConfigFile)
				if customConfig, err = openFile(projectConfigFile, GeneralConfig.GitHubAccessTokens); err != nil {
					return errors.Wrapf(err, "Cannot read '%s'", projectConfigFile)
				}
			} else {
				log.Entry().Infof("Project config: NONE ('%s' does not exist)", projectConfigFile)
				customConfig = nil
			}
		}
		var defaultConfig []io.ReadCloser
		if len(GeneralConfig.DefaultConfig) == 0 {
			log.Entry().Info("Project defaults: NONE")
		}
		for _, projectDefaultFile := range GeneralConfig.DefaultConfig {
			fc, err := openFile(projectDefaultFile, GeneralConfig.GitHubAccessTokens)
			// only create error for non-default values
			if err != nil {
				if projectDefaultFile != ".pipeline/defaults.yaml" {
					log.Entry().Debugf("Project defaults: '%s'", projectDefaultFile)
					return errors.Wrapf(err, "Cannot read '%s'", projectDefaultFile)
				}
			} else {
				log.Entry().Debugf("Project defaults: '%s'", projectDefaultFile)
				defaultConfig = append(defaultConfig, fc)
			}
		}
		stepConfig, err = myConfig.GetStepConfig(flagValues, GeneralConfig.ParametersJSON, customConfig, defaultConfig, GeneralConfig.IgnoreCustomDefaults, filters, *metadata, resourceParams, GeneralConfig.StageName, stepName)
		if verbose, ok := stepConfig.Config["verbose"].(bool); ok && verbose {
			log.SetVerbose(verbose)
			GeneralConfig.Verbose = verbose
		} else if !ok && stepConfig.Config["verbose"] != nil {
			log.Entry().Warnf("invalid value for parameter verbose: '%v'", stepConfig.Config["verbose"])
		}
		if err != nil {
			return errors.Wrap(err, "retrieving step configuration failed")
		}
	}

	// since Pendo has been sunset
	// disable telemetry reporting in go
	// follow-up cleanup needed
	GeneralConfig.NoTelemetry = true

	stepConfig.Config = checkTypes(stepConfig.Config, options)
	confJSON, _ := json.Marshal(stepConfig.Config)
	_ = json.Unmarshal(confJSON, &options)

	config.MarkFlagsWithValue(cmd, stepConfig)

	retrieveHookConfig(stepConfig.HookConfig, &GeneralConfig.HookConfig)

	if GeneralConfig.GCPJsonKeyFilePath == "" {
		GeneralConfig.GCPJsonKeyFilePath, _ = stepConfig.Config["gcpJsonKeyFilePath"].(string)
	}
	if GeneralConfig.GCSFolderPath == "" {
		GeneralConfig.GCSFolderPath, _ = stepConfig.Config["gcsFolderPath"].(string)
	}
	if GeneralConfig.GCSBucketId == "" {
		GeneralConfig.GCSBucketId, _ = stepConfig.Config["gcsBucketId"].(string)
	}
	if GeneralConfig.GCSSubFolder == "" {
		GeneralConfig.GCSSubFolder, _ = stepConfig.Config["gcsSubFolder"].(string)
	}
	return nil
}

func retrieveHookConfig(source map[string]interface{}, target *HookConfiguration) {
	if source != nil {
		log.Entry().Debug("Retrieving hook configuration")
		b, err := json.Marshal(source)
		if err != nil {
			log.Entry().Warningf("Failed to marshal source hook configuration: %v", err)
		}
		err = json.Unmarshal(b, target)
		if err != nil {
			log.Entry().Warningf("Failed to retrieve hook configuration: %v", err)
		}
	}
}

var errIncompatibleTypes = fmt.Errorf("incompatible types")

func checkTypes(config map[string]interface{}, options interface{}) map[string]interface{} {
	optionsType := getStepOptionsStructType(options)

	for paramName := range config {
		optionsField := findStructFieldByJSONTag(paramName, optionsType)
		if optionsField == nil {
			continue
		}

		if config[paramName] == nil {
			// There is a key, but no value. This can result from merging values from the CPE.
			continue
		}

		paramValueType := reflect.ValueOf(config[paramName])
		if optionsField.Type.Kind() == paramValueType.Kind() {
			// Types already match, nothing to do
			continue
		}

		var typeError error = nil

		switch paramValueType.Kind() {
		case reflect.String:
			typeError = convertValueFromString(config, optionsField, paramName, paramValueType.String())
		case reflect.Float32, reflect.Float64:
			typeError = convertValueFromFloat(config, optionsField, paramName, paramValueType.Float())
		case reflect.Int, reflect.Int8, reflect.Int16, reflect.Int32, reflect.Int64:
			typeError = convertValueFromInt(config, optionsField, paramName, paramValueType.Int())
		default:
			log.Entry().Warnf("Config value for '%s' is of unexpected type %s, expected %s. "+
				"The value may be ignored as a result. To avoid any risk, specify this value with explicit type.",
				paramName, paramValueType.Kind(), optionsField.Type.Kind())
		}

		if typeError != nil {
			typeError = fmt.Errorf("config value for '%s' is of unexpected type %s, expected %s: %w",
				paramName, paramValueType.Kind(), optionsField.Type.Kind(), typeError)
			log.SetErrorCategory(log.ErrorConfiguration)
			log.Entry().WithError(typeError).Fatal("type error in configuration")
		}
	}
	return config
}

func convertValueFromString(config map[string]interface{}, optionsField *reflect.StructField, paramName, paramValue string) error {
	switch optionsField.Type.Kind() {
	case reflect.Slice, reflect.Array:
		// Could do automatic conversion for those types in theory,
		// but that might obscure what really happens in error cases.
		return fmt.Errorf("expected type to be a list (or slice, or array) but got string")
	case reflect.Bool:
		// Sensible to convert strings "true"/"false" to respective boolean values as it is
		// common practice to write booleans as string in yaml files.
		paramValue = strings.ToLower(paramValue)
		if paramValue == "true" {
			config[paramName] = true
			return nil
		} else if paramValue == "false" {
			config[paramName] = false
			return nil
		}
	}

	return errIncompatibleTypes
}

func convertValueFromFloat(config map[string]interface{}, optionsField *reflect.StructField, paramName string, paramValue float64) error {
	switch optionsField.Type.Kind() {
	case reflect.String:
		val := strconv.FormatFloat(paramValue, 'f', -1, 64)
		// if Sprinted value and val are equal, we can be pretty sure that the result fits
		// for very large numbers for example an exponential format is printed
		if val == fmt.Sprint(paramValue) {
			config[paramName] = val
			return nil
		}
		// allow float numbers containing a decimal separator
		if strings.Contains(val, ".") {
			config[paramName] = val
			return nil
		}
		// if now no decimal separator is available we cannot be sure that the result is correct:
		// long numbers like e.g. 73554900100200011600 will not be represented correctly after reading the yaml
		// thus we cannot assume that the string is correct.
		// short numbers will be handled as int anyway
		return errIncompatibleTypes
	case reflect.Float32:
		config[paramName] = float32(paramValue)
		return nil
	case reflect.Float64:
		config[paramName] = paramValue
		return nil
	case reflect.Int:
		// Treat as type-mismatch only in case the conversion would be lossy.
		// In that case, the json.Unmarshall() would indeed just drop it, so we want to fail.
		if float64(int(paramValue)) == paramValue {
			config[paramName] = int(paramValue)
			return nil
		}
	}

	return errIncompatibleTypes
}

func convertValueFromInt(config map[string]interface{}, optionsField *reflect.StructField, paramName string, paramValue int64) error {
	switch optionsField.Type.Kind() {
	case reflect.String:
		config[paramName] = strconv.FormatInt(paramValue, 10)
		return nil
	case reflect.Float32:
		config[paramName] = float32(paramValue)
		return nil
	case reflect.Float64:
		config[paramName] = float64(paramValue)
		return nil
	}

	return errIncompatibleTypes
}

func findStructFieldByJSONTag(tagName string, optionsType reflect.Type) *reflect.StructField {
	for i := 0; i < optionsType.NumField(); i++ {
		field := optionsType.Field(i)
		tag := field.Tag.Get("json")
		if tagName == tag || tagName+",omitempty" == tag {
			return &field
		}
	}
	return nil
}

func getStepOptionsStructType(stepOptions interface{}) reflect.Type {
	typedOptions := reflect.ValueOf(stepOptions)
	if typedOptions.Kind() == reflect.Ptr {
		typedOptions = typedOptions.Elem()
	}
	return typedOptions.Type()
}

func getProjectConfigFile(name string) string {

	var altName string
	if ext := filepath.Ext(name); ext == ".yml" {
		altName = fmt.Sprintf("%v.yaml", strings.TrimSuffix(name, ext))
	} else if ext == "yaml" {
		altName = fmt.Sprintf("%v.yml", strings.TrimSuffix(name, ext))
	}

	fileExists, _ := piperutils.FileExists(name)
	altExists, _ := piperutils.FileExists(altName)

	// configured filename will always take precedence, even if not existing
	if !fileExists && altExists {
		return altName
	}
	return name
}

func mergeResourceParameters(resParams ...map[string]interface{}) map[string]interface{} {
	result := make(map[string]interface{})
	for _, m := range resParams {
		for k, v := range m {
			result[k] = v
		}
	}
	return result
}<|MERGE_RESOLUTION|>--- conflicted
+++ resolved
@@ -108,7 +108,6 @@
 
 // Execute is the starting point of the piper command line tool
 func Execute() {
-<<<<<<< HEAD
 	log.Entry().Info("STARTING")
 	ctx, cleanup := telemetry.InitOpenTelemetry(context.Background())
 
@@ -121,9 +120,7 @@
 	defer span.End()
 
 	// time.Sleep(15 * time.Second)
-=======
 	log.Entry().Infof("Version %s", GitCommit)
->>>>>>> a242bca1
 
 	rootCmd.AddCommand(GcpPublishEventCommand())
 	rootCmd.AddCommand(ArtifactPrepareVersionCommand())
