--- conflicted
+++ resolved
@@ -14,101 +14,6 @@
 	"github.com/stretchr/testify/assert"
 )
 
-<<<<<<< HEAD
-type execMockRunner struct {
-	dir            []string
-	calls          []execCall
-	stdout         io.Writer
-	stderr         io.Writer
-	shouldFailWith error
-}
-
-type execCall struct {
-	exec   string
-	params []string
-}
-
-type shellMockRunner struct {
-	dir            string
-	calls          []string
-	shell          []string
-	stdout         io.Writer
-	stderr         io.Writer
-	shouldFailWith error
-	stdoutResponse string
-}
-
-func (m *execMockRunner) Dir(d string) {
-	m.dir = append(m.dir, d)
-}
-
-func (m *execMockRunner) RunExecutable(e string, p ...string) error {
-	if m.shouldFailWith != nil {
-		return m.shouldFailWith
-	}
-	exec := execCall{exec: e, params: p}
-	m.calls = append(m.calls, exec)
-	return nil
-}
-
-func (m *execMockRunner) Stdout(out io.Writer) {
-	m.stdout = out
-}
-
-func (m *execMockRunner) Stderr(err io.Writer) {
-	m.stderr = err
-}
-
-func (m *shellMockRunner) Dir(d string) {
-	m.dir = d
-}
-
-func (m *shellMockRunner) RunShell(s string, c string) error {
-
-	if m.shouldFailWith != nil {
-		return m.shouldFailWith
-	}
-
-	if len(m.stdoutResponse) > 0 {
-		m.stdout.Write([]byte(m.stdoutResponse))
-	}
-
-	m.shell = append(m.shell, s)
-	m.calls = append(m.calls, c)
-	return nil
-}
-
-func (m *shellMockRunner) RegisterStdout(expected string) {
-	m.stdoutResponse = expected
-}
-
-func (m *shellMockRunner) Stdout(out io.Writer) {
-	m.stdout = out
-}
-
-func (m *shellMockRunner) Stderr(err io.Writer) {
-	m.stderr = err
-}
-
-type stepOptions struct {
-	TestParam string `json:"testParam,omitempty"`
-}
-
-func openFileMock(name string) (io.ReadCloser, error) {
-	var r string
-	switch name {
-	case "testDefaults.yml":
-		r = "general:\n  testParam: testValue"
-	case "testDefaultsInvalid.yml":
-		r = "invalid yaml"
-	default:
-		r = ""
-	}
-	return ioutil.NopCloser(strings.NewReader(r)), nil
-}
-
-=======
->>>>>>> ef330e1e
 func TestAddRootFlags(t *testing.T) {
 	var testRootCmd = &cobra.Command{Use: "test", Short: "This is just a test"}
 	addRootFlags(testRootCmd)
