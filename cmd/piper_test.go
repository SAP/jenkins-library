package cmd

import (
	"fmt"
	"io"
	"io/ioutil"
<<<<<<< HEAD
	"regexp"
=======
	"os"
	"path/filepath"
>>>>>>> 38237eb9
	"strings"
	"testing"

	"github.com/SAP/jenkins-library/pkg/config"
	"github.com/spf13/cobra"
	flag "github.com/spf13/pflag"
	"github.com/stretchr/testify/assert"
)

type execMockRunner struct {
	dir                 []string
	env                 [][]string
	calls               []execCall
	stdout              io.Writer
	stderr              io.Writer
	stdoutReturn        map[string]string
	shouldFailOnCommand map[string]error
}

type execCall struct {
	exec   string
	params []string
}

type shellMockRunner struct {
	dir                 string
	env                 [][]string
	calls               []string
	shell               []string
	stdout              io.Writer
	stderr              io.Writer
	stdoutReturn        map[string]string
	shouldFailOnCommand map[string]error
}

func (m *execMockRunner) Dir(d string) {
	m.dir = append(m.dir, d)
}

func (m *execMockRunner) Env(e []string) {
	m.env = append(m.env, e)
}

func (m *execMockRunner) RunExecutable(e string, p ...string) error {

	exec := execCall{exec: e, params: p}
	m.calls = append(m.calls, exec)

	c := strings.Join(append([]string{e}, p...), " ")

	return handleCall(c, m.stdoutReturn, m.shouldFailOnCommand, m.stdout)
}

func (m *execMockRunner) Stdout(out io.Writer) {
	m.stdout = out
}

func (m *execMockRunner) Stderr(err io.Writer) {
	m.stderr = err
}

func (m *shellMockRunner) Dir(d string) {
	m.dir = d
}

func (m *shellMockRunner) Env(e []string) {
	m.env = append(m.env, e)
}

func (m *shellMockRunner) RunShell(s string, c string) error {

	m.shell = append(m.shell, s)
	m.calls = append(m.calls, c)

	return handleCall(c, m.stdoutReturn, m.shouldFailOnCommand, m.stdout)
}

func handleCall(call string, stdoutReturn map[string]string, shouldFailOnCommand map[string]error, stdout io.Writer) error {

	if stdoutReturn != nil {
		for k, v := range stdoutReturn {

			found := k == call

			if !found {

				r, e := regexp.Compile(k)
				if e != nil {
					return e
					// we don't distinguish here between an error returned
					// since it was configured or returning this error here
					// indicating an invalid regex. Anyway: when running the
					// test we will see it ...
				}
				if r.MatchString(call) {
					found = true

				}
			}

			if found {
				stdout.Write([]byte(v))
			}
		}
	}

	if shouldFailOnCommand != nil {
		for k, v := range shouldFailOnCommand {

			found := k == call

			if !found {
				r, e := regexp.Compile(k)
				if e != nil {
					return e
					// we don't distinguish here between an error returned
					// since it was configured or returning this error here
					// indicating an invalid regex. Anyway: when running the
					// test we will see it ...
				}
				if r.MatchString(call) {
					found = true

				}
			}

			if found {
				return v
			}
		}
	}

	return nil
}

func (m *shellMockRunner) Stdout(out io.Writer) {
	m.stdout = out
}

func (m *shellMockRunner) Stderr(err io.Writer) {
	m.stderr = err
}

type stepOptions struct {
	TestParam string `json:"testParam,omitempty"`
}

func openFileMock(name string) (io.ReadCloser, error) {
	var r string
	switch name {
	case "testDefaults.yml":
		r = "general:\n  testParam: testValue"
	case "testDefaultsInvalid.yml":
		r = "invalid yaml"
	default:
		r = ""
	}
	return ioutil.NopCloser(strings.NewReader(r)), nil
}

func TestAddRootFlags(t *testing.T) {
	var testRootCmd = &cobra.Command{Use: "test", Short: "This is just a test"}
	addRootFlags(testRootCmd)

	assert.NotNil(t, testRootCmd.Flag("customConfig"), "expected flag not available")
	assert.NotNil(t, testRootCmd.Flag("defaultConfig"), "expected flag not available")
	assert.NotNil(t, testRootCmd.Flag("parametersJSON"), "expected flag not available")
	assert.NotNil(t, testRootCmd.Flag("stageName"), "expected flag not available")
	assert.NotNil(t, testRootCmd.Flag("stepConfigJSON"), "expected flag not available")
	assert.NotNil(t, testRootCmd.Flag("verbose"), "expected flag not available")

}

func TestPrepareConfig(t *testing.T) {
	defaultsBak := GeneralConfig.DefaultConfig
	GeneralConfig.DefaultConfig = []string{"testDefaults.yml"}
	defer func() { GeneralConfig.DefaultConfig = defaultsBak }()

	t.Run("using stepConfigJSON", func(t *testing.T) {
		stepConfigJSONBak := GeneralConfig.StepConfigJSON
		GeneralConfig.StepConfigJSON = `{"testParam": "testValueJSON"}`
		defer func() { GeneralConfig.StepConfigJSON = stepConfigJSONBak }()
		testOptions := stepOptions{}
		var testCmd = &cobra.Command{Use: "test", Short: "This is just a test"}
		testCmd.Flags().StringVar(&testOptions.TestParam, "testParam", "", "test usage")
		metadata := config.StepData{
			Spec: config.StepSpec{
				Inputs: config.StepInputs{
					Parameters: []config.StepParameters{
						{Name: "testParam", Scope: []string{"GENERAL"}},
					},
				},
			},
		}

		PrepareConfig(testCmd, &metadata, "testStep", &testOptions, openFileMock)
		assert.Equal(t, "testValueJSON", testOptions.TestParam, "wrong value retrieved from config")
	})

	t.Run("using config files", func(t *testing.T) {
		t.Run("success case", func(t *testing.T) {
			testOptions := stepOptions{}
			var testCmd = &cobra.Command{Use: "test", Short: "This is just a test"}
			testCmd.Flags().StringVar(&testOptions.TestParam, "testParam", "", "test usage")
			metadata := config.StepData{
				Spec: config.StepSpec{
					Inputs: config.StepInputs{
						Parameters: []config.StepParameters{
							{Name: "testParam", Scope: []string{"GENERAL"}},
						},
					},
				},
			}

			err := PrepareConfig(testCmd, &metadata, "testStep", &testOptions, openFileMock)
			assert.NoError(t, err, "no error expected but error occured")

			//assert config
			assert.Equal(t, "testValue", testOptions.TestParam, "wrong value retrieved from config")

			//assert that flag has been marked as changed
			testCmd.Flags().VisitAll(func(pflag *flag.Flag) {
				if pflag.Name == "testParam" {
					assert.True(t, pflag.Changed, "flag should be marked as changed")
				}
			})
		})

		t.Run("error case", func(t *testing.T) {
			GeneralConfig.DefaultConfig = []string{"testDefaultsInvalid.yml"}
			testOptions := stepOptions{}
			var testCmd = &cobra.Command{Use: "test", Short: "This is just a test"}
			metadata := config.StepData{}

			err := PrepareConfig(testCmd, &metadata, "testStep", &testOptions, openFileMock)
			assert.Error(t, err, "error expected but none occured")
		})
	})
}

func TestGetProjectConfigFile(t *testing.T) {

	tt := []struct {
		filename       string
		filesAvailable []string
		expected       string
	}{
		{filename: ".pipeline/config.yml", filesAvailable: []string{}, expected: ".pipeline/config.yml"},
		{filename: ".pipeline/config.yml", filesAvailable: []string{".pipeline/config.yml"}, expected: ".pipeline/config.yml"},
		{filename: ".pipeline/config.yml", filesAvailable: []string{".pipeline/config.yaml"}, expected: ".pipeline/config.yaml"},
		{filename: ".pipeline/config.yaml", filesAvailable: []string{".pipeline/config.yml", ".pipeline/config.yaml"}, expected: ".pipeline/config.yaml"},
		{filename: ".pipeline/config.yml", filesAvailable: []string{".pipeline/config.yml", ".pipeline/config.yaml"}, expected: ".pipeline/config.yml"},
	}

	for run, test := range tt {
		t.Run(fmt.Sprintf("Run %v", run), func(t *testing.T) {
			dir, err := ioutil.TempDir("", "")
			defer os.RemoveAll(dir) // clean up
			assert.NoError(t, err)

			if len(test.filesAvailable) > 0 {
				configFolder := filepath.Join(dir, filepath.Dir(test.filesAvailable[0]))
				err = os.MkdirAll(configFolder, 0700)
				assert.NoError(t, err)
			}

			for _, file := range test.filesAvailable {
				ioutil.WriteFile(filepath.Join(dir, file), []byte("general:"), 0700)
			}

			assert.Equal(t, filepath.Join(dir, test.expected), getProjectConfigFile(filepath.Join(dir, test.filename)))
		})
	}
}<|MERGE_RESOLUTION|>--- conflicted
+++ resolved
@@ -4,12 +4,9 @@
 	"fmt"
 	"io"
 	"io/ioutil"
-<<<<<<< HEAD
-	"regexp"
-=======
 	"os"
 	"path/filepath"
->>>>>>> 38237eb9
+	"regexp"
 	"strings"
 	"testing"
 
