package cmd

import (
	"io/ioutil"
	"os"
	"os/exec"
	"path"
	"path/filepath"
	"strconv"
	"strings"
	"time"

	"github.com/bmatcuk/doublestar"
	"github.com/pkg/errors"

	"github.com/SAP/jenkins-library/pkg/command"
	piperhttp "github.com/SAP/jenkins-library/pkg/http"
	"github.com/SAP/jenkins-library/pkg/log"
	FileUtils "github.com/SAP/jenkins-library/pkg/piperutils"
	SliceUtils "github.com/SAP/jenkins-library/pkg/piperutils"
	StepResults "github.com/SAP/jenkins-library/pkg/piperutils"
	SonarUtils "github.com/SAP/jenkins-library/pkg/sonar"
	"github.com/SAP/jenkins-library/pkg/telemetry"
	"github.com/SAP/jenkins-library/pkg/versioning"
)

type sonarSettings struct {
	workingDir  string
	binary      string
	environment []string
	options     []string
}

func (s *sonarSettings) addEnvironment(element string) {
	s.environment = append(s.environment, element)
}

func (s *sonarSettings) addOption(element string) {
	s.options = append(s.options, element)
}

var (
	sonar sonarSettings

	execLookPath    = exec.LookPath
	fileUtilsExists = FileUtils.FileExists
	fileUtilsUnzip  = FileUtils.Unzip
	osRename        = os.Rename
	osStat          = os.Stat
	doublestarGlob  = doublestar.Glob
)

const (
	coverageReportPaths = "sonar.coverage.jacoco.xmlReportPaths="
	javaBinaries        = "sonar.java.binaries="
	javaLibraries       = "sonar.java.libraries="
	coverageExclusions  = "sonar.coverage.exclusions="
	pomXMLPattern       = "**/pom.xml"
)

func sonarExecuteScan(config sonarExecuteScanOptions, _ *telemetry.CustomData, influx *sonarExecuteScanInflux) {
	runner := command.Command{
		ErrorCategoryMapping: map[string][]string{
			log.ErrorConfiguration.String(): {
				"You must define the following mandatory properties for '*': *",
				"org.sonar.java.AnalysisException: Your project contains .java files, please provide compiled classes with sonar.java.binaries property, or exclude them from the analysis with sonar.exclusions property.",
				"ERROR: Invalid value for *",
				"java.lang.IllegalStateException: No files nor directories matching '*'",
			},
			log.ErrorInfrastructure.String(): {
				"ERROR: SonarQube server [*] can not be reached",
				"Caused by: java.net.SocketTimeoutException: timeout",
				"java.lang.IllegalStateException: Fail to request *",
				"java.lang.IllegalStateException: Fail to download plugin [*] into *",
			},
		},
	}
	// reroute command output to logging framework
	runner.Stdout(log.Writer())
	runner.Stderr(log.Writer())
	// client for downloading the sonar-scanner
	downloadClient := &piperhttp.Client{}
	downloadClient.SetOptions(piperhttp.ClientOptions{TransportTimeout: 20 * time.Second})
	// client for talking to the SonarQube API
	apiClient := &piperhttp.Client{}
	//TODO: implement certificate handling
	apiClient.SetOptions(piperhttp.ClientOptions{TransportSkipVerification: true})

	sonar = sonarSettings{
		workingDir:  "./",
		binary:      "sonar-scanner",
		environment: []string{},
		options:     []string{},
	}

	influx.step_data.fields.sonar = false
	if err := runSonar(config, downloadClient, &runner, apiClient, influx); err != nil {
		if log.GetErrorCategory() == log.ErrorUndefined && runner.GetExitCode() == 2 {
			// see https://github.com/SonarSource/sonar-scanner-cli/blob/adb67d645c3bcb9b46f29dea06ba082ebec9ba7a/src/main/java/org/sonarsource/scanner/cli/Exit.java#L25
			log.SetErrorCategory(log.ErrorConfiguration)
		}
		log.Entry().WithError(err).Fatal("Execution failed")
	}
	influx.step_data.fields.sonar = true
}

func runSonar(config sonarExecuteScanOptions, client piperhttp.Downloader, runner command.ExecRunner, apiClient SonarUtils.Sender, influx *sonarExecuteScanInflux) error {
	if len(config.ServerURL) > 0 {
		sonar.addEnvironment("SONAR_HOST_URL=" + config.ServerURL)
	}
	if len(config.Token) == 0 {
		log.Entry().Warn("sonar token not set")
		// use token provided by sonar-scanner-jenkins plugin
		// https://github.com/SonarSource/sonar-scanner-jenkins/blob/441ef2f485884758b60767bed2ef8a1a0a7fc863/src/main/java/hudson/plugins/sonar/SonarBuildWrapper.java#L132
		if len(os.Getenv("SONAR_AUTH_TOKEN")) > 0 {
			log.Entry().Info("using token from env var SONAR_AUTH_TOKEN")
			config.Token = os.Getenv("SONAR_AUTH_TOKEN")
		}
	}
	if len(config.Token) > 0 {
		sonar.addEnvironment("SONAR_TOKEN=" + config.Token)
	}
	if len(config.Organization) > 0 {
		sonar.addOption("sonar.organization=" + config.Organization)
	}
	if len(config.Version) > 0 {
		version := config.CustomScanVersion
		if len(version) > 0 {
			log.Entry().Infof("Using custom version: %v", version)
		} else {
<<<<<<< HEAD
			version = versioning.ApplyVersioningModel(config.VersioningModel, versioning.Coordinates{Version: config.Version})
=======
			version = versioning.ApplyVersioningModel(config.VersioningModel, config.Version)
>>>>>>> 9832a038
		}
		sonar.addOption("sonar.projectVersion=" + version)
	}
	if len(config.ProjectKey) > 0 {
		sonar.addOption("sonar.projectKey=" + config.ProjectKey)
	}
	if len(config.M2Path) > 0 && config.InferJavaLibraries {
		sonar.addOption(javaLibraries + filepath.Join(config.M2Path, "**"))
	}
	if len(config.CoverageExclusions) > 0 && !isInOptions(config, coverageExclusions) {
		sonar.addOption(coverageExclusions + strings.Join(config.CoverageExclusions, ","))
	}
	if config.InferJavaBinaries && !isInOptions(config, javaBinaries) {
		addJavaBinaries()
	}
	if err := handlePullRequest(config); err != nil {
		log.SetErrorCategory(log.ErrorConfiguration)
		return err
	}
	if err := loadSonarScanner(config.SonarScannerDownloadURL, client); err != nil {
		log.SetErrorCategory(log.ErrorInfrastructure)
		return err
	}
	if err := loadCertificates(config.CustomTLSCertificateLinks, client, runner); err != nil {
		log.SetErrorCategory(log.ErrorInfrastructure)
		return err
	}

	if len(config.Options) > 0 {
		sonar.options = append(sonar.options, config.Options...)
	}

	sonar.options = SliceUtils.PrefixIfNeeded(SliceUtils.Trim(sonar.options), "-D")

	log.Entry().
		WithField("command", sonar.binary).
		WithField("options", sonar.options).
		WithField("environment", sonar.environment).
		Debug("Executing sonar scan command")
	// execute scan
	runner.SetEnv(sonar.environment)
	err := runner.RunExecutable(sonar.binary, sonar.options...)
	if err != nil {
		return err
	}

	// as PRs are handled locally for legacy SonarQube systems, no measurements will be fetched.
	if len(config.ChangeID) > 0 && config.LegacyPRHandling {
		return nil
	}

	// load task results
	taskReport, err := SonarUtils.ReadTaskReport(sonar.workingDir)
	if err != nil {
		log.Entry().WithError(err).Warning("no scan report found")
		return nil
	}
	// write links JSON
	links := []StepResults.Path{
		{
			Target: taskReport.DashboardURL,
			Name:   "Sonar Web UI",
		},
	}
	StepResults.PersistReportsAndLinks("sonarExecuteScan", sonar.workingDir, nil, links)

	if len(config.Token) == 0 {
		log.Entry().Warn("no measurements are fetched due to missing credentials")
		return nil
	}
	taskService := SonarUtils.NewTaskService(taskReport.ServerURL, config.Token, taskReport.TaskID, apiClient)
	// wait for analysis task to complete
	err = taskService.WaitForTask()
	if err != nil {
		return err
	}
	// fetch number of issues by severity
	issueService := SonarUtils.NewIssuesService(taskReport.ServerURL, config.Token, taskReport.ProjectKey, config.Organization, config.BranchName, config.ChangeID, apiClient)
	influx.sonarqube_data.fields.blocker_issues, err = issueService.GetNumberOfBlockerIssues()
	if err != nil {
		return err
	}
	influx.sonarqube_data.fields.critical_issues, err = issueService.GetNumberOfCriticalIssues()
	if err != nil {
		return err
	}
	influx.sonarqube_data.fields.major_issues, err = issueService.GetNumberOfMajorIssues()
	if err != nil {
		return err
	}
	influx.sonarqube_data.fields.minor_issues, err = issueService.GetNumberOfMinorIssues()
	if err != nil {
		return err
	}
	influx.sonarqube_data.fields.info_issues, err = issueService.GetNumberOfInfoIssues()
	if err != nil {
		return err
	}
	log.Entry().Debugf("Influx values: %v", influx.sonarqube_data.fields)
	err = SonarUtils.WriteReport(SonarUtils.ReportData{
		ServerURL:    taskReport.ServerURL,
		ProjectKey:   taskReport.ProjectKey,
		TaskID:       taskReport.TaskID,
		ChangeID:     config.ChangeID,
		BranchName:   config.BranchName,
		Organization: config.Organization,
		NumberOfIssues: SonarUtils.Issues{
			Blocker:  influx.sonarqube_data.fields.blocker_issues,
			Critical: influx.sonarqube_data.fields.critical_issues,
			Major:    influx.sonarqube_data.fields.major_issues,
			Minor:    influx.sonarqube_data.fields.minor_issues,
			Info:     influx.sonarqube_data.fields.info_issues,
		},
	}, sonar.workingDir, ioutil.WriteFile)
	if err != nil {
		return err
	}
	return nil
}

// isInOptions returns true, if the given property is already provided in config.Options.
func isInOptions(config sonarExecuteScanOptions, property string) bool {
	property = strings.TrimSuffix(property, "=")
	return SliceUtils.ContainsStringPart(config.Options, property)
}

func addJavaBinaries() {
	pomFiles, err := doublestarGlob(pomXMLPattern)
	if err != nil {
		log.Entry().Warnf("failed to glob for pom modules: %v", err)
		return
	}
	var binaries []string

	var classesDirs = []string{"classes", "test-classes"}

	for _, pomFile := range pomFiles {
		module := filepath.Dir(pomFile)
		for _, classDir := range classesDirs {
			classesPath := filepath.Join(module, "target", classDir)
			_, err := osStat(classesPath)
			if err == nil {
				binaries = append(binaries, classesPath)
			}
		}
	}
	if len(binaries) > 0 {
		sonar.addOption(javaBinaries + strings.Join(binaries, ","))
	}
}

func handlePullRequest(config sonarExecuteScanOptions) error {
	if len(config.ChangeID) > 0 {
		if config.LegacyPRHandling {
			// see https://docs.sonarqube.org/display/PLUG/GitHub+Plugin
			sonar.addOption("sonar.analysis.mode=preview")
			sonar.addOption("sonar.github.pullRequest=" + config.ChangeID)
			if len(config.GithubAPIURL) > 0 {
				sonar.addOption("sonar.github.endpoint=" + config.GithubAPIURL)
			}
			if len(config.GithubToken) > 0 {
				sonar.addOption("sonar.github.oauth=" + config.GithubToken)
			}
			if len(config.Owner) > 0 && len(config.Repository) > 0 {
				sonar.addOption("sonar.github.repository=" + config.Owner + "/" + config.Repository)
			}
			if config.DisableInlineComments {
				sonar.addOption("sonar.github.disableInlineComments=" + strconv.FormatBool(config.DisableInlineComments))
			}
		} else {
			// see https://sonarcloud.io/documentation/analysis/pull-request/
			provider := strings.ToLower(config.PullRequestProvider)
			if provider == "github" {
				if len(config.Owner) > 0 && len(config.Repository) > 0 {
					sonar.addOption("sonar.pullrequest.github.repository=" + config.Owner + "/" + config.Repository)
				}
			} else {
				return errors.New("Pull-Request provider '" + provider + "' is not supported!")
			}
			sonar.addOption("sonar.pullrequest.key=" + config.ChangeID)
			sonar.addOption("sonar.pullrequest.base=" + config.ChangeTarget)
			sonar.addOption("sonar.pullrequest.branch=" + config.ChangeBranch)
			sonar.addOption("sonar.pullrequest.provider=" + provider)
		}
	} else if len(config.BranchName) > 0 {
		sonar.addOption("sonar.branch.name=" + config.BranchName)
	}
	return nil
}

func loadSonarScanner(url string, client piperhttp.Downloader) error {
	if scannerPath, err := execLookPath(sonar.binary); err == nil {
		// using existing sonar-scanner
		log.Entry().WithField("path", scannerPath).Debug("Using local sonar-scanner")
	} else if len(url) != 0 {
		// download sonar-scanner-cli into TEMP folder
		log.Entry().WithField("url", url).Debug("Downloading sonar-scanner")
		tmpFolder := getTempDir()
		defer os.RemoveAll(tmpFolder) // clean up
		archive := filepath.Join(tmpFolder, path.Base(url))
		if err := client.DownloadFile(url, archive, nil, nil); err != nil {
			return errors.Wrap(err, "Download of sonar-scanner failed")
		}
		// unzip sonar-scanner-cli
		log.Entry().WithField("source", archive).WithField("target", tmpFolder).Debug("Extracting sonar-scanner")
		if _, err := fileUtilsUnzip(archive, tmpFolder); err != nil {
			return errors.Wrap(err, "Extraction of sonar-scanner failed")
		}
		// move sonar-scanner-cli to .sonar-scanner/
		toolPath := ".sonar-scanner"
		foldername := strings.ReplaceAll(strings.ReplaceAll(archive, ".zip", ""), "cli-", "")
		log.Entry().WithField("source", foldername).WithField("target", toolPath).Debug("Moving sonar-scanner")
		if err := osRename(foldername, toolPath); err != nil {
			return errors.Wrap(err, "Moving of sonar-scanner failed")
		}
		// update binary path
		sonar.binary = filepath.Join(getWorkingDir(), toolPath, "bin", sonar.binary)
		log.Entry().Debug("Download completed")
	}
	return nil
}

func loadCertificates(certificateList []string, client piperhttp.Downloader, runner command.ExecRunner) error {
	trustStoreFile := filepath.Join(getWorkingDir(), ".certificates", "cacerts")

	if exists, _ := fileUtilsExists(trustStoreFile); exists {
		// use local existing trust store
		sonar.addEnvironment("SONAR_SCANNER_OPTS=-Djavax.net.ssl.trustStore=" + trustStoreFile + " -Djavax.net.ssl.trustStorePassword=changeit")
		log.Entry().WithField("trust store", trustStoreFile).Info("Using local trust store")
	} else
	//TODO: certificate loading is deactivated due to the missing JAVA keytool
	// see https://github.com/SAP/jenkins-library/issues/1072
	if os.Getenv("PIPER_SONAR_LOAD_CERTIFICATES") == "true" && len(certificateList) > 0 {
		// use local created trust store with downloaded certificates
		keytoolOptions := []string{
			"-import",
			"-noprompt",
			"-storepass", "changeit",
			"-keystore", trustStoreFile,
		}
		tmpFolder := getTempDir()
		defer os.RemoveAll(tmpFolder) // clean up

		for _, certificate := range certificateList {
			filename := path.Base(certificate) // decode?
			target := filepath.Join(tmpFolder, filename)

			log.Entry().WithField("source", certificate).WithField("target", target).Info("Downloading TLS certificate")
			// download certificate
			if err := client.DownloadFile(certificate, target, nil, nil); err != nil {
				return errors.Wrapf(err, "Download of TLS certificate failed")
			}
			options := append(keytoolOptions, "-file", target)
			options = append(options, "-alias", filename)
			// add certificate to keystore
			if err := runner.RunExecutable("keytool", options...); err != nil {
				return errors.Wrap(err, "Adding certificate to keystore failed")
			}
		}
		sonar.addEnvironment("SONAR_SCANNER_OPTS=-Djavax.net.ssl.trustStore=" + trustStoreFile + " -Djavax.net.ssl.trustStorePassword=changeit")
		log.Entry().WithField("trust store", trustStoreFile).Info("Using local trust store")
	} else {
		log.Entry().Debug("Download of TLS certificates skipped")
	}
	return nil
}

func getWorkingDir() string {
	workingDir, err := os.Getwd()
	if err != nil {
		log.Entry().WithError(err).WithField("path", workingDir).Debug("Retrieving of work directory failed")
	}
	return workingDir
}

func getTempDir() string {
	tmpFolder, err := ioutil.TempDir(".", "temp-")
	if err != nil {
		log.Entry().WithError(err).WithField("path", tmpFolder).Debug("Creating temp directory failed")
	}
	return tmpFolder
}<|MERGE_RESOLUTION|>--- conflicted
+++ resolved
@@ -128,11 +128,7 @@
 		if len(version) > 0 {
 			log.Entry().Infof("Using custom version: %v", version)
 		} else {
-<<<<<<< HEAD
-			version = versioning.ApplyVersioningModel(config.VersioningModel, versioning.Coordinates{Version: config.Version})
-=======
 			version = versioning.ApplyVersioningModel(config.VersioningModel, config.Version)
->>>>>>> 9832a038
 		}
 		sonar.addOption("sonar.projectVersion=" + version)
 	}
