--- conflicted
+++ resolved
@@ -126,11 +126,7 @@
 	if len(config.Version) > 0 {
 		version := config.CustomScanVersion
 		if len(version) > 0 {
-<<<<<<< HEAD
-			log.Entry().Infof("Using custom version: %v", version)
-=======
 			log.Entry().Infof("using custom version: %v", version)
->>>>>>> 2426486e
 		} else {
 			version = versioning.ApplyVersioningModel(config.VersioningModel, versioning.Coordinates{Version: config.Version})
 		}
