package cmd

import (
	"bytes"
	"encoding/json"
	"fmt"
	"io"
	"os"
	"regexp"
	"strconv"
	"strings"

	"github.com/SAP/jenkins-library/pkg/command"
	"github.com/SAP/jenkins-library/pkg/log"
	"github.com/SAP/jenkins-library/pkg/piperutils"
	"github.com/SAP/jenkins-library/pkg/telemetry"
)

type kubernetesDeployUtils interface {
	SetEnv(env []string)
	Stdout(out io.Writer)
	Stderr(err io.Writer)
	RunExecutable(e string, p ...string) error

	FileExists(filename string) (bool, error)
	FileWrite(path string, content []byte, perm os.FileMode) error
	FileRead(path string) ([]byte, error)
}

type kubernetesDeployUtilsBundle struct {
	*command.Command
	*piperutils.Files
}

func newKubernetesDeployUtilsBundle() kubernetesDeployUtils {
	utils := kubernetesDeployUtilsBundle{
		Command: &command.Command{
			ErrorCategoryMapping: map[string][]string{
				log.ErrorConfiguration.String(): {
					"Error: Get * no such host",
					"Error: path * not found",
					"Error: rendered manifests contain a resource that already exists.",
					"Error: unknown flag",
					"Error: UPGRADE FAILED: * failed to replace object: * is invalid",
					"Error: UPGRADE FAILED: * failed to create resource: * is invalid",
					"Error: UPGRADE FAILED: an error occurred * not found",
					"Error: UPGRADE FAILED: query: failed to query with labels:",
					"Invalid value: \"\": field is immutable",
				},
				log.ErrorCustom.String(): {
					"Error: release * failed, * timed out waiting for the condition",
				},
			},
		},
		Files: &piperutils.Files{},
	}
	// reroute stderr output to logging framework, stdout will be used for command interactions
	utils.Stderr(log.Writer())
	return &utils
}

func kubernetesDeploy(config kubernetesDeployOptions, telemetryData *telemetry.CustomData) {
	utils := newKubernetesDeployUtilsBundle()

	// error situations should stop execution through log.Entry().Fatal() call which leads to an os.Exit(1) in the end
	err := runKubernetesDeploy(config, utils, log.Writer())
	if err != nil {
		log.Entry().WithError(err).Fatal("step execution failed")
	}
}

func runKubernetesDeploy(config kubernetesDeployOptions, utils kubernetesDeployUtils, stdout io.Writer) error {
	if config.DeployTool == "helm" || config.DeployTool == "helm3" {
		return runHelmDeploy(config, utils, stdout)
	} else if config.DeployTool == "kubectl" {
		return runKubectlDeploy(config, utils)
	}
	return fmt.Errorf("Failed to execute deployments")
}

func runHelmDeploy(config kubernetesDeployOptions, utils kubernetesDeployUtils, stdout io.Writer) error {
	if len(config.ChartPath) <= 0 {
		return fmt.Errorf("chart path has not been set, please configure chartPath parameter")
	}
	if len(config.DeploymentName) <= 0 {
		return fmt.Errorf("deployment name has not been set, please configure deploymentName parameter")
	}
	_, containerRegistry, err := splitRegistryURL(config.ContainerRegistryURL)
	if err != nil {
		log.Entry().WithError(err).Fatalf("Container registry url '%v' incorrect", config.ContainerRegistryURL)
	}
	//support either image or containerImageName and containerImageTag
	containerImageName := ""
	containerImageTag := ""

	if len(config.Image) > 0 {
		containerImageName, containerImageTag, err = splitFullImageName(config.Image)
		if err != nil {
			log.Entry().WithError(err).Fatalf("Container image '%v' incorrect", config.Image)
		}
	} else if len(config.ContainerImageName) > 0 && len(config.ContainerImageTag) > 0 {
		containerImageName = config.ContainerImageName
		containerImageTag = config.ContainerImageTag
	} else {
		return fmt.Errorf("image information not given - please either set image or containerImageName and containerImageTag")
	}
	helmLogFields := map[string]interface{}{}
	helmLogFields["Chart Path"] = config.ChartPath
	helmLogFields["Namespace"] = config.Namespace
	helmLogFields["Deployment Name"] = config.DeploymentName
	helmLogFields["Context"] = config.KubeContext
	helmLogFields["Kubeconfig"] = config.KubeConfig
	log.Entry().WithFields(helmLogFields).Debug("Calling Helm")

	helmEnv := []string{fmt.Sprintf("KUBECONFIG=%v", config.KubeConfig)}
	if config.DeployTool == "helm" && len(config.TillerNamespace) > 0 {
		helmEnv = append(helmEnv, fmt.Sprintf("TILLER_NAMESPACE=%v", config.TillerNamespace))
	}
	log.Entry().Debugf("Helm SetEnv: %v", helmEnv)
	utils.SetEnv(helmEnv)
	utils.Stdout(stdout)

	if config.DeployTool == "helm" {
		initParams := []string{"init", "--client-only"}
		if err := utils.RunExecutable("helm", initParams...); err != nil {
			log.Entry().WithError(err).Fatal("Helm init call failed")
		}
	}

	var secretsData string
	dockerConfigExists, err := utils.FileExists(config.DockerConfigJSON)
	if err != nil {
		dockerConfigExists = false
	}
	if !dockerConfigExists && (len(config.ContainerRegistryUser) == 0 || len(config.ContainerRegistryPassword) == 0) {
		log.Entry().Info("No/incomplete container registry credentials and no docker config.json file provided: skipping secret creation")
		if len(config.ContainerRegistrySecret) > 0 {
			secretsData = fmt.Sprintf(",imagePullSecrets[0].name=%v", config.ContainerRegistrySecret)
		}
	} else {
		var dockerRegistrySecret bytes.Buffer
		utils.Stdout(&dockerRegistrySecret)
		kubeSecretParams := defineKubeSecretParams(config, containerRegistry)
		log.Entry().Infof("Calling kubectl create secret --dry-run=true ...")
		log.Entry().Debugf("kubectl parameters %v", kubeSecretParams)
		if err := utils.RunExecutable("kubectl", kubeSecretParams...); err != nil {
			log.Entry().WithError(err).Fatal("Retrieving Docker config via kubectl failed")
		}

		var dockerRegistrySecretData struct {
			Kind string `json:"kind"`
			Data struct {
				DockerConfJSON string `json:".dockerconfigjson"`
			} `json:"data"`
			Type string `json:"type"`
		}
		if err := json.Unmarshal(dockerRegistrySecret.Bytes(), &dockerRegistrySecretData); err != nil {
			log.Entry().WithError(err).Fatal("Reading docker registry secret json failed")
		}
		// make sure that secret is hidden in log output
		log.RegisterSecret(dockerRegistrySecretData.Data.DockerConfJSON)

		log.Entry().Debugf("Secret created: %v", string(dockerRegistrySecret.Bytes()))

		// pass secret in helm default template way and in Piper backward compatible way
		secretsData = fmt.Sprintf(",secret.name=%v,secret.dockerconfigjson=%v,imagePullSecrets[0].name=%v", config.ContainerRegistrySecret, dockerRegistrySecretData.Data.DockerConfJSON, config.ContainerRegistrySecret)
	}

	// Deprecated functionality
	// only for backward compatible handling of ingress.hosts
	// this requires an adoption of the default ingress.yaml template
	// Due to the way helm is implemented it is currently not possible to overwrite a part of a list:
	// see: https://github.com/helm/helm/issues/5711#issuecomment-636177594
	// Recommended way is to use a custom values file which contains the appropriate data
	ingressHosts := ""
	for i, h := range config.IngressHosts {
		ingressHosts += fmt.Sprintf(",ingress.hosts[%v]=%v", i, h)
	}

	upgradeParams := []string{
		"upgrade",
		config.DeploymentName,
		config.ChartPath,
	}

	for _, v := range config.HelmValues {
		upgradeParams = append(upgradeParams, "--values", v)
	}

	upgradeParams = append(
		upgradeParams,
		"--install",
		"--namespace", config.Namespace,
		"--set",
		fmt.Sprintf("image.repository=%v/%v,image.tag=%v%v%v", containerRegistry, containerImageName, containerImageTag, secretsData, ingressHosts),
	)

	if config.ForceUpdates {
		upgradeParams = append(upgradeParams, "--force")
	}

	if config.DeployTool == "helm" {
		upgradeParams = append(upgradeParams, "--wait", "--timeout", strconv.Itoa(config.HelmDeployWaitSeconds))
	}

	if config.DeployTool == "helm3" {
		upgradeParams = append(upgradeParams, "--wait", "--timeout", fmt.Sprintf("%vs", config.HelmDeployWaitSeconds))
	}

	if !config.KeepFailedDeployments {
		upgradeParams = append(upgradeParams, "--atomic")
	}

	if len(config.KubeContext) > 0 {
		upgradeParams = append(upgradeParams, "--kube-context", config.KubeContext)
	}

	if len(config.AdditionalParameters) > 0 {
		upgradeParams = append(upgradeParams, config.AdditionalParameters...)
	}

	utils.Stdout(stdout)
	log.Entry().Info("Calling helm upgrade ...")
	log.Entry().Debugf("Helm parameters %v", upgradeParams)
	if err := utils.RunExecutable("helm", upgradeParams...); err != nil {
		log.Entry().WithError(err).Fatal("Helm upgrade call failed")
	}
	return nil
}

func runKubectlDeploy(config kubernetesDeployOptions, utils kubernetesDeployUtils) error {
	_, containerRegistry, err := splitRegistryURL(config.ContainerRegistryURL)
	if err != nil {
		log.Entry().WithError(err).Fatalf("Container registry url '%v' incorrect", config.ContainerRegistryURL)
	}

	kubeParams := []string{
		"--insecure-skip-tls-verify=true",
		fmt.Sprintf("--namespace=%v", config.Namespace),
	}

	if len(config.KubeConfig) > 0 {
		log.Entry().Info("Using KUBECONFIG environment for authentication.")
		kubeEnv := []string{fmt.Sprintf("KUBECONFIG=%v", config.KubeConfig)}
		utils.SetEnv(kubeEnv)
		if len(config.KubeContext) > 0 {
			kubeParams = append(kubeParams, fmt.Sprintf("--context=%v", config.KubeContext))
		}

	} else {
		log.Entry().Info("Using --token parameter for authentication.")
		kubeParams = append(kubeParams, fmt.Sprintf("--server=%v", config.APIServer))
		kubeParams = append(kubeParams, fmt.Sprintf("--token=%v", config.KubeToken))
	}

	if config.CreateDockerRegistrySecret {
		if len(config.DockerConfigJSON) == 0 && (len(config.ContainerRegistryUser) == 0 || len(config.ContainerRegistryPassword) == 0) {
			log.Entry().Fatal("Cannot create Container registry secret without proper registry username/password or docker config.json file")
		}

		// first check if secret already exists
		kubeCheckParams := append(kubeParams, "get", "secret", config.ContainerRegistrySecret)
		if err := utils.RunExecutable("kubectl", kubeCheckParams...); err != nil {
			log.Entry().Infof("Registry secret '%v' does not exist, let's create it ...", config.ContainerRegistrySecret)
			kubeSecretParams := defineKubeSecretParams(config, containerRegistry)
			kubeSecretParams = append(kubeParams, kubeSecretParams...)
			log.Entry().Infof("Creating container registry secret '%v'", config.ContainerRegistrySecret)
			log.Entry().Debugf("Running kubectl with following parameters: %v", kubeSecretParams)
			if err := utils.RunExecutable("kubectl", kubeSecretParams...); err != nil {
				log.Entry().WithError(err).Fatal("Creating container registry secret failed")
			}
		}
	}

	appTemplate, err := utils.FileRead(config.AppTemplate)
	if err != nil {
		log.Entry().WithError(err).Fatalf("Error when reading appTemplate '%v'", config.AppTemplate)
	}

	//support either image or containerImageName and containerImageTag
	fullImage := ""

	if len(config.Image) > 0 {
		fullImage = config.Image
	} else if len(config.ContainerImageName) > 0 && len(config.ContainerImageTag) > 0 {
		fullImage = config.ContainerImageName + ":" + config.ContainerImageTag
	} else {
		return fmt.Errorf("image information not given - please either set image or containerImageName and containerImageTag")
	}

	// Update image name in deployment yaml, expects placeholder like 'image: <image-name>'
	re := regexp.MustCompile(`image:[ ]*<image-name>`)
	appTemplate = []byte(re.ReplaceAllString(string(appTemplate), fmt.Sprintf("image: %v/%v", containerRegistry, fullImage)))

	err = utils.FileWrite(config.AppTemplate, appTemplate, 0700)
	if err != nil {
		log.Entry().WithError(err).Fatalf("Error when updating appTemplate '%v'", config.AppTemplate)
	}

	kubeParams = append(kubeParams, config.DeployCommand, "--filename", config.AppTemplate)
	if config.ForceUpdates == true && config.DeployCommand == "replace" {
		kubeParams = append(kubeParams, "--force")
	}

	if len(config.AdditionalParameters) > 0 {
		kubeParams = append(kubeParams, config.AdditionalParameters...)
	}

<<<<<<< HEAD
	if err := utils.RunExecutable("kubectl", kubeApplyParams...); err != nil {
		log.Entry().Debugf("Running kubectl with following parameters: %v", kubeApplyParams)
=======
	if err := command.RunExecutable("kubectl", kubeParams...); err != nil {
		log.Entry().Debugf("Running kubectl with following parameters: %v", kubeParams)
>>>>>>> b29a2f22
		log.Entry().WithError(err).Fatal("Deployment with kubectl failed.")
	}
	return nil
}

func splitRegistryURL(registryURL string) (protocol, registry string, err error) {
	parts := strings.Split(registryURL, "://")
	if len(parts) != 2 || len(parts[1]) == 0 {
		return "", "", fmt.Errorf("Failed to split registry url '%v'", registryURL)
	}
	return parts[0], parts[1], nil
}

func splitFullImageName(image string) (imageName, tag string, err error) {
	parts := strings.Split(image, ":")
	switch len(parts) {
	case 0:
		return "", "", fmt.Errorf("Failed to split image name '%v'", image)
	case 1:
		if len(parts[0]) > 0 {
			return parts[0], "", nil
		}
		return "", "", fmt.Errorf("Failed to split image name '%v'", image)
	case 2:
		return parts[0], parts[1], nil
	}
	return "", "", fmt.Errorf("Failed to split image name '%v'", image)
}

func defineKubeSecretParams(config kubernetesDeployOptions, containerRegistry string) []string {
	kubeSecretParams := []string{
		"create",
		"secret",
	}
	if config.DeployTool == "helm" || config.DeployTool == "helm3" {
		kubeSecretParams = append(
			kubeSecretParams,
			"--insecure-skip-tls-verify=true",
			"--dry-run=true",
			"--output=json",
		)
	}

	if len(config.DockerConfigJSON) > 0 {
		return append(
			kubeSecretParams,
			"generic",
			config.ContainerRegistrySecret,
			fmt.Sprintf("--from-file=.dockerconfigjson=%v", config.DockerConfigJSON),
			"--type=kubernetes.io/dockerconfigjson",
		)
	}
	return append(
		kubeSecretParams,
		"docker-registry",
		config.ContainerRegistrySecret,
		fmt.Sprintf("--docker-server=%v", containerRegistry),
		fmt.Sprintf("--docker-username=%v", config.ContainerRegistryUser),
		fmt.Sprintf("--docker-password=%v", config.ContainerRegistryPassword),
	)
}<|MERGE_RESOLUTION|>--- conflicted
+++ resolved
@@ -305,14 +305,8 @@
 	if len(config.AdditionalParameters) > 0 {
 		kubeParams = append(kubeParams, config.AdditionalParameters...)
 	}
-
-<<<<<<< HEAD
-	if err := utils.RunExecutable("kubectl", kubeApplyParams...); err != nil {
-		log.Entry().Debugf("Running kubectl with following parameters: %v", kubeApplyParams)
-=======
-	if err := command.RunExecutable("kubectl", kubeParams...); err != nil {
+	if err := utils.RunExecutable("kubectl", kubeParams...); err != nil {
 		log.Entry().Debugf("Running kubectl with following parameters: %v", kubeParams)
->>>>>>> b29a2f22
 		log.Entry().WithError(err).Fatal("Deployment with kubectl failed.")
 	}
 	return nil
