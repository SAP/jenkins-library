package cmd

import (
	"bytes"
	"fmt"
	"github.com/SAP/jenkins-library/pkg/command"
	"github.com/SAP/jenkins-library/pkg/docker"
	gitUtil "github.com/SAP/jenkins-library/pkg/git"
	"github.com/SAP/jenkins-library/pkg/log"
	"github.com/SAP/jenkins-library/pkg/piperutils"
	"github.com/SAP/jenkins-library/pkg/telemetry"
	"github.com/go-git/go-git/v5"
	"github.com/go-git/go-git/v5/plumbing"
	"github.com/go-git/go-git/v5/plumbing/object"
	"github.com/pkg/errors"
	"io"
	"os"
	"path/filepath"
	"regexp"
	"strings"
	"time"
)

const toolKubectl = "kubectl"
const toolHelm = "helm"
const toolKustomize = "kustomize"

type iGitopsUpdateDeploymentGitUtils interface {
	CommitFiles(filePaths []string, commitMessage, author string) (plumbing.Hash, error)
	PushChangesToRepository(username, password string) error
	PlainClone(username, password, serverURL, directory string) error
	ChangeBranch(branchName string) error
}

type gitopsUpdateDeploymentFileUtils interface {
	TempDir(dir, pattern string) (name string, err error)
	RemoveAll(path string) error
	FileWrite(path string, content []byte, perm os.FileMode) error
	Glob(pattern string) ([]string, error)
}

type gitopsUpdateDeploymentExecRunner interface {
	RunExecutable(executable string, params ...string) error
	Stdout(out io.Writer)
	Stderr(err io.Writer)
	SetDir(dir string)
}

type gitopsUpdateDeploymentGitUtils struct {
	worktree   *git.Worktree
	repository *git.Repository
}

func (g *gitopsUpdateDeploymentGitUtils) CommitFiles(filePaths []string, commitMessage, author string) (plumbing.Hash, error) {
	for _, path := range filePaths {
		_, err := g.worktree.Add(path)

		if err != nil {
			return [20]byte{}, errors.Wrap(err, "failed to add file to git")
		}
	}

	commit, err := g.worktree.Commit(commitMessage, &git.CommitOptions{
		All:    true,
		Author: &object.Signature{Name: author, When: time.Now()},
	})
	if err != nil {
		return [20]byte{}, errors.Wrap(err, "failed to commit file")
	}

	return commit, nil
}

func (g *gitopsUpdateDeploymentGitUtils) PushChangesToRepository(username, password string) error {
	return gitUtil.PushChangesToRepository(username, password, g.repository)
}

func (g *gitopsUpdateDeploymentGitUtils) PlainClone(username, password, serverURL, directory string) error {
	var err error
	g.repository, err = gitUtil.PlainClone(username, password, serverURL, directory)
	if err != nil {
		return errors.Wrap(err, "plain clone failed")
	}
	g.worktree, err = g.repository.Worktree()
	return errors.Wrap(err, "failed to retrieve worktree")
}

func (g *gitopsUpdateDeploymentGitUtils) ChangeBranch(branchName string) error {
	return gitUtil.ChangeBranch(branchName, g.worktree)
}

func gitopsUpdateDeployment(config gitopsUpdateDeploymentOptions, _ *telemetry.CustomData) {
	// for command execution use Command
	var c gitopsUpdateDeploymentExecRunner = &command.Command{}
	// reroute command output to logging framework
	c.Stdout(log.Writer())
	c.Stderr(log.Writer())

	// for http calls import  piperhttp "github.com/SAP/jenkins-library/pkg/http"
	// and use a  &piperhttp.Client{} in a custom system
	// Example: step checkmarxExecuteScan.go

	// error situations should stop execution through log.Entry().Fatal() call which leads to an os.Exit(1) in the end
	err := runGitopsUpdateDeployment(&config, c, &gitopsUpdateDeploymentGitUtils{}, piperutils.Files{})
	if err != nil {
		log.Entry().WithError(err).Fatal("step execution failed")
	}
}

func runGitopsUpdateDeployment(config *gitopsUpdateDeploymentOptions, command gitopsUpdateDeploymentExecRunner, gitUtils iGitopsUpdateDeploymentGitUtils, fileUtils gitopsUpdateDeploymentFileUtils) error {
	err := checkRequiredFieldsForDeployTool(config)
	if err != nil {
		return err
	}

	temporaryFolder, err := fileUtils.TempDir(".", "temp-")
	temporaryFolder = regexp.MustCompile(`^./`).ReplaceAllString(temporaryFolder, "")
	if err != nil {
		return errors.Wrap(err, "failed to create temporary directory")
	}

	defer func() {
		err = fileUtils.RemoveAll(temporaryFolder)
		if err != nil {
			log.Entry().WithError(err).Error("error during temporary directory deletion")
		}
	}()

	err = cloneRepositoryAndChangeBranch(config, gitUtils, temporaryFolder)
	if err != nil {
		return errors.Wrap(err, "repository could not get prepared")
	}

	filePath := filepath.Join(temporaryFolder, config.FilePath)
	if config.Tool == toolHelm {
		filePath = filepath.Join(temporaryFolder, config.ChartPath)
	}

	allFiles, err := fileUtils.Glob(filePath)
	if err != nil {
		return errors.Wrap(err, "unable to expand globbing pattern")
	} else if len(allFiles) == 0 {
		return errors.New("no matching files found for provided globbing pattern")
	}
	command.SetDir("./")

	var outputBytes []byte
	for _, currentFile := range allFiles {
		if config.Tool == toolKubectl {
			outputBytes, err = executeKubectl(config, command, outputBytes, currentFile)
			if err != nil {
				return errors.Wrap(err, "error on kubectl execution")
			}
		} else if config.Tool == toolHelm {

			out, err := runHelmCommand(command, config, currentFile)
			if err != nil {
				return errors.Wrap(err, "failed to apply helm command")
			}
			// join all helm outputs into the same "FilePath"
			outputBytes = append(outputBytes, []byte("---\n")...)
			outputBytes = append(outputBytes, out...)
			currentFile = filepath.Join(temporaryFolder, config.FilePath)

		} else if config.Tool == toolKustomize {
			_, err = runKustomizeCommand(command, config, currentFile)
			if err != nil {
				return errors.Wrap(err, "failed to apply kustomize command")
			}
			outputBytes = nil
		} else {
			log.SetErrorCategory(log.ErrorConfiguration)
			return errors.New("tool " + config.Tool + " is not supported")
		}

		if outputBytes != nil {
			err = fileUtils.FileWrite(currentFile, outputBytes, 0755)
			if err != nil {
				return errors.Wrap(err, "failed to write file")
			}
		}
<<<<<<< HEAD
=======
	} else if config.Tool == toolKustomize {
		outputBytes, err = runKustomizeCommand(command, config, filePath)
		if err != nil {
			return errors.Wrap(err, "failed to apply kustomize command")
		}
	} else {
		log.SetErrorCategory(log.ErrorConfiguration)
		return errors.New("tool " + config.Tool + " is not supported")
>>>>>>> 4d4eeabb
	}
	if config.Tool == toolHelm {
		// helm only creates one output file.
		allFiles = []string{config.FilePath}
	} else {
		// git expects the file path relative to its root:
		for i := range allFiles {
			allFiles[i] = strings.ReplaceAll(allFiles[i], temporaryFolder+"/", "")
		}
	}

	commit, err := commitAndPushChanges(config, gitUtils, allFiles)
	if err != nil {
		return errors.Wrap(err, "failed to commit and push changes")
	}

	log.Entry().Infof("Changes committed with %s", commit.String())

	return nil
}

func checkRequiredFieldsForDeployTool(config *gitopsUpdateDeploymentOptions) error {
	if config.Tool == toolHelm {
		err := checkRequiredFieldsForHelm(config)
		if err != nil {
			return errors.Wrap(err, "missing required fields for helm")
		}
		logNotRequiredButFilledFieldForHelm(config)
	} else if config.Tool == toolKubectl {
		err := checkRequiredFieldsForKubectl(config)
		if err != nil {
			return errors.Wrap(err, "missing required fields for kubectl")
		}
		logNotRequiredButFilledFieldForKubectl(config)
	} else if config.Tool == toolKustomize {
		err := checkRequiredFieldsForKustomize(config)
		if err != nil {
			return errors.Wrap(err, "missing required fields for kustomize")
		}
		logNotRequiredButFilledFieldForKustomize(config)
	}

	return nil
}

func checkRequiredFieldsForHelm(config *gitopsUpdateDeploymentOptions) error {
	var missingParameters []string
	if config.ChartPath == "" {
		missingParameters = append(missingParameters, "chartPath")
	}
	if config.DeploymentName == "" {
		missingParameters = append(missingParameters, "deploymentName")
	}
	if len(missingParameters) > 0 {
		log.SetErrorCategory(log.ErrorConfiguration)
		return errors.Errorf("the following parameters are necessary for helm: %v", missingParameters)
	}
	return nil
}

func checkRequiredFieldsForKustomize(config *gitopsUpdateDeploymentOptions) error {
	var missingParameters []string
	if config.FilePath == "" {
		missingParameters = append(missingParameters, "filePath")
	}
	if config.DeploymentName == "" {
		missingParameters = append(missingParameters, "deploymentName")
	}
	if len(missingParameters) > 0 {
		log.SetErrorCategory(log.ErrorConfiguration)
		return errors.Errorf("the following parameters are necessary for kustomize: %v", missingParameters)
	}
	return nil
}

func checkRequiredFieldsForKubectl(config *gitopsUpdateDeploymentOptions) error {
	var missingParameters []string
	if config.ContainerName == "" {
		missingParameters = append(missingParameters, "containerName")
	}
	if len(missingParameters) > 0 {
		log.SetErrorCategory(log.ErrorConfiguration)
		return errors.Errorf("the following parameters are necessary for kubectl: %v", missingParameters)
	}
	return nil
}

func logNotRequiredButFilledFieldForHelm(config *gitopsUpdateDeploymentOptions) {
	if config.ContainerName != "" {
		log.Entry().Info("containerName is not used for helm and can be removed")
	}
}

func logNotRequiredButFilledFieldForKubectl(config *gitopsUpdateDeploymentOptions) {
	if config.ChartPath != "" {
		log.Entry().Info("chartPath is not used for kubectl and can be removed")
	}
	if len(config.HelmValues) > 0 {
		log.Entry().Info("helmValues is not used for kubectl and can be removed")
	}
	if len(config.DeploymentName) > 0 {
		log.Entry().Info("deploymentName is not used for kubectl and can be removed")
	}
}
func logNotRequiredButFilledFieldForKustomize(config *gitopsUpdateDeploymentOptions) {
	if config.ChartPath != "" {
		log.Entry().Info("chartPath is not used for kubectl and can be removed")
	}
	if len(config.HelmValues) > 0 {
		log.Entry().Info("helmValues is not used for kubectl and can be removed")
	}
}

func cloneRepositoryAndChangeBranch(config *gitopsUpdateDeploymentOptions, gitUtils iGitopsUpdateDeploymentGitUtils, temporaryFolder string) error {
	err := gitUtils.PlainClone(config.Username, config.Password, config.ServerURL, temporaryFolder)
	if err != nil {
		return errors.Wrap(err, "failed to plain clone repository")
	}

	err = gitUtils.ChangeBranch(config.BranchName)
	if err != nil {
		return errors.Wrap(err, "failed to change branch")
	}
	return nil
}

func executeKubectl(config *gitopsUpdateDeploymentOptions, command gitopsUpdateDeploymentExecRunner, outputBytes []byte, filePath string) ([]byte, error) {
	registryImage, err := buildRegistryPlusImage(config)
	if err != nil {
		return nil, errors.Wrap(err, "failed to apply kubectl command")
	}
	patchString := "{\"spec\":{\"template\":{\"spec\":{\"containers\":[{\"name\":\"" + config.ContainerName + "\",\"image\":\"" + registryImage + "\"}]}}}}"

	log.Entry().Infof("[kubectl] updating '%s'", filePath)
	outputBytes, err = runKubeCtlCommand(command, patchString, filePath)
	if err != nil {
		return nil, errors.Wrap(err, "failed to apply kubectl command")
	}
	return outputBytes, nil
}

func buildRegistryPlusImage(config *gitopsUpdateDeploymentOptions) (string, error) {
	registryURL := config.ContainerRegistryURL
	if registryURL == "" {
		return config.ContainerImageNameTag, nil
	}

	url, err := docker.ContainerRegistryFromURL(registryURL)
	if err != nil {
		return "", errors.Wrap(err, "registry URL could not be extracted")
	}
	if url != "" {
		url = url + "/"
	}
	return url + config.ContainerImageNameTag, nil
}

func runKubeCtlCommand(command gitopsUpdateDeploymentExecRunner, patchString string, filePath string) ([]byte, error) {
	var kubectlOutput = bytes.Buffer{}
	command.Stdout(&kubectlOutput)

	kubeParams := []string{
		"patch",
		"--local",
		"--output=yaml",
		"--patch=" + patchString,
		"--filename=" + filePath,
	}
	err := command.RunExecutable(toolKubectl, kubeParams...)
	if err != nil {
		return nil, errors.Wrap(err, "failed to apply kubectl command")
	}
	return kubectlOutput.Bytes(), nil
}

func runHelmCommand(command gitopsUpdateDeploymentExecRunner, config *gitopsUpdateDeploymentOptions, filePath string) ([]byte, error) {
	var helmOutput = bytes.Buffer{}
	command.Stdout(&helmOutput)

	registryImage, imageTag, err := buildRegistryPlusImageAndTagSeparately(config)
	if err != nil {
		return nil, errors.Wrap(err, "failed to extract registry URL, image name, and image tag")
	}
	helmParams := []string{
		"template",
		config.DeploymentName,
		filePath,
		"--set=image.repository=" + registryImage,
		"--set=image.tag=" + imageTag,
	}

	for _, value := range config.HelmValues {
		helmParams = append(helmParams, "--values", value)
	}

	log.Entry().Infof("[helmn] updating '%s'", filePath)
	err = command.RunExecutable(toolHelm, helmParams...)
	if err != nil {
		return nil, errors.Wrap(err, "failed to execute helm command")
	}
	return helmOutput.Bytes(), nil
}

<<<<<<< HEAD
func runKustomizeCommand(command gitopsUpdateDeploymentExecRunner, config *gitopsUpdateDeploymentOptions, filePath string) ([]byte, error) {
	var kustomizeOutput = bytes.Buffer{}
	command.Stdout(&kustomizeOutput)
=======
func runKustomizeCommand(runner gitopsUpdateDeploymentExecRunner, config *gitopsUpdateDeploymentOptions, filePath string) ([]byte, error) {
	var kustomizeOutput = bytes.Buffer{}
	runner.Stdout(&kustomizeOutput)
>>>>>>> 4d4eeabb

	kustomizeParams := []string{
		"edit",
		"set",
		"image",
		config.DeploymentName + "=" + config.ContainerImageNameTag,
	}

<<<<<<< HEAD
	command.SetDir(filepath.Dir(filePath))

	log.Entry().Infof("[kustomize] updating '%s'", filePath)
	err := command.RunExecutable(toolKustomize, kustomizeParams...)
=======
	runner.SetDir(filepath.Dir(filePath))

	err := runner.RunExecutable(toolKustomize, kustomizeParams...)
>>>>>>> 4d4eeabb
	if err != nil {
		return nil, errors.Wrap(err, "failed to execute kustomize command")
	}

	return kustomizeOutput.Bytes(), nil
}

// buildRegistryPlusImageAndTagSeparately combines the registry together with the image name. Handles the tag separately.
// Tag is defined by everything on the right hand side of the colon sign. This looks weird for sha container versions but works for helm.
func buildRegistryPlusImageAndTagSeparately(config *gitopsUpdateDeploymentOptions) (string, string, error) {
	registryURL := config.ContainerRegistryURL
	url := ""
	if registryURL != "" {
		containerURL, err := docker.ContainerRegistryFromURL(registryURL)
		if err != nil {
			return "", "", errors.Wrap(err, "registry URL could not be extracted")
		}
		if containerURL != "" {
			containerURL = containerURL + "/"
		}
		url = containerURL
	}

	imageNameTag := config.ContainerImageNameTag
	var imageName, imageTag string
	if strings.Contains(imageNameTag, ":") {
		split := strings.Split(imageNameTag, ":")
		if split[0] == "" {
			log.SetErrorCategory(log.ErrorConfiguration)
			return "", "", errors.New("image name could not be extracted")
		}
		if split[1] == "" {
			log.SetErrorCategory(log.ErrorConfiguration)
			return "", "", errors.New("tag could not be extracted")
		}
		imageName = split[0]
		imageTag = split[1]
		return url + imageName, imageTag, nil
	}

	log.SetErrorCategory(log.ErrorConfiguration)
	return "", "", errors.New("image name and tag could not be extracted")

}

func commitAndPushChanges(config *gitopsUpdateDeploymentOptions, gitUtils iGitopsUpdateDeploymentGitUtils, filePaths []string) (plumbing.Hash, error) {
	commitMessage := config.CommitMessage

	if commitMessage == "" {
		commitMessage = defaultCommitMessage(config)
	}

	commit, err := gitUtils.CommitFiles(filePaths, commitMessage, config.Username)
	if err != nil {
		return [20]byte{}, errors.Wrap(err, "committing changes failed")
	}

	err = gitUtils.PushChangesToRepository(config.Username, config.Password)
	if err != nil {
		return [20]byte{}, errors.Wrap(err, "pushing changes failed")
	}

	return commit, nil
}

func defaultCommitMessage(config *gitopsUpdateDeploymentOptions) string {
	image, tag, _ := buildRegistryPlusImageAndTagSeparately(config)
	commitMessage := fmt.Sprintf("Updated %v to version %v", image, tag)
	return commitMessage
}<|MERGE_RESOLUTION|>--- conflicted
+++ resolved
@@ -168,6 +168,11 @@
 				return errors.Wrap(err, "failed to apply kustomize command")
 			}
 			outputBytes = nil
+		} else if config.Tool == toolKustomize {
+			outputBytes, err = runKustomizeCommand(command, config, filePath)
+			if err != nil {
+				return errors.Wrap(err, "failed to apply kustomize command")
+			}
 		} else {
 			log.SetErrorCategory(log.ErrorConfiguration)
 			return errors.New("tool " + config.Tool + " is not supported")
@@ -179,17 +184,6 @@
 				return errors.Wrap(err, "failed to write file")
 			}
 		}
-<<<<<<< HEAD
-=======
-	} else if config.Tool == toolKustomize {
-		outputBytes, err = runKustomizeCommand(command, config, filePath)
-		if err != nil {
-			return errors.Wrap(err, "failed to apply kustomize command")
-		}
-	} else {
-		log.SetErrorCategory(log.ErrorConfiguration)
-		return errors.New("tool " + config.Tool + " is not supported")
->>>>>>> 4d4eeabb
 	}
 	if config.Tool == toolHelm {
 		// helm only creates one output file.
@@ -393,15 +387,9 @@
 	return helmOutput.Bytes(), nil
 }
 
-<<<<<<< HEAD
 func runKustomizeCommand(command gitopsUpdateDeploymentExecRunner, config *gitopsUpdateDeploymentOptions, filePath string) ([]byte, error) {
 	var kustomizeOutput = bytes.Buffer{}
 	command.Stdout(&kustomizeOutput)
-=======
-func runKustomizeCommand(runner gitopsUpdateDeploymentExecRunner, config *gitopsUpdateDeploymentOptions, filePath string) ([]byte, error) {
-	var kustomizeOutput = bytes.Buffer{}
-	runner.Stdout(&kustomizeOutput)
->>>>>>> 4d4eeabb
 
 	kustomizeParams := []string{
 		"edit",
@@ -410,16 +398,10 @@
 		config.DeploymentName + "=" + config.ContainerImageNameTag,
 	}
 
-<<<<<<< HEAD
 	command.SetDir(filepath.Dir(filePath))
 
 	log.Entry().Infof("[kustomize] updating '%s'", filePath)
 	err := command.RunExecutable(toolKustomize, kustomizeParams...)
-=======
-	runner.SetDir(filepath.Dir(filePath))
-
-	err := runner.RunExecutable(toolKustomize, kustomizeParams...)
->>>>>>> 4d4eeabb
 	if err != nil {
 		return nil, errors.Wrap(err, "failed to execute kustomize command")
 	}
