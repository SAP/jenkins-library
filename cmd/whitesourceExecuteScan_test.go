--- conflicted
+++ resolved
@@ -15,114 +15,6 @@
 	"time"
 )
 
-<<<<<<< HEAD
-=======
-type whitesourceSystemMock struct {
-	productName         string
-	products            []ws.Product
-	projects            []ws.Project
-	alerts              []ws.Alert
-	libraries           []ws.Library
-	riskReport          []byte
-	vulnerabilityReport []byte
-}
-
-func (m *whitesourceSystemMock) GetProductByName(productName string) (ws.Product, error) {
-	for _, product := range m.products {
-		if product.Name == productName {
-			return product, nil
-		}
-	}
-	return ws.Product{}, fmt.Errorf("no product with name '%s' found in Whitesource", productName)
-}
-
-func (m *whitesourceSystemMock) GetProjectsMetaInfo(productToken string) ([]ws.Project, error) {
-	return m.projects, nil
-}
-
-func (m *whitesourceSystemMock) GetProjectToken(productToken, projectName string) (string, error) {
-	return "mock-project-token", nil
-}
-
-func (m *whitesourceSystemMock) GetProjectByToken(projectToken string) (ws.Project, error) {
-	for _, project := range m.projects {
-		if project.Token == projectToken {
-			return project, nil
-		}
-	}
-	return ws.Project{}, fmt.Errorf("no project with token '%s' found in Whitesource", projectToken)
-}
-
-func (m *whitesourceSystemMock) GetProjectRiskReport(projectToken string) ([]byte, error) {
-	return m.riskReport, nil
-}
-
-func (m *whitesourceSystemMock) GetProjectVulnerabilityReport(projectToken string, format string) ([]byte, error) {
-	_, err := m.GetProjectByToken(projectToken)
-	if err != nil {
-		return nil, err
-	}
-	if m.vulnerabilityReport == nil {
-		return nil, fmt.Errorf("no report available")
-	}
-	return m.vulnerabilityReport, nil
-}
-
-func (m *whitesourceSystemMock) GetProjectAlerts(projectToken string) ([]ws.Alert, error) {
-	return m.alerts, nil
-}
-
-func (m *whitesourceSystemMock) GetProjectLibraryLocations(projectToken string) ([]ws.Library, error) {
-	return m.libraries, nil
-}
-
-var mockLibrary = ws.Library{
-	Name:     "mock-library",
-	Filename: "mock-library-file",
-	Version:  "mock-library-version",
-	Project:  "mock-project - 1",
-}
-
-func newWhitesourceSystemMock(lastUpdateDate string) *whitesourceSystemMock {
-	return &whitesourceSystemMock{
-		productName: "mock-product",
-		products: []ws.Product{
-			{
-				Name:           "mock-product",
-				Token:          "mock-product-token",
-				CreationDate:   "last-thursday",
-				LastUpdateDate: lastUpdateDate,
-			},
-		},
-		projects: []ws.Project{
-			{
-				ID:             42,
-				Name:           "mock-project - 1",
-				PluginName:     "mock-plugin-name",
-				Token:          "mock-project-token",
-				UploadedBy:     "MrBean",
-				CreationDate:   "last-thursday",
-				LastUpdateDate: lastUpdateDate,
-			},
-		},
-		alerts: []ws.Alert{
-			{
-				Vulnerability: ws.Vulnerability{
-					Name:  "something severe",
-					Score: 5,
-				},
-				Library:      mockLibrary,
-				Project:      "mock-project - 1",
-				CreationDate: "last-thursday",
-			},
-		},
-		libraries:           []ws.Library{mockLibrary},
-		riskReport:          []byte("mock-risk-report"),
-		vulnerabilityReport: []byte("mock-vulnerability-report"),
-	}
-}
-
->>>>>>> 57d0bdda
 type whitesourceCoordinatesMock struct {
 	GroupID    string
 	ArtifactID string
@@ -147,11 +39,7 @@
 	usedBuildDescriptorFile string
 	usedOptions             versioning.Options
 	downloadedFiles         []downloadedFile
-<<<<<<< HEAD
-	npmInstalledModules     []string
-=======
 	npmInstalledModules     []npmInstall
->>>>>>> 57d0bdda
 }
 
 func (w *whitesourceUtilsMock) DownloadFile(url, filename string, _ http.Header, _ []*http.Cookie) error {
@@ -181,16 +69,11 @@
 	return matches, nil
 }
 
-<<<<<<< HEAD
-func (w *whitesourceUtilsMock) InstallAllNPMDependencies(_ *ScanOptions, _ []string) error {
-	w.npmInstalledModules = append(w.npmInstalledModules, w.CurrentDir)
-=======
 func (w *whitesourceUtilsMock) InstallAllNPMDependencies(_ *ScanOptions, packageJSONs []string) error {
 	w.npmInstalledModules = append(w.npmInstalledModules, npmInstall{
 		currentDir:  w.CurrentDir,
 		packageJSON: packageJSONs,
 	})
->>>>>>> 57d0bdda
 	return nil
 }
 
@@ -227,20 +110,13 @@
 			GlobalSettingsFile:  "global-settings.xml",
 		}
 		utilsMock := newWhitesourceUtilsMock()
-<<<<<<< HEAD
 		systemMock := ws.NewSystemMock("ignored")
-=======
-		systemMock := newWhitesourceSystemMock("ignored")
->>>>>>> 57d0bdda
 		scan := newWhitesourceScan(&config)
 		// test
 		err := resolveProjectIdentifiers(&config, scan, utilsMock, systemMock)
 		// assert
 		if assert.NoError(t, err) {
-<<<<<<< HEAD
 			assert.Equal(t, "mock-group-id-mock-artifact-id", scan.AggregateProjectName)
-=======
-			assert.Equal(t, "mock-group-id-mock-artifact-id", scan.aggregateProjectName)
 			assert.Equal(t, "1", config.ProductVersion)
 			assert.Equal(t, "mock-product-token", config.ProductToken)
 			assert.Equal(t, "mta", utilsMock.usedBuildTool)
@@ -257,34 +133,6 @@
 			BuildDescriptorFile: "my-mta.yml",
 			VersioningModel:     "major",
 			ProductName:         "mock-product",
-			ProjectName:         "mock-project - 1",
-		}
-		utilsMock := newWhitesourceUtilsMock()
-		systemMock := newWhitesourceSystemMock("ignored")
-		scan := newWhitesourceScan(&config)
-		// test
-		err := resolveProjectIdentifiers(&config, scan, utilsMock, systemMock)
-		// assert
-		if assert.NoError(t, err) {
-			assert.Equal(t, "mock-project - 1", scan.aggregateProjectName)
->>>>>>> 57d0bdda
-			assert.Equal(t, "1", config.ProductVersion)
-			assert.Equal(t, "mock-product-token", config.ProductToken)
-			assert.Equal(t, "mta", utilsMock.usedBuildTool)
-			assert.Equal(t, "my-mta.yml", utilsMock.usedBuildDescriptorFile)
-<<<<<<< HEAD
-			assert.Equal(t, "project-settings.xml", utilsMock.usedOptions.ProjectSettingsFile)
-			assert.Equal(t, "global-settings.xml", utilsMock.usedOptions.GlobalSettingsFile)
-			assert.Equal(t, "m2/path", utilsMock.usedOptions.M2Path)
-		}
-	})
-	t.Run("retrieves token for configured project name", func(t *testing.T) {
-		// init
-		config := ScanOptions{
-			BuildTool:           "mta",
-			BuildDescriptorFile: "my-mta.yml",
-			VersioningModel:     "major",
-			ProductName:         "mock-product",
 			ProjectName:         "mock-project",
 		}
 		utilsMock := newWhitesourceUtilsMock()
@@ -299,8 +147,6 @@
 			assert.Equal(t, "mock-product-token", config.ProductToken)
 			assert.Equal(t, "mta", utilsMock.usedBuildTool)
 			assert.Equal(t, "my-mta.yml", utilsMock.usedBuildDescriptorFile)
-=======
->>>>>>> 57d0bdda
 			assert.Equal(t, "mock-project-token", config.ProjectToken)
 		}
 	})
@@ -312,11 +158,7 @@
 			ProductName:     "does-not-exist",
 		}
 		utilsMock := newWhitesourceUtilsMock()
-<<<<<<< HEAD
 		systemMock := ws.NewSystemMock("ignored")
-=======
-		systemMock := newWhitesourceSystemMock("ignored")
->>>>>>> 57d0bdda
 		scan := newWhitesourceScan(&config)
 		// test
 		err := resolveProjectIdentifiers(&config, scan, utilsMock, systemMock)
@@ -451,10 +293,7 @@
 		}
 		assert.Equal(t, expectedCalls, utilsMock.Calls)
 		assert.True(t, utilsMock.HasWrittenFile(whiteSourceConfig))
-<<<<<<< HEAD
-=======
 		assert.True(t, utilsMock.HasRemovedFile(whiteSourceConfig))
->>>>>>> 57d0bdda
 	})
 	t.Run("no NPM modules", func(t *testing.T) {
 		// init
@@ -491,15 +330,11 @@
 		err := executeScan(&config, scan, utilsMock)
 		// assert
 		assert.NoError(t, err)
-<<<<<<< HEAD
-		assert.Equal(t, []string{"app", ""}, utilsMock.npmInstalledModules)
-=======
 		expectedNpmInstalls := []npmInstall{
 			{currentDir: "app", packageJSON: []string{"package.json"}},
 			{currentDir: "", packageJSON: []string{"package.json"}},
 		}
 		assert.Equal(t, expectedNpmInstalls, utilsMock.npmInstalledModules)
->>>>>>> 57d0bdda
 		assert.True(t, utilsMock.HasRemovedFile("package-lock.json"))
 	})
 }
@@ -611,15 +446,9 @@
 			},
 		}
 		assert.Equal(t, expectedCalls, utilsMock.Calls)
-<<<<<<< HEAD
 		require.Len(t, scan.ScannedProjects(), 2)
 		_, existsRoot := scan.ProjectByName("my-artifact-id - product-version")
 		_, existsModule := scan.ProjectByName("my-artifact-id-sub - product-version")
-=======
-		require.Len(t, scan.scannedProjects, 2)
-		_, existsRoot := scan.scannedProjects["my-artifact-id - product-version"]
-		_, existsModule := scan.scannedProjects["my-artifact-id-sub - product-version"]
->>>>>>> 57d0bdda
 		assert.True(t, existsRoot)
 		assert.True(t, existsModule)
 	})
@@ -644,14 +473,7 @@
 }
 
 func TestExecuteScanMTA(t *testing.T) {
-<<<<<<< HEAD
-	t.Parallel()
-	t.Run("happy path MTA", func(t *testing.T) {
-		// init
-		const pomXML = `<?xml version="1.0" encoding="UTF-8"?>
-=======
 	const pomXML = `<?xml version="1.0" encoding="UTF-8"?>
->>>>>>> 57d0bdda
 <project xmlns="http://maven.apache.org/POM/4.0.0"
          xmlns:xsi="http://www.w3.org/2001/XMLSchema-instance"
          xsi:schemaLocation="http://maven.apache.org/POM/4.0.0 http://maven.apache.org/xsd/maven-4.0.0.xsd">
@@ -660,16 +482,6 @@
     <packaging>jar</packaging>
 </project>
 `
-<<<<<<< HEAD
-		config := ScanOptions{
-			BuildTool:      "mta",
-			OrgToken:       "org-token",
-			UserToken:      "user-token",
-			ProductName:    "mock-product",
-			ProjectName:    "mock-project",
-			ProductVersion: "product-version",
-		}
-=======
 	config := ScanOptions{
 		BuildTool:      "mta",
 		OrgToken:       "org-token",
@@ -678,10 +490,10 @@
 		ProjectName:    "mock-project",
 		ProductVersion: "product-version",
 	}
+
 	t.Parallel()
 	t.Run("happy path MTA", func(t *testing.T) {
 		// init
->>>>>>> 57d0bdda
 		utilsMock := newWhitesourceUtilsMock()
 		utilsMock.AddFile("pom.xml", []byte(pomXML))
 		utilsMock.AddFile("package.json", []byte(`{"name":"my-module-name"}`))
@@ -725,10 +537,6 @@
 		}
 		assert.Equal(t, expectedCalls, utilsMock.Calls)
 		assert.True(t, utilsMock.HasWrittenFile(whiteSourceConfig))
-<<<<<<< HEAD
-		assert.Equal(t, expectedCalls, utilsMock.Calls)
-	})
-=======
 		assert.True(t, utilsMock.HasRemovedFile(whiteSourceConfig))
 		assert.Equal(t, expectedCalls, utilsMock.Calls)
 	})
@@ -803,7 +611,6 @@
 		// assert
 		assert.EqualError(t, err, "neither Maven nor NPM modules found, no scan performed")
 	})
->>>>>>> 57d0bdda
 }
 
 func TestBlockUntilProjectIsUpdated(t *testing.T) {
@@ -816,15 +623,9 @@
 			t.Fatalf(err.Error())
 		}
 		lastUpdatedDate := "2010-05-30 00:15:01 +0100"
-<<<<<<< HEAD
 		systemMock := ws.NewSystemMock(lastUpdatedDate)
 		// test
 		err = blockUntilProjectIsUpdated(systemMock.Projects[0].Token, systemMock, now, 2*time.Second, 1*time.Second, 2*time.Second)
-=======
-		systemMock := newWhitesourceSystemMock(lastUpdatedDate)
-		// test
-		err = blockUntilProjectIsUpdated(systemMock.projects[0].Token, systemMock, now, 2*time.Second, 1*time.Second, 2*time.Second)
->>>>>>> 57d0bdda
 		// assert
 		assert.NoError(t, err)
 	})
@@ -836,15 +637,9 @@
 			t.Fatalf(err.Error())
 		}
 		lastUpdatedDate := "2010-05-30 00:07:00 +0100"
-<<<<<<< HEAD
 		systemMock := ws.NewSystemMock(lastUpdatedDate)
 		// test
 		err = blockUntilProjectIsUpdated(systemMock.Projects[0].Token, systemMock, now, 2*time.Second, 1*time.Second, 1*time.Second)
-=======
-		systemMock := newWhitesourceSystemMock(lastUpdatedDate)
-		// test
-		err = blockUntilProjectIsUpdated(systemMock.projects[0].Token, systemMock, now, 2*time.Second, 1*time.Second, 1*time.Second)
->>>>>>> 57d0bdda
 		// assert
 		if assert.Error(t, err) {
 			assert.Contains(t, err.Error(), "timeout while waiting")
@@ -857,15 +652,9 @@
 		if err != nil {
 			t.Fatalf(err.Error())
 		}
-<<<<<<< HEAD
 		systemMock := ws.NewSystemMock("")
 		// test
 		err = blockUntilProjectIsUpdated(systemMock.Projects[0].Token, systemMock, now, 2*time.Second, 1*time.Second, 1*time.Second)
-=======
-		systemMock := newWhitesourceSystemMock("")
-		// test
-		err = blockUntilProjectIsUpdated(systemMock.projects[0].Token, systemMock, now, 2*time.Second, 1*time.Second, 1*time.Second)
->>>>>>> 57d0bdda
 		// assert
 		if assert.Error(t, err) {
 			assert.Contains(t, err.Error(), "timeout while waiting")
@@ -884,11 +673,7 @@
 			VulnerabilityReportFormat: "txt",
 		}
 		utils := newWhitesourceUtilsMock()
-<<<<<<< HEAD
 		system := ws.NewSystemMock("2010-05-30 00:15:00 +0100")
-=======
-		system := newWhitesourceSystemMock("2010-05-30 00:15:00 +0100")
->>>>>>> 57d0bdda
 		scan := newWhitesourceScan(config)
 		// test
 		paths, err := downloadReports(config, scan, utils, system)
@@ -912,11 +697,7 @@
 			ProjectName:  "mock-project",
 		}
 		utils := newWhitesourceUtilsMock()
-<<<<<<< HEAD
 		system := ws.NewSystemMock("2010-05-30 00:15:00 +0100")
-=======
-		system := newWhitesourceSystemMock("2010-05-30 00:15:00 +0100")
->>>>>>> 57d0bdda
 		scan := newWhitesourceScan(config)
 		// test
 		paths, err := downloadReports(config, scan, utils, system)
@@ -929,7 +710,6 @@
 		config := &ScanOptions{
 			ReportDirectoryName:       "report-dir",
 			VulnerabilityReportFormat: "txt",
-<<<<<<< HEAD
 			ProductVersion:            "1",
 		}
 		utils := newWhitesourceUtilsMock()
@@ -938,35 +718,16 @@
 		err := scan.AppendScannedProjectVersion("mock-project - 1")
 		require.NoError(t, err)
 		_ = scan.UpdateProjects("mock-product-token", system)
-=======
-		}
-		utils := newWhitesourceUtilsMock()
-		system := newWhitesourceSystemMock("2010-05-30 00:15:00 +0100")
-		scan := newWhitesourceScan(config)
-		scan.init()
-		scan.scannedProjects["mock-project"] = ws.Project{
-			Name:  "mock-project",
-			Token: "mock-project-token",
-		}
->>>>>>> 57d0bdda
 		// test
 		paths, err := downloadReports(config, scan, utils, system)
 		// assert
 		if assert.NoError(t, err) && assert.Len(t, paths, 2) {
-<<<<<<< HEAD
 			vPath := filepath.Join("report-dir", "mock-project - 1-vulnerability-report.txt")
-=======
-			vPath := filepath.Join("report-dir", "mock-project-vulnerability-report.txt")
->>>>>>> 57d0bdda
 			assert.True(t, utils.HasWrittenFile(vPath))
 			vContent, _ := utils.FileRead(vPath)
 			assert.Equal(t, []byte("mock-vulnerability-report"), vContent)
 
-<<<<<<< HEAD
 			rPath := filepath.Join("report-dir", "mock-project - 1-risk-report.pdf")
-=======
-			rPath := filepath.Join("report-dir", "mock-project-risk-report.pdf")
->>>>>>> 57d0bdda
 			assert.True(t, utils.HasWrittenFile(rPath))
 			rContent, _ := utils.FileRead(rPath)
 			assert.Equal(t, []byte("mock-risk-report"), rContent)
@@ -1078,11 +839,7 @@
 		config := &ScanOptions{ProductVersion: "1"}
 		utils := newWhitesourceUtilsMock()
 		scan := newWhitesourceScan(config)
-<<<<<<< HEAD
 		_ = scan.AppendScannedProject("project")
-=======
-		_ = scan.appendScannedProject("project")
->>>>>>> 57d0bdda
 		// test
 		err := persistScannedProjects(config, scan, utils)
 		// assert
@@ -1096,13 +853,8 @@
 		config := &ScanOptions{ProductVersion: "1"}
 		utils := newWhitesourceUtilsMock()
 		scan := newWhitesourceScan(config)
-<<<<<<< HEAD
 		_ = scan.AppendScannedProject("project-app")
 		_ = scan.AppendScannedProject("project-db")
-=======
-		_ = scan.appendScannedProject("project-app")
-		_ = scan.appendScannedProject("project-db")
->>>>>>> 57d0bdda
 		// test
 		err := persistScannedProjects(config, scan, utils)
 		// assert
@@ -1126,11 +878,7 @@
 	})
 	t.Run("write aggregated project", func(t *testing.T) {
 		// init
-<<<<<<< HEAD
-		config := &ScanOptions{ProjectName: "project - 1"}
-=======
 		config := &ScanOptions{ProjectName: "project", ProductVersion: "1"}
->>>>>>> 57d0bdda
 		utils := newWhitesourceUtilsMock()
 		scan := newWhitesourceScan(config)
 		// test
@@ -1153,19 +901,11 @@
 			ReportDirectoryName: "mock-reports",
 		}
 		utils := newWhitesourceUtilsMock()
-<<<<<<< HEAD
 		system := ws.NewSystemMock("2010-05-30 00:15:00 +0100")
 		// test
 		err := aggregateVersionWideLibraries(config, utils, system)
 		// assert
-		resource := filepath.Join("mock-reports", fmt.Sprintf("libraries-%s.csv", wsTimeNow))
-=======
-		system := newWhitesourceSystemMock("2010-05-30 00:15:00 +0100")
-		// test
-		err := aggregateVersionWideLibraries(config, utils, system)
-		// assert
 		resource := filepath.Join("mock-reports", "libraries-20100510-001542.csv")
->>>>>>> 57d0bdda
 		if assert.NoError(t, err) && assert.True(t, utils.HasWrittenFile(resource)) {
 			contents, _ := utils.FileRead(resource)
 			asString := string(contents)
@@ -1184,32 +924,21 @@
 			ReportDirectoryName: "mock-reports",
 		}
 		utils := newWhitesourceUtilsMock()
-<<<<<<< HEAD
 		system := ws.NewSystemMock("2010-05-30 00:15:00 +0100")
-=======
-		system := newWhitesourceSystemMock("2010-05-30 00:15:00 +0100")
->>>>>>> 57d0bdda
 		// test
 		err := aggregateVersionWideVulnerabilities(config, utils, system)
 		// assert
 		resource := filepath.Join("mock-reports", "project-names-aggregated.txt")
-<<<<<<< HEAD
-		if assert.NoError(t, err) && assert.True(t, utils.HasWrittenFile(resource)) {
-=======
 		assert.NoError(t, err)
 		if assert.True(t, utils.HasWrittenFile(resource)) {
->>>>>>> 57d0bdda
 			contents, _ := utils.FileRead(resource)
 			asString := string(contents)
 			assert.Equal(t, "mock-project - 1\n", asString)
 		}
-<<<<<<< HEAD
-=======
 		reportSheet := filepath.Join("mock-reports", "vulnerabilities-20100510-001542.xlsx")
 		sheetContents, err := utils.FileRead(reportSheet)
 		assert.NoError(t, err)
 		assert.NotEmpty(t, sheetContents)
->>>>>>> 57d0bdda
 	})
 }
 
@@ -1225,11 +954,7 @@
 		}
 		scan := newWhitesourceScan(config)
 		utils := newWhitesourceUtilsMock()
-<<<<<<< HEAD
 		system := ws.NewSystemMock(time.Now().Format(whitesourceDateTimeLayout))
-=======
-		system := newWhitesourceSystemMock(time.Now().Format(whitesourceDateTimeLayout))
->>>>>>> 57d0bdda
 		// test
 		err := checkAndReportScanResults(config, scan, utils, system)
 		// assert
@@ -1247,11 +972,7 @@
 		}
 		scan := newWhitesourceScan(config)
 		utils := newWhitesourceUtilsMock()
-<<<<<<< HEAD
 		system := ws.NewSystemMock(time.Now().Format(whitesourceDateTimeLayout))
-=======
-		system := newWhitesourceSystemMock(time.Now().Format(whitesourceDateTimeLayout))
->>>>>>> 57d0bdda
 		// test
 		err := checkAndReportScanResults(config, scan, utils, system)
 		// assert
@@ -1269,11 +990,7 @@
 		}
 		scan := newWhitesourceScan(config)
 		utils := newWhitesourceUtilsMock()
-<<<<<<< HEAD
 		system := ws.NewSystemMock(time.Now().Format(whitesourceDateTimeLayout))
-=======
-		system := newWhitesourceSystemMock(time.Now().Format(whitesourceDateTimeLayout))
->>>>>>> 57d0bdda
 		// test
 		err := checkAndReportScanResults(config, scan, utils, system)
 		// assert
@@ -1292,11 +1009,7 @@
 		}
 		scan := newWhitesourceScan(config)
 		utils := newWhitesourceUtilsMock()
-<<<<<<< HEAD
 		system := ws.NewSystemMock(time.Now().Format(whitesourceDateTimeLayout))
-=======
-		system := newWhitesourceSystemMock(time.Now().Format(whitesourceDateTimeLayout))
->>>>>>> 57d0bdda
 		// test
 		err := checkAndReportScanResults(config, scan, utils, system)
 		// assert
