package cmd

import (
	"testing"

	"bytes"
	"encoding/json"
	"fmt"
	"io"
	"io/ioutil"
	"net/http"
	"net/http/httptest"
	"net/url"
	"os"
	"path/filepath"
	"strings"
	"time"

	pkgutil "github.com/GoogleContainerTools/container-diff/pkg/util"
	"github.com/SAP/jenkins-library/pkg/protecode"
	"github.com/stretchr/testify/assert"
	"github.com/stretchr/testify/require"
)

type DockerClientMock struct {
	imageName     string
	registryURL   string
	localPath     string
	includeLayers bool
}

//Download interface for download an image to a local path
type Download interface {
	GetImageSource() (string, error)
	DownloadImageToPath(imageSource, filePath string) (pkgutil.Image, error)
	TarImage(writer io.Writer, image pkgutil.Image) error
}

const (
	daemonPrefix = "daemon://"
	remotePrefix = "remote://"
)

func (c *DockerClientMock) GetImageSource() (string, error) {

	imageSource := c.imageName

	if len(c.registryURL) > 0 && len(c.localPath) <= 0 {
		registry := c.registryURL

		url, _ := url.Parse(c.registryURL)
		//remove protocoll from registryURL to get registry
		if len(url.Scheme) > 0 {
			registry = strings.Replace(c.registryURL, fmt.Sprintf("%v://", url.Scheme), "", 1)
		}

		if strings.HasSuffix(registry, "/") {
			imageSource = fmt.Sprintf("%v%v%v", remotePrefix, registry, c.imageName)
		} else {
			imageSource = fmt.Sprintf("%v%v/%v", remotePrefix, registry, c.imageName)
		}
	} else if len(c.localPath) > 0 {
		imageSource = c.localPath
		if !pkgutil.IsTar(c.localPath) {
			imageSource = fmt.Sprintf("%v%v", daemonPrefix, c.localPath)
		}
	}

	if len(imageSource) <= 0 {
		return imageSource, fmt.Errorf("There is no image source for the parameters: (Name: %v, Registry: %v, local Path: %v)", c.imageName, c.registryURL, c.localPath)
	}

	return imageSource, nil
}

//DownloadImageToPath download the image to the specified path
func (c *DockerClientMock) DownloadImageToPath(imageSource, filePath string) (pkgutil.Image, error) {

	return pkgutil.Image{}, nil
}

//TarImage write a tar from the given image
func (c *DockerClientMock) TarImage(writer io.Writer, image pkgutil.Image) error {

	return nil
}

func TestRunProtecodeScan(t *testing.T) {
	requestURI := ""
	dir, err := ioutil.TempDir("", "t")
	require.NoError(t, err, "Failed to create temporary directory")
	// clean up tmp dir
	defer func() { _ = os.RemoveAll(dir) }()
	testFile, err := ioutil.TempFile(dir, "t.tar")
	require.NoError(t, err)
	fileName := filepath.Base(testFile.Name())
	path := strings.ReplaceAll(testFile.Name(), fileName, "")

	server := httptest.NewServer(http.HandlerFunc(func(rw http.ResponseWriter, req *http.Request) {
		requestURI = req.RequestURI
		var b bytes.Buffer

		if requestURI == "/api/product/4486/" || requestURI == "/api/product/4711/" {
			violations := filepath.Join("testdata/TestProtecode", "protecode_result_violations.json")
			byteContent, err := ioutil.ReadFile(violations)
			require.NoErrorf(t, err, "failed reading %v", violations)
			response := protecode.ResultData{Result: protecode.Result{ProductID: 4711, ReportURL: requestURI}}
			err = json.Unmarshal(byteContent, &response)

			json.NewEncoder(&b).Encode(response)

		} else if requestURI == "/api/fetch/" {
			violations := filepath.Join("testdata/TestProtecode", "protecode_result_violations.json")
			byteContent, err := ioutil.ReadFile(violations)
			require.NoErrorf(t, err, "failed reading %v", violations)
			response := protecode.ResultData{Result: protecode.Result{ProductID: 4486, ReportURL: requestURI}}
			err = json.Unmarshal(byteContent, &response)

			json.NewEncoder(&b).Encode(response)

		} else if requestURI == "/api/product/4486/pdf-report" {

		} else if requestURI == "/api/upload/t.tar" {
			response := protecode.ResultData{Result: protecode.Result{ProductID: 4486, ReportURL: requestURI}}

			var b bytes.Buffer
			json.NewEncoder(&b).Encode(&response)
			rw.Write([]byte(b.Bytes()))
		} else {
			response := protecode.Result{ProductID: 4486, ReportURL: requestURI}
			json.NewEncoder(&b).Encode(&response)
		}

		rw.Write([]byte(b.Bytes()))
	}))

	// Close the server when test finishes
	defer server.Close()

	po := protecode.Options{ServerURL: server.URL}
	pc := protecode.Protecode{}
	pc.SetOptions(po)

	dClient := &DockerClientMock{imageName: "t", registryURL: "", localPath: path, includeLayers: false}

	influx := protecodeExecuteScanInflux{}
	reportPath = dir
	cachePath = dir

	t.Run("With tar as scan image", func(t *testing.T) {
		config := protecodeExecuteScanOptions{ServerURL: server.URL, TimeoutMinutes: "1", ReuseExisting: false, CleanupMode: "none", Group: "13", FetchURL: "/api/fetch/", ExcludeCVEs: "CVE-2018-1, CVE-2017-1000382", ReportFileName: "./cache/report-file.txt"}
		err = runProtecodeScan(&config, &influx, dClient)
		assert.Nil(t, err, "There should be no Error")
	})

	t.Run("Without tar as scan image", func(t *testing.T) {
		config := protecodeExecuteScanOptions{ServerURL: server.URL, ScanImage: "t", FilePath: path, TimeoutMinutes: "1", ReuseExisting: false, CleanupMode: "none", Group: "13", ExcludeCVEs: "CVE-2018-1, CVE-2017-1000382", ReportFileName: "./cache/report-file.txt"}
		err = runProtecodeScan(&config, &influx, dClient)
		assert.Nil(t, err, "There should be no Error")
	})

}

func TestHandleArtifactVersion(t *testing.T) {
	cases := []struct {
		version string
		want    string
	}{
		{"1.0.0-20200131085038+eeb7c1033339bfd404d21ec5e7dc05c80e9e985e", "1"},
		{"2.20.20-20200131085038+eeb7c1033339bfd404d21ec5e7dc05c80e9e985e", "2"},
		{"3.20.20-20200131085038+eeb7c1033339bfd404d21ec5e7dc05c80e9e985e", "3"},
		{"4.20.20-20200131085038", "4"},
		{"5.20.20-20200131085038+", "5"},
		{"6.00", "6.00"},
		{"7.20.20", "7.20.20"},
	}

	for _, c := range cases {
		got := handleArtifactVersion(c.version)
		assert.Equal(t, c.want, got)
	}
}

func TestCreateClient(t *testing.T) {
	cases := []struct {
		timeout string
	}{
		{""},
		{"1"},
	}

	for _, c := range cases {
		config := protecodeExecuteScanOptions{TimeoutMinutes: c.timeout}

		client := createClient(&config)
		assert.NotNil(t, client, "client should not be empty")
	}
}

func TestCreateDockerClient(t *testing.T) {
	cases := []struct {
		scanImage         string
		dockerRegistryURL string
		filePath          string
		includeLayers     bool
	}{
		{"test", "url", "path", false},
		{"", "", "", true},
	}

	for _, c := range cases {
		config := protecodeExecuteScanOptions{ScanImage: c.scanImage, DockerRegistryURL: c.dockerRegistryURL, FilePath: c.filePath, IncludeLayers: c.includeLayers}
		client := createDockerClient(&config)
		assert.NotNil(t, client, "client should not be empty")
	}
}

func TestUploadScanOrDeclareFetch(t *testing.T) {
	// init
	testFile, err := ioutil.TempFile("", "testFileUpload")
	require.NoError(t, err)
	defer os.RemoveAll(testFile.Name()) // clean up
	fileName := filepath.Base(testFile.Name())
	path := strings.ReplaceAll(testFile.Name(), fileName, "")

	requestURI := ""
	server := httptest.NewServer(http.HandlerFunc(func(rw http.ResponseWriter, req *http.Request) {
		requestURI = req.RequestURI

		if requestURI == "/api/fetch/" {
			response := protecode.ResultData{Result: protecode.Result{ProductID: 4711, ReportURL: requestURI}}
			var b bytes.Buffer
			json.NewEncoder(&b).Encode(&response)
			rw.Write([]byte(b.Bytes()))
		}
		if requestURI == fmt.Sprintf("/api/upload/%v", fileName) || requestURI == fmt.Sprintf("/api/upload/PR_4711_%v", fileName) {
			response := protecode.ResultData{Result: protecode.Result{ProductID: 4711, ReportURL: requestURI}}

			var b bytes.Buffer
			json.NewEncoder(&b).Encode(&response)
			rw.Write([]byte(b.Bytes()))
		}
	}))

	// Close the server when test finishes
	defer server.Close()

	po := protecode.Options{ServerURL: server.URL}
	pc := protecode.Protecode{}
	pc.SetOptions(po)

	cases := []struct {
		reuse    bool
		clean    string
		group    string
		fetchURL string
		filePath string
		prName   string
		want     int
	}{
		{false, "test", "group1", "/api/fetch/", "", "", 4711},
		{false, "test", "group1", "", path, "", 4711},
		{false, "test", "group1", "", path, "PR_4711", 4711},
	}

	for _, c := range cases {
		// test
		config := protecodeExecuteScanOptions{ReuseExisting: c.reuse, CleanupMode: c.clean, Group: c.group, FetchURL: c.fetchURL, FilePath: c.filePath}
		got := uploadScanOrDeclareFetch(config, 0, pc, fileName)
		// assert
		assert.Equal(t, c.want, got)
	}
}

func writeReportToFileMock(resp io.ReadCloser, reportFileName string) error {
	return nil
}

func TestExecuteProtecodeScan(t *testing.T) {
	testDataFile := filepath.Join("testdata", "TestProtecode", "protecode_result_violations.json")
	violationsAbsPath, err := filepath.Abs(testDataFile)
	require.NoErrorf(t, err, "failed to obtain absolute path to test data with violations: %v", err)

	requestURI := ""
	server := httptest.NewServer(http.HandlerFunc(func(rw http.ResponseWriter, req *http.Request) {
		requestURI = req.RequestURI
		var b bytes.Buffer

		if requestURI == "/api/product/4711/" {
			byteContent, err := ioutil.ReadFile(violationsAbsPath)
			require.NoErrorf(t, err, "failed reading %v", violationsAbsPath)
			response := protecode.ResultData{}
			err = json.Unmarshal(byteContent, &response)

			json.NewEncoder(&b).Encode(response)

		} else if requestURI == "/api/product/4711/pdf-report" {

		} else {
			response := protecode.ResultData{Result: protecode.Result{ProductID: 4711, ReportURL: requestURI}}
			json.NewEncoder(&b).Encode(&response)
		}

		rw.Write([]byte(b.Bytes()))
	}))

	// Close the server when test finishes
	defer server.Close()

	po := protecode.Options{ServerURL: server.URL, Duration: time.Minute * 3}
	pc := protecode.Protecode{}
	pc.SetOptions(po)

	cases := []struct {
		reuse    bool
		clean    string
		group    string
		fetchURL string
		want     int
	}{
		{false, "binary", "group1", "/api/fetch/", 4711},
	}

	resetDir, err := os.Getwd()
	require.NoErrorf(t, err, "Failed to get current directory: %v", err)
	defer func() { _ = os.Chdir(resetDir) }()

	for _, c := range cases {
		// init
		dir, err := ioutil.TempDir("", "t")
		require.NoErrorf(t, err, "Failed to create temporary directory: %v", err)
		// clean up tmp dir
		defer func() { _ = os.RemoveAll(dir) }()
		// change into tmp dir and write test data
		err = os.Chdir(dir)
		require.NoErrorf(t, err, "Failed to change into temporary directory: %v", err)
		reportPath = dir
		config := protecodeExecuteScanOptions{ReuseExisting: c.reuse, CleanupMode: c.clean, Group: c.group, FetchURL: c.fetchURL, TimeoutMinutes: "3", ExcludeCVEs: "CVE-2018-1, CVE-2017-1000382", ReportFileName: "./cache/report-file.txt"}
		influxData := &protecodeExecuteScanInflux{}
		// test
		executeProtecodeScan(influxData, pc, &config, "dummy", writeReportToFileMock)
		// assert
		assert.Equal(t, "1125", influxData.protecode_data.fields.historical_vulnerabilities)
		assert.Equal(t, "0", influxData.protecode_data.fields.triaged_vulnerabilities)
		assert.Equal(t, "1", influxData.protecode_data.fields.excluded_vulnerabilities)
		assert.Equal(t, "142", influxData.protecode_data.fields.major_vulnerabilities)
		assert.Equal(t, "226", influxData.protecode_data.fields.vulnerabilities)
	}
}

func TestCorrectDockerConfigEnvVar(t *testing.T) {
<<<<<<< HEAD
	t.Run("without credentials", func(t *testing.T) {
		// init
		resetValue := os.Getenv("DOCKER_CONFIG")
		defer os.Setenv("DOCKER_CONFIG", resetValue)
		// test
		err := handleDockerCredentialConfigFile(&protecodeExecuteScanOptions{})
		// assert
		assert.Equal(t, resetValue, os.Getenv("DOCKER_CONFIG"))
		assert.NoError(t, err)
	})
=======
>>>>>>> b59bac78
	t.Run("with credentials", func(t *testing.T) {
		// init
		testDirectory, _ := ioutil.TempDir(".", "")
		require.DirExists(t, testDirectory)
		defer os.RemoveAll(testDirectory)

		dockerConfigDir := filepath.Join(testDirectory, "myConfig")
		os.Mkdir(dockerConfigDir, 0755)
		require.DirExists(t, dockerConfigDir)

		dockerConfigFile := filepath.Join(dockerConfigDir, "myConfig.json")
		file, _ := os.Create(dockerConfigFile)
		defer file.Close()
		require.FileExists(t, dockerConfigFile)

		resetValue := os.Getenv("DOCKER_CONFIG")
		defer os.Setenv("DOCKER_CONFIG", resetValue)
		// test
		err := handleDockerCredentialConfigFile(&protecodeExecuteScanOptions{DockerConfigJSON: dockerConfigFile})
		// assert
		absolutePath, _ := filepath.Abs(dockerConfigDir)
		assert.Equal(t, absolutePath, os.Getenv("DOCKER_CONFIG"))
		assert.FileExists(t, filepath.Join(absolutePath, "config.json"))
		assert.NoError(t, err)
	})
	t.Run("error - credential file not found", func(t *testing.T) {
		// init
		testDirectory, _ := ioutil.TempDir(".", "")
		require.DirExists(t, testDirectory)
		defer os.RemoveAll(testDirectory)

		dockerConfigDir := filepath.Join(testDirectory, "myConfig")
		os.Mkdir(dockerConfigDir, 0755)
		require.DirExists(t, dockerConfigDir)

		dockerConfigFile := filepath.Join(dockerConfigDir, "docker.json")
		// file, _ := os.Create(dockerConfigFile)
		// defer file.Close()
		// require.FileExists(t, dockerConfigFile)

		resetValue := os.Getenv("DOCKER_CONFIG")
		defer os.Setenv("DOCKER_CONFIG", resetValue)
		// test
		err := handleDockerCredentialConfigFile(&protecodeExecuteScanOptions{DockerConfigJSON: dockerConfigFile})
		// assert
		assert.Equal(t, resetValue, os.Getenv("DOCKER_CONFIG"))
		assert.EqualError(t, err, "the Docker credential config file doesn't exist")
	})
}<|MERGE_RESOLUTION|>--- conflicted
+++ resolved
@@ -349,7 +349,6 @@
 }
 
 func TestCorrectDockerConfigEnvVar(t *testing.T) {
-<<<<<<< HEAD
 	t.Run("without credentials", func(t *testing.T) {
 		// init
 		resetValue := os.Getenv("DOCKER_CONFIG")
@@ -360,8 +359,6 @@
 		assert.Equal(t, resetValue, os.Getenv("DOCKER_CONFIG"))
 		assert.NoError(t, err)
 	})
-=======
->>>>>>> b59bac78
 	t.Run("with credentials", func(t *testing.T) {
 		// init
 		testDirectory, _ := ioutil.TempDir(".", "")
