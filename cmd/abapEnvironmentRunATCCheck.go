package cmd

import (
	"bytes"
	"encoding/json"
	"encoding/xml"
	"fmt"
	"io/ioutil"
	"net/http"
	"net/http/cookiejar"
	"strconv"
	"strings"
	"time"

	"github.com/SAP/jenkins-library/pkg/abaputils"
	"github.com/SAP/jenkins-library/pkg/command"
	piperhttp "github.com/SAP/jenkins-library/pkg/http"
	"github.com/SAP/jenkins-library/pkg/log"
	"github.com/SAP/jenkins-library/pkg/piperutils"
	"github.com/SAP/jenkins-library/pkg/telemetry"
	"github.com/pkg/errors"
)

func abapEnvironmentRunATCCheck(options abapEnvironmentRunATCCheckOptions, telemetryData *telemetry.CustomData) {

	// Mapping for options
	subOptions := convertATCOptions(&options)

	c := &command.Command{}
	c.Stdout(log.Entry().Writer())
	c.Stderr(log.Entry().Writer())

	var autils = abaputils.AbapUtils{
		Exec: c,
	}
	var err error

	client := piperhttp.Client{}
	cookieJar, _ := cookiejar.New(nil)
	clientOptions := piperhttp.ClientOptions{
		CookieJar: cookieJar,
	}
	client.SetOptions(clientOptions)

	var details abaputils.ConnectionDetailsHTTP
	//If Host flag is empty read ABAP endpoint from Service Key instead. Otherwise take ABAP system endpoint from config instead
	if err == nil {
		details, err = autils.GetAbapCommunicationArrangementInfo(subOptions, "")
	}
	var resp *http.Response
	//Fetch Xcrsf-Token
	if err == nil {
		credentialsOptions := piperhttp.ClientOptions{
			Username:  details.User,
			Password:  details.Password,
			CookieJar: cookieJar,
		}
		client.SetOptions(credentialsOptions)
		details.XCsrfToken, err = fetchXcsrfToken("GET", details, nil, &client)
	}
	if err == nil {
		resp, err = triggerATCRun(options, details, &client)
	}
	if err == nil {
		err = fetchATCResults(resp, details, &client, options.AtcResultsFileName, options.GenerateHTML)
	}
	if err != nil {
		log.Entry().WithError(err).Fatal("step execution failed")
	}

	log.Entry().Info("ATC run completed successfully. If there are any results from the respective run they will be listed in the logs above as well as being saved in the output .xml file")
}

func fetchATCResults(resp *http.Response, details abaputils.ConnectionDetailsHTTP, client piperhttp.Sender, atcResultFileName string, generateHTML bool) error {
	var err error
	var abapEndpoint string
	abapEndpoint = details.URL
	location := resp.Header.Get("Location")
	details.URL = abapEndpoint + location
	location, err = pollATCRun(details, nil, client)
	if err == nil {
		details.URL = abapEndpoint + location
		resp, err = getResultATCRun("GET", details, nil, client)
	}
	//Parse response
	var body []byte
	if err == nil {
		body, err = ioutil.ReadAll(resp.Body)
	}
	if err == nil {
		defer resp.Body.Close()
		err = parseATCResult(body, atcResultFileName, generateHTML)
	}
	if err != nil {
		return fmt.Errorf("Handling ATC result failed: %w", err)
	}
	return nil
}

func triggerATCRun(config abapEnvironmentRunATCCheckOptions, details abaputils.ConnectionDetailsHTTP, client piperhttp.Sender) (*http.Response, error) {

	bodyString, err := getATCRequestBody(config)
	if err != nil {
		return nil, err
	}
	var resp *http.Response
	abapEndpoint := details.URL

	log.Entry().Debugf("Request Body: %s", bodyString)
	var body = []byte(bodyString)
	details.URL = abapEndpoint + "/sap/bc/adt/api/atc/runs?clientWait=false"
	resp, err = runATC("POST", details, body, client)
	return resp, err
}

func getATCRequestBody(config abapEnvironmentRunATCCheckOptions) (bodyString string, err error) {

	atcConfig, err := resolveATCConfiguration(config)
	if err != nil {
		return "", err
	}

	// Create string for the run parameters
	variant := "SAP_CLOUD_PLATFORM_ATC_DEFAULT"
	if atcConfig.CheckVariant != "" {
		variant = atcConfig.CheckVariant
	}
	log.Entry().Infof("ATC Check Variant: %s", variant)
	runParameters := ` checkVariant="` + variant + `"`
	if atcConfig.Configuration != "" {
		runParameters += ` configuration="` + atcConfig.Configuration + `"`
	}

	objectSet, err := getATCObjectSet(atcConfig)

	bodyString = `<?xml version="1.0" encoding="UTF-8"?><atc:runparameters xmlns:atc="http://www.sap.com/adt/atc" xmlns:obj="http://www.sap.com/adt/objectset"` + runParameters + `>` + objectSet + `</atc:runparameters>`
	return bodyString, err
}

func resolveATCConfiguration(config abapEnvironmentRunATCCheckOptions) (atcConfig ATCConfiguration, err error) {

	if config.AtcConfig != "" {
		// Configuration defaults to AUnitConfig
		atcConfigFile, err := abaputils.ReadConfigFile(config.AtcConfig)
		if err != nil {
			return atcConfig, err
		}
		json.Unmarshal(atcConfigFile, &atcConfig)
		return atcConfig, err

	} else if config.Repositories != "" {
		// Fallback / EasyMode is the Repositories configuration
		repos, err := abaputils.GetRepositories((&abaputils.RepositoriesConfig{Repositories: config.Repositories}))
		if err != nil {
			return atcConfig, err
		}
		for _, repo := range repos {
			atcConfig.Objects.SoftwareComponent = append(atcConfig.Objects.SoftwareComponent, SoftwareComponent{Name: repo.Name})
		}
		return atcConfig, nil
	} else {
		// Fail if no configuration is provided
		return atcConfig, errors.New("No configuration provided")
	}
}

func getATCObjectSet(ATCConfig ATCConfiguration) (objectSet string, err error) {
	if len(ATCConfig.Objects.Package) == 0 && len(ATCConfig.Objects.SoftwareComponent) == 0 {
		log.SetErrorCategory(log.ErrorConfiguration)
		return "", fmt.Errorf("Error while parsing ATC run config. Please provide the packages and/or the software components to be checked! %w", errors.New("No Package or Software Component specified. Please provide either one or both of them"))
	}

	objectSet += `<obj:objectSet>`

	//Build SC XML body
	if len(ATCConfig.Objects.SoftwareComponent) != 0 {
		objectSet += "<obj:softwarecomponents>"
		for _, s := range ATCConfig.Objects.SoftwareComponent {
			objectSet += `<obj:softwarecomponent value="` + s.Name + `"/>`
		}
<<<<<<< HEAD
		objectSet += "</obj:softwarecomponents>"
=======
	} else {
		const defaultCheckVariant = "ABAP_CLOUD_DEVELOPMENT_DEFAULT"
		checkVariantString += ` checkVariant="` + defaultCheckVariant + `"`
		log.Entry().Infof("ATC Check Variant: %s", checkVariantString)
>>>>>>> a33fde50
	}

	//Build Package XML body
	if len(ATCConfig.Objects.Package) != 0 {
		objectSet += "<obj:packages>"
		for _, s := range ATCConfig.Objects.Package {
			objectSet += `<obj:package value="` + s.Name + `" includeSubpackages="` + strconv.FormatBool(s.IncludeSubpackages) + `"/>`
		}
		objectSet += "</obj:packages>"
	}

	objectSet += `</obj:objectSet>`

	return objectSet, nil
}

func parseATCResult(body []byte, atcResultFileName string, generateHTML bool) (err error) {
	if len(body) == 0 {
		return fmt.Errorf("Parsing ATC result failed: %w", errors.New("Body is empty, can't parse empty body"))
	}

	responseBody := string(body)
	log.Entry().Debugf("Response body: %s", responseBody)
	if strings.HasPrefix(responseBody, "<html>") {
		return errors.New("The Software Component could not be checked. Please make sure the respective Software Component has been cloned successfully on the system")
	}

	parsedXML := new(Result)
	xml.Unmarshal([]byte(body), &parsedXML)
	if len(parsedXML.Files) == 0 {
		log.Entry().Info("There were no results from this run, most likely the checked Software Components are empty or contain no ATC findings")
	}

	err = ioutil.WriteFile(atcResultFileName, body, 0644)
	if err == nil {
		log.Entry().Infof("Writing %s file was successful", atcResultFileName)
		var reports []piperutils.Path
		reports = append(reports, piperutils.Path{Target: atcResultFileName, Name: "ATC Results", Mandatory: true})
		for _, s := range parsedXML.Files {
			for _, t := range s.ATCErrors {
				log.Entry().Infof("%s in file '%s': %s in line %s found by %s", t.Severity, s.Key, t.Message, t.Line, t.Source)
			}
		}
		if generateHTML == true {
			htmlString := generateHTMLDocument(parsedXML)
			htmlStringByte := []byte(htmlString)
			atcResultHTMLFileName := strings.Trim(atcResultFileName, ".xml") + ".html"
			err = ioutil.WriteFile(atcResultHTMLFileName, htmlStringByte, 0644)
			if err == nil {
				log.Entry().Info("Writing " + atcResultHTMLFileName + " file was successful")
				reports = append(reports, piperutils.Path{Target: atcResultFileName, Name: "ATC Results HTML file", Mandatory: true})
			}
		}
		piperutils.PersistReportsAndLinks("abapEnvironmentRunATCCheck", "", reports, nil)
	}
	if err != nil {
		return fmt.Errorf("Writing results failed: %w", err)
	}
	return nil
}

func runATC(requestType string, details abaputils.ConnectionDetailsHTTP, body []byte, client piperhttp.Sender) (*http.Response, error) {

	log.Entry().WithField("ABAP endpoint: ", details.URL).Info("Triggering ATC run")

	header := make(map[string][]string)
	header["X-Csrf-Token"] = []string{details.XCsrfToken}
	header["Content-Type"] = []string{"application/vnd.sap.atc.run.parameters.v1+xml; charset=utf-8;"}

	req, err := client.SendRequest(requestType, details.URL, bytes.NewBuffer(body), header, nil)
	if err != nil {
		log.SetErrorCategory(log.ErrorService)
		return req, fmt.Errorf("Triggering ATC run failed: %w", err)
	}
	defer req.Body.Close()
	return req, err
}

func fetchXcsrfToken(requestType string, details abaputils.ConnectionDetailsHTTP, body []byte, client piperhttp.Sender) (string, error) {

	log.Entry().WithField("ABAP Endpoint: ", details.URL).Debug("Fetching Xcrsf-Token")

	details.URL += "/sap/bc/adt/api/atc/runs/00000000000000000000000000000000"
	details.XCsrfToken = "fetch"
	header := make(map[string][]string)
	header["X-Csrf-Token"] = []string{details.XCsrfToken}
	header["Accept"] = []string{"application/vnd.sap.atc.run.v1+xml"}
	req, err := client.SendRequest(requestType, details.URL, bytes.NewBuffer(body), header, nil)
	if err != nil {
		log.SetErrorCategory(log.ErrorInfrastructure)
		return "", fmt.Errorf("Fetching Xcsrf-Token failed: %w", err)
	}
	defer req.Body.Close()

	// workaround until golang version 1.16 is used
	time.Sleep(1 * time.Second)

	token := req.Header.Get("X-Csrf-Token")
	return token, err
}

func pollATCRun(details abaputils.ConnectionDetailsHTTP, body []byte, client piperhttp.Sender) (string, error) {

	log.Entry().WithField("ABAP endpoint", details.URL).Info("Polling ATC run status")

	for {
		resp, err := getHTTPResponseATCRun("GET", details, nil, client)
		if err != nil {
			return "", fmt.Errorf("Getting HTTP response failed: %w", err)
		}
		bodyText, err := ioutil.ReadAll(resp.Body)
		if err != nil {
			return "", fmt.Errorf("Reading response body failed: %w", err)
		}

		x := new(Run)
		xml.Unmarshal(bodyText, &x)
		log.Entry().WithField("StatusCode", resp.StatusCode).Info("Status: " + x.Status)

		if x.Status == "Not Created" {
			return "", err
		}
		if x.Status == "Completed" {
			return x.Link[0].Key, err
		}
		if x.Status == "" {
			return "", fmt.Errorf("Could not get any response from ATC poll: %w", errors.New("Status from ATC run is empty. Either it's not an ABAP system or ATC run hasn't started"))
		}
		time.Sleep(5 * time.Second)
	}
}

func getHTTPResponseATCRun(requestType string, details abaputils.ConnectionDetailsHTTP, body []byte, client piperhttp.Sender) (*http.Response, error) {

	log.Entry().WithField("ABAP Endpoint: ", details.URL).Info("Polling ATC run status")

	header := make(map[string][]string)
	header["Accept"] = []string{"application/vnd.sap.atc.run.v1+xml"}

	req, err := client.SendRequest(requestType, details.URL, bytes.NewBuffer(body), header, nil)
	if err != nil {
		return req, fmt.Errorf("Getting ATC run status failed: %w", err)
	}
	return req, err
}

func getResultATCRun(requestType string, details abaputils.ConnectionDetailsHTTP, body []byte, client piperhttp.Sender) (*http.Response, error) {

	log.Entry().WithField("ABAP Endpoint: ", details.URL).Info("Getting ATC results")

	header := make(map[string][]string)
	header["x-csrf-token"] = []string{details.XCsrfToken}
	header["Accept"] = []string{"application/vnd.sap.atc.checkstyle.v1+xml"}

	req, err := client.SendRequest(requestType, details.URL, bytes.NewBuffer(body), header, nil)
	if err != nil {
		return req, fmt.Errorf("Getting ATC run results failed: %w", err)
	}
	return req, err
}

func convertATCOptions(options *abapEnvironmentRunATCCheckOptions) abaputils.AbapEnvironmentOptions {
	subOptions := abaputils.AbapEnvironmentOptions{}

	subOptions.CfAPIEndpoint = options.CfAPIEndpoint
	subOptions.CfServiceInstance = options.CfServiceInstance
	subOptions.CfServiceKeyName = options.CfServiceKeyName
	subOptions.CfOrg = options.CfOrg
	subOptions.CfSpace = options.CfSpace
	subOptions.Host = options.Host
	subOptions.Password = options.Password
	subOptions.Username = options.Username

	return subOptions
}

func generateHTMLDocument(parsedXML *Result) (htmlDocumentString string) {
	htmlDocumentString = `<!DOCTYPE html><html lang="en" xmlns="http://www.w3.org/1999/xhtml"><head><title>ATC Results</title><meta http-equiv="Content-Type" content="text/html; charset=UTF-8" /><style>table,th,td {border: 1px solid black;border-collapse:collapse;}th,td{padding: 5px;text-align:left;font-size:medium;}</style></head><body><h1 style="text-align:left;font-size:large">ATC Results</h1><table style="width:100%"><tr><th>Severity</th><th>File</th><th>Message</th><th>Line</th><th>Checked by</th></tr>`
	var htmlDocumentStringError, htmlDocumentStringWarning, htmlDocumentStringInfo, htmlDocumentStringDefault string
	for _, s := range parsedXML.Files {
		for _, t := range s.ATCErrors {
			var trBackgroundColor string
			if t.Severity == "error" {
				trBackgroundColor = "rgba(227,85,0)"
				htmlDocumentStringError += `<tr style="background-color: ` + trBackgroundColor + `">` + `<td>` + t.Severity + `</td>` + `<td>` + s.Key + `</td>` + `<td>` + t.Message + `</td>` + `<td style="text-align:center">` + t.Line + `</td>` + `<td>` + t.Source + `</td>` + `</tr>`
			}
			if t.Severity == "warning" {
				trBackgroundColor = "rgba(255,175,0, 0.75)"
				htmlDocumentStringWarning += `<tr style="background-color: ` + trBackgroundColor + `">` + `<td>` + t.Severity + `</td>` + `<td>` + s.Key + `</td>` + `<td>` + t.Message + `</td>` + `<td style="text-align:center">` + t.Line + `</td>` + `<td>` + t.Source + `</td>` + `</tr>`
			}
			if t.Severity == "info" {
				trBackgroundColor = "rgba(255,175,0, 0.2)"
				htmlDocumentStringInfo += `<tr style="background-color: ` + trBackgroundColor + `">` + `<td>` + t.Severity + `</td>` + `<td>` + s.Key + `</td>` + `<td>` + t.Message + `</td>` + `<td style="text-align:center">` + t.Line + `</td>` + `<td>` + t.Source + `</td>` + `</tr>`
			}
			if t.Severity != "info" && t.Severity != "warning" && t.Severity != "error" {
				trBackgroundColor = "rgba(255,175,0, 0)"
				htmlDocumentStringDefault += `<tr style="background-color: ` + trBackgroundColor + `">` + `<td>` + t.Severity + `</td>` + `<td>` + s.Key + `</td>` + `<td>` + t.Message + `</td>` + `<td style="text-align:center">` + t.Line + `</td>` + `<td>` + t.Source + `</td>` + `</tr>`
			}
		}
	}
	htmlDocumentString += htmlDocumentStringError + htmlDocumentStringWarning + htmlDocumentStringInfo + htmlDocumentStringDefault + `</table></body></html>`

	return htmlDocumentString
}

//ATCConfiguration object for parsing yaml config of software components and packages
type ATCConfiguration struct {
	CheckVariant  string     `json:"checkvariant,omitempty"`
	Configuration string     `json:"configuration,omitempty"`
	Objects       ATCObjects `json:"atcobjects"`
}

//ATCObjects in form of packages and software components to be checked
type ATCObjects struct {
	Package           []Package           `json:"package"`
	SoftwareComponent []SoftwareComponent `json:"softwarecomponent"`
}

//Package for ATC run  to be checked
type Package struct {
	Name               string `json:"name"`
	IncludeSubpackages bool   `json:"includesubpackage"`
}

//SoftwareComponent for ATC run to be checked
type SoftwareComponent struct {
	Name string `json:"name"`
}

//Run Object for parsing XML
type Run struct {
	XMLName xml.Name `xml:"run"`
	Status  string   `xml:"status,attr"`
	Link    []Link   `xml:"link"`
}

//Link of XML object
type Link struct {
	Key   string `xml:"href,attr"`
	Value string `xml:",chardata"`
}

//Result from ATC check for all files that were checked
type Result struct {
	XMLName xml.Name `xml:"checkstyle"`
	Files   []File   `xml:"file"`
}

//File that contains ATC check with error for checked file
type File struct {
	Key       string     `xml:"name,attr"`
	Value     string     `xml:",chardata"`
	ATCErrors []ATCError `xml:"error"`
}

//ATCError with message
type ATCError struct {
	Text     string `xml:",chardata"`
	Message  string `xml:"message,attr"`
	Source   string `xml:"source,attr"`
	Line     string `xml:"line,attr"`
	Severity string `xml:"severity,attr"`
}<|MERGE_RESOLUTION|>--- conflicted
+++ resolved
@@ -121,7 +121,7 @@
 	}
 
 	// Create string for the run parameters
-	variant := "SAP_CLOUD_PLATFORM_ATC_DEFAULT"
+	variant := "ABAP_CLOUD_DEVELOPMENT_DEFAULT"
 	if atcConfig.CheckVariant != "" {
 		variant = atcConfig.CheckVariant
 	}
@@ -178,14 +178,7 @@
 		for _, s := range ATCConfig.Objects.SoftwareComponent {
 			objectSet += `<obj:softwarecomponent value="` + s.Name + `"/>`
 		}
-<<<<<<< HEAD
 		objectSet += "</obj:softwarecomponents>"
-=======
-	} else {
-		const defaultCheckVariant = "ABAP_CLOUD_DEVELOPMENT_DEFAULT"
-		checkVariantString += ` checkVariant="` + defaultCheckVariant + `"`
-		log.Entry().Infof("ATC Check Variant: %s", checkVariantString)
->>>>>>> a33fde50
 	}
 
 	//Build Package XML body
