package cmd

import (
	"bytes"
	"encoding/json"
	"encoding/xml"
	"fmt"
	"io/ioutil"
	"net/http"
	"net/http/cookiejar"
	"path/filepath"
	"strconv"
	"strings"
	"time"

	"github.com/SAP/jenkins-library/pkg/abaputils"
	"github.com/SAP/jenkins-library/pkg/command"
	piperhttp "github.com/SAP/jenkins-library/pkg/http"
	"github.com/SAP/jenkins-library/pkg/log"
	"github.com/SAP/jenkins-library/pkg/piperutils"
	"github.com/SAP/jenkins-library/pkg/telemetry"
	"github.com/ghodss/yaml"
	"github.com/pkg/errors"
)

func abapEnvironmentRunATCCheck(options abapEnvironmentRunATCCheckOptions, telemetryData *telemetry.CustomData) {

	// Mapping for options
	subOptions := abaputils.AbapEnvironmentOptions{}

	subOptions.CfAPIEndpoint = options.CfAPIEndpoint
	subOptions.CfServiceInstance = options.CfServiceInstance
	subOptions.CfServiceKeyName = options.CfServiceKeyName
	subOptions.CfOrg = options.CfOrg
	subOptions.CfSpace = options.CfSpace
	subOptions.Host = options.Host
	subOptions.Password = options.Password
	subOptions.Username = options.Username

	c := &command.Command{}
	c.Stdout(log.Entry().Writer())
	c.Stderr(log.Entry().Writer())

	var autils = abaputils.AbapUtils{
		Exec: c,
	}
	var err error

	client := piperhttp.Client{}
	cookieJar, _ := cookiejar.New(nil)
	clientOptions := piperhttp.ClientOptions{
		CookieJar: cookieJar,
	}
	client.SetOptions(clientOptions)

	var details abaputils.ConnectionDetailsHTTP
	//If Host flag is empty read ABAP endpoint from Service Key instead. Otherwise take ABAP system endpoint from config instead
	if err == nil {
		details, err = autils.GetAbapCommunicationArrangementInfo(subOptions, "")
	}
	var resp *http.Response
	//Fetch Xcrsf-Token
	if err == nil {
		credentialsOptions := piperhttp.ClientOptions{
			Username:  details.User,
			Password:  details.Password,
			CookieJar: cookieJar,
		}
		client.SetOptions(credentialsOptions)
		details.XCsrfToken, err = fetchXcsrfToken("GET", details, nil, &client)
	}
	if err == nil {
		resp, err = triggerATCrun(options, details, &client)
	}
	if err == nil {
		err = handleATCresults(resp, details, &client, options.AtcResultsFileName)
	}
	if err != nil {
		log.Entry().WithError(err).Fatal("step execution failed")
	}

	log.Entry().Info("ATC run completed successfully. If there are any results from the respective run they will be listed in the logs above as well as being saved in the output .xml file")
}

func handleATCresults(resp *http.Response, details abaputils.ConnectionDetailsHTTP, client piperhttp.Sender, atcResultFileName string) error {
	var err error
	var abapEndpoint string
	abapEndpoint = details.URL
	location := resp.Header.Get("Location")
	details.URL = abapEndpoint + location
	location, err = pollATCRun(details, nil, client)
	if err == nil {
		details.URL = abapEndpoint + location
		resp, err = getResultATCRun("GET", details, nil, client)
	}
	//Parse response
	var body []byte
	if err == nil {
		body, err = ioutil.ReadAll(resp.Body)
	}
	if err == nil {
		defer resp.Body.Close()
		err = parseATCResult(body, atcResultFileName)
	}
	if err != nil {
		return fmt.Errorf("Handling ATC result failed: %w", err)
	}
	return nil
}

func triggerATCrun(config abapEnvironmentRunATCCheckOptions, details abaputils.ConnectionDetailsHTTP, client piperhttp.Sender) (*http.Response, error) {
	var atcConfigyamlFile []byte
	abapEndpoint := details.URL
	filelocation, err := filepath.Glob(config.AtcConfig)
	//Parse YAML ATC run configuration as body for ATC run trigger
	if err == nil {
		filename, _ := filepath.Abs(filelocation[0])
		atcConfigyamlFile, err = ioutil.ReadFile(filename)
	}
	var ATCConfig ATCconfig
	if err == nil {
		var result []byte
		result, err = yaml.YAMLToJSON(atcConfigyamlFile)
		json.Unmarshal(result, &ATCConfig)
	}
	var checkVariantString, packageString, softwareComponentString string
	if err == nil {
		checkVariantString, packageString, softwareComponentString, err = buildATCCheckBody(ATCConfig)
	}

	//Trigger ATC run
	var resp *http.Response
	var bodyString = `<?xml version="1.0" encoding="UTF-8"?><atc:runparameters xmlns:atc="http://www.sap.com/adt/atc" xmlns:obj="http://www.sap.com/adt/objectset"` + checkVariantString + `><obj:objectSet>` + softwareComponentString + packageString + `</obj:objectSet></atc:runparameters>`
	log.Entry().Debugf("Request Body: %s", bodyString)
	var body = []byte(bodyString)
	if err == nil {
		details.URL = abapEndpoint + "/sap/bc/adt/api/atc/runs?clientWait=false"
		resp, err = runATC("POST", details, body, client)
	}
	if err != nil {
		return resp, fmt.Errorf("Triggering ATC run failed: %w", err)
	}
	return resp, nil
}

func buildATCCheckBody(ATCConfig ATCconfig) (checkVariantString string, packageString string, softwareComponentString string, err error) {
	if len(ATCConfig.Objects.Package) == 0 && len(ATCConfig.Objects.SoftwareComponent) == 0 {
		return "", "", "", fmt.Errorf("Error while parsing ATC run config. Please provide the packages and/or the software components to be checked! %w", errors.New("No Package or Software Component specified. Please provide either one or both of them"))
	}

	//Build Check Variant and Configuration XML Body
	if len(ATCConfig.CheckVariant) != 0 {
<<<<<<< HEAD
		checkVariantString += ` check_variant="` + ATCConfig.CheckVariant + `"`
		log.Entry().Infof("ATC Check Variant: %s", ATCConfig.CheckVariant)
=======
		checkVariantString += ` checkVariant="` + ATCConfig.CheckVariant + `"`
>>>>>>> e5f1f167
		if len(ATCConfig.Configuration) != 0 {
			checkVariantString += ` configuration="` + ATCConfig.Configuration + `"`
		}
	}

	//Build Package XML body
	if len(ATCConfig.Objects.Package) != 0 {
		packageString += "<obj:packages>"
		for _, s := range ATCConfig.Objects.Package {
			packageString += `<obj:package value="` + s.Name + `" includeSubpackages="` + strconv.FormatBool(s.IncludeSubpackages) + `"/>`
		}
		packageString += "</obj:packages>"
	}

	//Build SC XML body
	if len(ATCConfig.Objects.SoftwareComponent) != 0 {
		softwareComponentString += "<obj:softwarecomponents>"
		for _, s := range ATCConfig.Objects.SoftwareComponent {
			softwareComponentString += `<obj:softwarecomponent value="` + s.Name + `"/>`
		}
		softwareComponentString += "</obj:softwarecomponents>"
	}
	return checkVariantString, packageString, softwareComponentString, nil
}

func parseATCResult(body []byte, atcResultFileName string) (err error) {
	if len(body) == 0 {
		return fmt.Errorf("Parsing ATC result failed: %w", errors.New("Body is empty, can't parse empty body"))
	}
	parsedXML := new(Result)
	xml.Unmarshal([]byte(body), &parsedXML)
	if len(parsedXML.Files) == 0 {
		log.Entry().Info("There were no results from this run, most likely the checked Software Components are empty or contain no ATC findings")
	}
	s := string(body)
	if strings.HasPrefix(s, "<html>") {
		return errors.New("The Software Component could not be checked. Please make sure the respective Software Component has been cloned successfully on the system")
	}
	err = ioutil.WriteFile(atcResultFileName, body, 0644)
	if err == nil {
		var reports []piperutils.Path
		reports = append(reports, piperutils.Path{Target: atcResultFileName, Name: "ATC Results", Mandatory: true})
		piperutils.PersistReportsAndLinks("abapEnvironmentRunATCCheck", "", reports, nil)
		for _, s := range parsedXML.Files {
			for _, t := range s.ATCErrors {
				log.Entry().Error("Error in file " + s.Key + ": " + t.Key)
			}
		}
	}
	if err != nil {
		return fmt.Errorf("Writing results to XML file failed: %w", err)
	}
	return nil
}

func runATC(requestType string, details abaputils.ConnectionDetailsHTTP, body []byte, client piperhttp.Sender) (*http.Response, error) {

	log.Entry().WithField("ABAP endpoint: ", details.URL).Info("Triggering ATC run")

	header := make(map[string][]string)
	header["X-Csrf-Token"] = []string{details.XCsrfToken}
	header["Content-Type"] = []string{"application/vnd.sap.atc.run.parameters.v1+xml; charset=utf-8;"}

	req, err := client.SendRequest(requestType, details.URL, bytes.NewBuffer(body), header, nil)
	if err != nil {
		return req, fmt.Errorf("Triggering ATC run failed: %w", err)
	}
	defer req.Body.Close()
	return req, err
}

func fetchXcsrfToken(requestType string, details abaputils.ConnectionDetailsHTTP, body []byte, client piperhttp.Sender) (string, error) {

	log.Entry().WithField("ABAP Endpoint: ", details.URL).Debug("Fetching Xcrsf-Token")

	details.URL += "/sap/bc/adt/api/atc/runs/00000000000000000000000000000000"
	details.XCsrfToken = "fetch"
	header := make(map[string][]string)
	header["X-Csrf-Token"] = []string{details.XCsrfToken}
	header["Accept"] = []string{"application/vnd.sap.atc.run.v1+xml"}
	req, err := client.SendRequest(requestType, details.URL, bytes.NewBuffer(body), header, nil)
	if err != nil {
		return "", fmt.Errorf("Fetching Xcsrf-Token failed: %w", err)
	}
	defer req.Body.Close()

	// workaround until golang version 1.16 is used
	time.Sleep(1 * time.Second)

	token := req.Header.Get("X-Csrf-Token")
	return token, err
}

func pollATCRun(details abaputils.ConnectionDetailsHTTP, body []byte, client piperhttp.Sender) (string, error) {

	log.Entry().WithField("ABAP endpoint", details.URL).Info("Polling ATC run status")

	for {
		resp, err := getHTTPResponseATCRun("GET", details, nil, client)
		if err != nil {
			return "", fmt.Errorf("Getting HTTP response failed: %w", err)
		}
		bodyText, err := ioutil.ReadAll(resp.Body)
		if err != nil {
			return "", fmt.Errorf("Reading response body failed: %w", err)
		}

		x := new(Run)
		xml.Unmarshal(bodyText, &x)
		log.Entry().WithField("StatusCode", resp.StatusCode).Info("Status: " + x.Status)

		if x.Status == "Not Created" {
			return "", err
		}
		if x.Status == "Completed" {
			return x.Link[0].Key, err
		}
		if x.Status == "" {
			return "", fmt.Errorf("Could not get any response from ATC poll: %w", errors.New("Status from ATC run is empty. Either it's not an ABAP system or ATC run hasn't started"))
		}
		time.Sleep(5 * time.Second)
	}
}

func getHTTPResponseATCRun(requestType string, details abaputils.ConnectionDetailsHTTP, body []byte, client piperhttp.Sender) (*http.Response, error) {

	log.Entry().WithField("ABAP Endpoint: ", details.URL).Info("Polling ATC run status")

	header := make(map[string][]string)
	header["Accept"] = []string{"application/vnd.sap.atc.run.v1+xml"}

	req, err := client.SendRequest(requestType, details.URL, bytes.NewBuffer(body), header, nil)
	if err != nil {
		return req, fmt.Errorf("Getting ATC run status failed: %w", err)
	}
	return req, err
}

func getResultATCRun(requestType string, details abaputils.ConnectionDetailsHTTP, body []byte, client piperhttp.Sender) (*http.Response, error) {

	log.Entry().WithField("ABAP Endpoint: ", details.URL).Info("Getting ATC results")

	header := make(map[string][]string)
	header["x-csrf-token"] = []string{details.XCsrfToken}
	header["Accept"] = []string{"application/vnd.sap.atc.checkstyle.v1+xml"}

	req, err := client.SendRequest(requestType, details.URL, bytes.NewBuffer(body), header, nil)
	if err != nil {
		return req, fmt.Errorf("Getting ATC run results failed: %w", err)
	}
	return req, err
}

//ATCconfig object for parsing yaml config of software components and packages
type ATCconfig struct {
	CheckVariant  string     `json:"checkvariant,omitempty"`
	Configuration string     `json:"configuration,omitempty"`
	Objects       ATCObjects `json:"atcobjects"`
}

//ATCObjects in form of packages and software components to be checked
type ATCObjects struct {
	Package           []Package           `json:"package"`
	SoftwareComponent []SoftwareComponent `json:"softwarecomponent"`
}

//Package for ATC run  to be checked
type Package struct {
	Name               string `json:"name"`
	IncludeSubpackages bool   `json:"includesubpackage"`
}

//SoftwareComponent for ATC run to be checked
type SoftwareComponent struct {
	Name string `json:"name"`
}

//Run Object for parsing XML
type Run struct {
	XMLName xml.Name `xml:"run"`
	Status  string   `xml:"status,attr"`
	Link    []Link   `xml:"link"`
}

//Link of XML object
type Link struct {
	Key   string `xml:"href,attr"`
	Value string `xml:",chardata"`
}

//Result from ATC check for all files that were checked
type Result struct {
	XMLName xml.Name `xml:"checkstyle"`
	Files   []File   `xml:"file"`
}

//File that contains ATC check with error for checked file
type File struct {
	Key       string     `xml:"name,attr"`
	Value     string     `xml:",chardata"`
	ATCErrors []ATCError `xml:"error"`
}

//ATCError with message
type ATCError struct {
	Key   string `xml:"message,attr"`
	Value string `xml:",chardata"`
}<|MERGE_RESOLUTION|>--- conflicted
+++ resolved
@@ -150,12 +150,8 @@
 
 	//Build Check Variant and Configuration XML Body
 	if len(ATCConfig.CheckVariant) != 0 {
-<<<<<<< HEAD
-		checkVariantString += ` check_variant="` + ATCConfig.CheckVariant + `"`
+		checkVariantString += ` checkVariant="` + ATCConfig.CheckVariant + `"`
 		log.Entry().Infof("ATC Check Variant: %s", ATCConfig.CheckVariant)
-=======
-		checkVariantString += ` checkVariant="` + ATCConfig.CheckVariant + `"`
->>>>>>> e5f1f167
 		if len(ATCConfig.Configuration) != 0 {
 			checkVariantString += ` configuration="` + ATCConfig.Configuration + `"`
 		}
