package cmd

import (
	"fmt"
	"github.com/SAP/jenkins-library/pkg/mock"
	"github.com/stretchr/testify/assert"
	"testing"
)

type terraformExecuteMockUtils struct {
	*mock.ExecMockRunner
	*mock.FilesMock
}

func newTerraformExecuteTestsUtils() terraformExecuteMockUtils {
	utils := terraformExecuteMockUtils{
		ExecMockRunner: &mock.ExecMockRunner{},
		FilesMock:      &mock.FilesMock{},
	}
	return utils
}

func TestRunTerraformExecute(t *testing.T) {
	t.Parallel()

	tt := []struct {
		terraformExecuteOptions
		expectedArgs []string
	}{
		{
			terraformExecuteOptions{
				Command: "apply",
			}, []string{"apply", "-auto-approve"},
		},
		{
			terraformExecuteOptions{
				Command:          "apply",
				TerraformSecrets: "/tmp/test",
			}, []string{"apply", "-auto-approve", "-var-file=/tmp/test"},
		},
		{
			terraformExecuteOptions{
				Command: "plan",
			}, []string{"plan"},
		},
		{
			terraformExecuteOptions{
				Command:          "plan",
				TerraformSecrets: "/tmp/test",
			}, []string{"plan", "-var-file=/tmp/test"},
		},
		{
			terraformExecuteOptions{
				Command:          "plan",
				TerraformSecrets: "/tmp/test",
				AdditionalArgs:   []string{"-arg1"},
			}, []string{"plan", "-var-file=/tmp/test", "-arg1"},
		},
		{
			terraformExecuteOptions{
				Command:          "apply",
				TerraformSecrets: "/tmp/test",
				AdditionalArgs:   []string{"-arg1"},
			}, []string{"apply", "-auto-approve", "-var-file=/tmp/test", "-arg1"},
		},
		{
			terraformExecuteOptions{
<<<<<<< HEAD
				Command: "apply",
				Init:    true,
			}, []string{"apply", "-auto-approve"},
=======
				Command:          "apply",
				TerraformSecrets: "/tmp/test",
				AdditionalArgs:   []string{"-arg1"},
				GlobalOptions:    []string{"-chgdir=src"},
			}, []string{"-chgdir=src", "apply", "-auto-approve", "-var-file=/tmp/test", "-arg1"},
>>>>>>> 88bd8f13
		},
	}

	for i, test := range tt {
		t.Run(fmt.Sprintf("That arguemtns are correct %d", i), func(t *testing.T) {
			t.Parallel()
			// init
			config := test.terraformExecuteOptions
			utils := newTerraformExecuteTestsUtils()

			// test
			err := runTerraformExecute(&config, nil, utils)

			// assert
			assert.NoError(t, err)

			if config.Init {
				assert.Equal(t, mock.ExecCall{Exec: "terraform", Params: []string{"init"}}, utils.Calls[0])
				assert.Equal(t, mock.ExecCall{Exec: "terraform", Params: test.expectedArgs}, utils.Calls[1])
			} else {
				assert.Equal(t, mock.ExecCall{Exec: "terraform", Params: test.expectedArgs}, utils.Calls[0])
			}
		})
	}
}<|MERGE_RESOLUTION|>--- conflicted
+++ resolved
@@ -65,17 +65,24 @@
 		},
 		{
 			terraformExecuteOptions{
-<<<<<<< HEAD
-				Command: "apply",
-				Init:    true,
-			}, []string{"apply", "-auto-approve"},
-=======
 				Command:          "apply",
 				TerraformSecrets: "/tmp/test",
 				AdditionalArgs:   []string{"-arg1"},
 				GlobalOptions:    []string{"-chgdir=src"},
 			}, []string{"-chgdir=src", "apply", "-auto-approve", "-var-file=/tmp/test", "-arg1"},
->>>>>>> 88bd8f13
+		},
+		{
+			terraformExecuteOptions{
+				Command: "apply",
+				Init:    true,
+			}, []string{"apply", "-auto-approve"},
+		},
+		{
+			terraformExecuteOptions{
+				Command:       "apply",
+				GlobalOptions: []string{"-chgdir=src"},
+				Init:          true,
+			}, []string{"-chgdir=src", "apply", "-auto-approve"},
 		},
 	}
 
@@ -93,7 +100,7 @@
 			assert.NoError(t, err)
 
 			if config.Init {
-				assert.Equal(t, mock.ExecCall{Exec: "terraform", Params: []string{"init"}}, utils.Calls[0])
+				assert.Equal(t, mock.ExecCall{Exec: "terraform", Params: append(config.GlobalOptions, "init")}, utils.Calls[0])
 				assert.Equal(t, mock.ExecCall{Exec: "terraform", Params: test.expectedArgs}, utils.Calls[1])
 			} else {
 				assert.Equal(t, mock.ExecCall{Exec: "terraform", Params: test.expectedArgs}, utils.Calls[0])
