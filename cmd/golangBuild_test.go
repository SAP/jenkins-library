--- conflicted
+++ resolved
@@ -132,14 +132,6 @@
 		assert.Equal(t, []string{"build"}, utils.ExecMockRunner.Calls[2].Params)
 	})
 
-<<<<<<< HEAD
-	t.Run("success - create BOM", func(t *testing.T) {
-		config := golangBuildOptions{
-			CreateBOM:           true,
-			TargetArchitectures: []string{"linux,amd64"},
-		}
-		utils := newGolangBuildTestsUtils()
-=======
 	t.Run("success - publishes binaries", func(t *testing.T) {
 		config := golangBuildOptions{
 			TargetArchitectures:      []string{"linux,amd64"},
@@ -151,12 +143,27 @@
 		}
 		utils := newGolangBuildTestsUtils()
 		utils.returnFileUploadStatus = 200
->>>>>>> 78dac597
-		telemetryData := telemetry.CustomData{}
-
-		err := runGolangBuild(&config, &telemetryData, utils)
-		assert.NoError(t, err)
-<<<<<<< HEAD
+		telemetryData := telemetry.CustomData{}
+
+		err := runGolangBuild(&config, &telemetryData, utils)
+		assert.NoError(t, err)
+		assert.Equal(t, "go", utils.ExecMockRunner.Calls[0].Exec)
+		assert.Equal(t, []string{"build", "-o", "testBin-linux.amd64"}, utils.ExecMockRunner.Calls[0].Params)
+
+		assert.Equal(t, 1, len(utils.fileUploads))
+		assert.Equal(t, "https://my.target.repository.local/testBin-linux.amd64", utils.fileUploads["testBin-linux.amd64"])
+	})
+
+	t.Run("success - create BOM", func(t *testing.T) {
+		config := golangBuildOptions{
+			CreateBOM:           true,
+			TargetArchitectures: []string{"linux,amd64"},
+		}
+		utils := newGolangBuildTestsUtils()
+		telemetryData := telemetry.CustomData{}
+
+		err := runGolangBuild(&config, &telemetryData, utils)
+		assert.NoError(t, err)
 		assert.Equal(t, 3, len(utils.ExecMockRunner.Calls))
 		assert.Equal(t, "go", utils.ExecMockRunner.Calls[0].Exec)
 		assert.Equal(t, []string{"install", "github.com/CycloneDX/cyclonedx-gomod@latest"}, utils.ExecMockRunner.Calls[0].Params)
@@ -167,16 +174,6 @@
 	})
 
 	t.Run("failure - install pre-requisites for testing", func(t *testing.T) {
-=======
-		assert.Equal(t, "go", utils.ExecMockRunner.Calls[0].Exec)
-		assert.Equal(t, []string{"build", "-o", "testBin-linux.amd64"}, utils.ExecMockRunner.Calls[0].Params)
-
-		assert.Equal(t, 1, len(utils.fileUploads))
-		assert.Equal(t, "https://my.target.repository.local/testBin-linux.amd64", utils.fileUploads["testBin-linux.amd64"])
-	})
-
-	t.Run("failure - install pre-requisites", func(t *testing.T) {
->>>>>>> 78dac597
 		config := golangBuildOptions{
 			RunTests: true,
 		}
@@ -252,19 +249,6 @@
 		assert.EqualError(t, err, "failed to run build for linux.amd64: build failure")
 	})
 
-<<<<<<< HEAD
-	t.Run("failure - create BOM", func(t *testing.T) {
-		config := golangBuildOptions{
-			CreateBOM:           true,
-			TargetArchitectures: []string{"linux,amd64"},
-		}
-		utils := newGolangBuildTestsUtils()
-		utils.ShouldFailOnCommand = map[string]error{"cyclonedx-gomod mod -licenses -test -output bom.xml": fmt.Errorf("BOM creation failure")}
-		telemetryData := telemetry.CustomData{}
-
-		err := runGolangBuild(&config, &telemetryData, utils)
-		assert.EqualError(t, err, "BOM creation failed: BOM creation failure")
-=======
 	t.Run("failure - publish - no target repository defined", func(t *testing.T) {
 		config := golangBuildOptions{
 			TargetArchitectures: []string{"linux,amd64"},
@@ -293,7 +277,19 @@
 
 		err := runGolangBuild(&config, &telemetryData, utils)
 		assert.EqualError(t, err, "couldn't upload artifact, received status code 500")
->>>>>>> 78dac597
+	})
+
+	t.Run("failure - create BOM", func(t *testing.T) {
+		config := golangBuildOptions{
+			CreateBOM:           true,
+			TargetArchitectures: []string{"linux,amd64"},
+		}
+		utils := newGolangBuildTestsUtils()
+		utils.ShouldFailOnCommand = map[string]error{"cyclonedx-gomod mod -licenses -test -output bom.xml": fmt.Errorf("BOM creation failure")}
+		telemetryData := telemetry.CustomData{}
+
+		err := runGolangBuild(&config, &telemetryData, utils)
+		assert.EqualError(t, err, "BOM creation failed: BOM creation failure")
 	})
 }
 
