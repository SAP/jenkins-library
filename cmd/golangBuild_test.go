--- conflicted
+++ resolved
@@ -149,12 +149,8 @@
 			ArtifactVersion:          "1.0.0",
 		}
 		utils := newGolangBuildTestsUtils()
-<<<<<<< HEAD
 		utils.returnFileUploadStatus = 201
-=======
-		utils.returnFileUploadStatus = 200
 		utils.FilesMock.AddFile("go.mod", []byte("module example.com/my/module"))
->>>>>>> ed732317
 		telemetryData := telemetry.CustomData{}
 
 		err := runGolangBuild(&config, &telemetryData, utils)
