//go:build unit
// +build unit

package cmd

import (
	"fmt"
	"io"
	"net/http"
	"os"
	"path/filepath"
	"testing"

	piperhttp "github.com/SAP/jenkins-library/pkg/http"
	"github.com/SAP/jenkins-library/pkg/mock"
	"github.com/SAP/jenkins-library/pkg/multiarch"
	"github.com/SAP/jenkins-library/pkg/telemetry"

	"github.com/stretchr/testify/assert"

	"golang.org/x/mod/modfile"
	"golang.org/x/mod/module"
)

type golangBuildMockUtils struct {
	*mock.ExecMockRunner
	*mock.FilesMock

	returnFileUploadStatus  int   // expected to be set upfront
	returnFileUploadError   error // expected to be set upfront
	returnFileDownloadError error // expected to be set upfront
	returnFileUntarError    error // expected to be set upfront

	clientOptions  []piperhttp.ClientOptions // set by mock
	fileUploads    map[string]string         // set by mock
	untarFileNames []string
}

func (g *golangBuildMockUtils) DownloadFile(url, filename string, header http.Header, cookies []*http.Cookie) error {
	if g.returnFileDownloadError != nil {
		return g.returnFileDownloadError
	}
	g.AddFile(filename, []byte("content"))
	return nil
}

func (g *golangBuildMockUtils) GetRepositoryURL(module string) (string, error) {
	return fmt.Sprintf("https://%s.git", module), nil
}

func (g *golangBuildMockUtils) SendRequest(method string, url string, r io.Reader, header http.Header, cookies []*http.Cookie) (*http.Response, error) {
	return nil, fmt.Errorf("not implemented")
}

func (g *golangBuildMockUtils) SetOptions(options piperhttp.ClientOptions) {
	g.clientOptions = append(g.clientOptions, options)
}

func (g *golangBuildMockUtils) UploadRequest(method, url, file, fieldName string, header http.Header, cookies []*http.Cookie, uploadType string) (*http.Response, error) {
	g.fileUploads[file] = url

	response := http.Response{
		StatusCode: g.returnFileUploadStatus,
	}

	return &response, g.returnFileUploadError
}

func (g *golangBuildMockUtils) UploadFile(url, file, fieldName string, header http.Header, cookies []*http.Cookie, uploadType string) (*http.Response, error) {
	return g.UploadRequest(http.MethodPut, url, file, fieldName, header, cookies, uploadType)
}

func (g *golangBuildMockUtils) Upload(data piperhttp.UploadRequestData) (*http.Response, error) {
	return nil, fmt.Errorf("not implemented")
}

func (g *golangBuildMockUtils) getDockerImageValue(stepName string) (string, error) {
	return "golang:latest", nil
}

func (g *golangBuildMockUtils) Untar(src string, dest string, stripComponentLevel int) error {
	if g.returnFileUntarError != nil {
		return g.returnFileUntarError
	}
	for _, file := range g.untarFileNames {
		g.AddFile(filepath.Join(dest, file), []byte("test content"))
	}
	return nil
}

func newGolangBuildTestsUtils() *golangBuildMockUtils {
	utils := golangBuildMockUtils{
		ExecMockRunner: &mock.ExecMockRunner{},
		FilesMock:      &mock.FilesMock{},
		// clientOptions:  []piperhttp.ClientOptions{},
		fileUploads: map[string]string{},
	}
	return &utils
}

func TestRunGolangBuild(t *testing.T) {
	cpe := golangBuildCommonPipelineEnvironment{}
	modTestFile := `module private.example.com/test

require (
		example.com/public/module v1.0.0
		private1.example.com/private/repo v0.1.0
		private2.example.com/another/repo v0.2.0
)

go 1.17`

	t.Run("success - no tests", func(t *testing.T) {
		config := golangBuildOptions{
			TargetArchitectures: []string{"linux,amd64"},
		}

		utils := newGolangBuildTestsUtils()
		utils.FilesMock.AddFile("go.mod", []byte(modTestFile))
		telemetryData := telemetry.CustomData{}

		err := runGolangBuild(&config, &telemetryData, utils, &cpe)
		assert.NoError(t, err)
		assert.Equal(t, "go", utils.ExecMockRunner.Calls[0].Exec)
		assert.Equal(t, []string{"build", "-trimpath"}, utils.ExecMockRunner.Calls[0].Params)
	})

	t.Run("success - tests & ldflags", func(t *testing.T) {
		config := golangBuildOptions{
			RunTests:            true,
			LdflagsTemplate:     "test",
			Packages:            []string{"package/foo"},
			TargetArchitectures: []string{"linux,amd64"},
		}
		utils := newGolangBuildTestsUtils()
		utils.FilesMock.AddFile("go.mod", []byte(modTestFile))
		telemetryData := telemetry.CustomData{}

		err := runGolangBuild(&config, &telemetryData, utils, &cpe)
		assert.NoError(t, err)
		assert.Equal(t, "go", utils.ExecMockRunner.Calls[0].Exec)
		assert.Equal(t, []string{"install", "gotest.tools/gotestsum@latest"}, utils.ExecMockRunner.Calls[0].Params)
		assert.Equal(t, "gotestsum", utils.ExecMockRunner.Calls[1].Exec)
		assert.Equal(t, []string{"--junitfile", "TEST-go.xml", "--jsonfile", "unit-report.out", "--", fmt.Sprintf("-coverprofile=%v", coverageFile), "-tags=unit", "./..."}, utils.ExecMockRunner.Calls[1].Params)
		assert.Equal(t, "go", utils.ExecMockRunner.Calls[2].Exec)
		assert.Equal(t, []string{"build", "-trimpath", "-ldflags", "test", "package/foo"}, utils.ExecMockRunner.Calls[2].Params)
	})

	t.Run("success - test flags", func(t *testing.T) {
		config := golangBuildOptions{
			RunTests:            true,
			Packages:            []string{"package/foo"},
			TargetArchitectures: []string{"linux,amd64"},
			TestOptions:         []string{"--foo", "--bar"},
		}
		utils := newGolangBuildTestsUtils()
		utils.FilesMock.AddFile("go.mod", []byte(modTestFile))
		telemetryData := telemetry.CustomData{}

		err := runGolangBuild(&config, &telemetryData, utils, &cpe)
		assert.NoError(t, err)
		assert.Equal(t, "go", utils.ExecMockRunner.Calls[0].Exec)
		assert.Equal(t, []string{"install", "gotest.tools/gotestsum@latest"}, utils.ExecMockRunner.Calls[0].Params)
		assert.Equal(t, "gotestsum", utils.ExecMockRunner.Calls[1].Exec)
		assert.Equal(t, []string{"--junitfile", "TEST-go.xml", "--jsonfile", "unit-report.out", "--", fmt.Sprintf("-coverprofile=%v", coverageFile), "-tags=unit", "./...", "--foo", "--bar"}, utils.ExecMockRunner.Calls[1].Params)
		assert.Equal(t, "go", utils.ExecMockRunner.Calls[2].Exec)
		assert.Equal(t, []string{"build", "-trimpath", "package/foo"}, utils.ExecMockRunner.Calls[2].Params)
	})

	t.Run("success - tests with coverage", func(t *testing.T) {
		config := golangBuildOptions{
			RunTests:            true,
			ReportCoverage:      true,
			TargetArchitectures: []string{"linux,amd64"},
		}
		utils := newGolangBuildTestsUtils()
		utils.FilesMock.AddFile("go.mod", []byte(modTestFile))
		telemetryData := telemetry.CustomData{}

		err := runGolangBuild(&config, &telemetryData, utils, &cpe)
		assert.NoError(t, err)
		assert.Equal(t, "go", utils.ExecMockRunner.Calls[2].Exec)
		assert.Equal(t, []string{"tool", "cover", "-html", coverageFile, "-o", "coverage.html"}, utils.ExecMockRunner.Calls[2].Params)
	})

	t.Run("success - integration tests", func(t *testing.T) {
		config := golangBuildOptions{
			RunIntegrationTests: true,
			TargetArchitectures: []string{"linux,amd64"},
		}
		utils := newGolangBuildTestsUtils()
		utils.FilesMock.AddFile("go.mod", []byte(modTestFile))
		telemetryData := telemetry.CustomData{}

		err := runGolangBuild(&config, &telemetryData, utils, &cpe)
		assert.NoError(t, err)
		assert.Equal(t, "go", utils.ExecMockRunner.Calls[0].Exec)
		assert.Equal(t, []string{"install", "gotest.tools/gotestsum@latest"}, utils.ExecMockRunner.Calls[0].Params)
		assert.Equal(t, "gotestsum", utils.ExecMockRunner.Calls[1].Exec)
		assert.Equal(t, []string{"--junitfile", "TEST-integration.xml", "--jsonfile", "integration-report.out", "--", "-tags=integration", "./..."}, utils.ExecMockRunner.Calls[1].Params)
		assert.Equal(t, "go", utils.ExecMockRunner.Calls[2].Exec)
		assert.Equal(t, []string{"build", "-trimpath"}, utils.ExecMockRunner.Calls[2].Params)
	})

	t.Run("success - simple publish", func(t *testing.T) {
		config := golangBuildOptions{
			TargetArchitectures: []string{"linux,amd64"},
			Publish:             true,
			TargetRepositoryURL: "https://my.target.repository.local/",
			ArtifactVersion:     "1.0.0",
		}

		utils := newGolangBuildTestsUtils()
		utils.returnFileUploadStatus = 201
		utils.FilesMock.AddFile("go.mod", []byte(modTestFile))
		telemetryData := telemetry.CustomData{}

		err := runGolangBuild(&config, &telemetryData, utils, &cpe)
		assert.NoError(t, err)
		assert.Equal(t, "test", cpe.custom.artifacts[0].Name)
	})

	t.Run("success - publishes binaries", func(t *testing.T) {
		config := golangBuildOptions{
			TargetArchitectures:      []string{"linux,amd64"},
			Output:                   "testBin",
			Publish:                  true,
			TargetRepositoryURL:      "https://my.target.repository.local",
			TargetRepositoryUser:     "user",
			TargetRepositoryPassword: "password",
			ArtifactVersion:          "1.0.0",
		}
		utils := newGolangBuildTestsUtils()
		utils.returnFileUploadStatus = 201
		utils.FilesMock.AddFile("go.mod", []byte("module example.com/my/module"))
		telemetryData := telemetry.CustomData{}

		err := runGolangBuild(&config, &telemetryData, utils, &cpe)
		if assert.NoError(t, err) {
			assert.Equal(t, "go", utils.ExecMockRunner.Calls[0].Exec)
			assert.Equal(t, []string{"build", "-trimpath", "-o", "testBin-linux.amd64"}, utils.ExecMockRunner.Calls[0].Params)

			assert.Equal(t, 1, len(utils.fileUploads))
			assert.Equal(t, "https://my.target.repository.local/go/example.com/my/module/1.0.0/testBin-linux.amd64", utils.fileUploads["testBin-linux.amd64"])
		}
	})

	t.Run("success - publishes binaries (when TargetRepositoryURL ends with slash)", func(t *testing.T) {
		config := golangBuildOptions{
			TargetArchitectures:      []string{"linux,amd64"},
			Output:                   "testBin",
			Publish:                  true,
			TargetRepositoryURL:      "https://my.target.repository.local/",
			TargetRepositoryUser:     "user",
			TargetRepositoryPassword: "password",
			ArtifactVersion:          "1.0.0",
		}
		utils := newGolangBuildTestsUtils()
		utils.returnFileUploadStatus = 200
		utils.FilesMock.AddFile("go.mod", []byte("module example.com/my/module"))
		telemetryData := telemetry.CustomData{}

		err := runGolangBuild(&config, &telemetryData, utils, &cpe)
		if assert.NoError(t, err) {
			assert.Equal(t, "go", utils.ExecMockRunner.Calls[0].Exec)
			assert.Equal(t, []string{"build", "-trimpath", "-o", "testBin-linux.amd64"}, utils.ExecMockRunner.Calls[0].Params)

			assert.Equal(t, 1, len(utils.fileUploads))
			assert.Equal(t, "https://my.target.repository.local/go/example.com/my/module/1.0.0/testBin-linux.amd64", utils.fileUploads["testBin-linux.amd64"])
		}
	})

	t.Run("success - create BOM", func(t *testing.T) {
		config := golangBuildOptions{
			CreateBOM:           true,
			TargetArchitectures: []string{"linux,amd64"},
		}
		utils := newGolangBuildTestsUtils()
		utils.FilesMock.AddFile("go.mod", []byte(modTestFile))
		telemetryData := telemetry.CustomData{}

		err := runGolangBuild(&config, &telemetryData, utils, &cpe)
		assert.NoError(t, err)
		assert.Equal(t, 3, len(utils.ExecMockRunner.Calls))
		assert.Equal(t, "go", utils.ExecMockRunner.Calls[0].Exec)
		assert.Equal(t, []string{"install", "github.com/CycloneDX/cyclonedx-gomod/cmd/cyclonedx-gomod@v1.4.0"}, utils.ExecMockRunner.Calls[0].Params)
		assert.Equal(t, "cyclonedx-gomod", utils.ExecMockRunner.Calls[1].Exec)
		assert.Equal(t, []string{"mod", "-licenses", "-verbose=false", "-test", "-output", "bom-golang.xml", "-output-version", "1.4"}, utils.ExecMockRunner.Calls[1].Params)
		assert.Equal(t, "go", utils.ExecMockRunner.Calls[2].Exec)
		assert.Equal(t, []string{"build", "-trimpath"}, utils.ExecMockRunner.Calls[2].Params)
	})

	t.Run("success - RunLint", func(t *testing.T) {
		goPath := os.Getenv("GOPATH")
		golangciLintDir := filepath.Join(goPath, "bin")
		binaryPath := filepath.Join(golangciLintDir, "golangci-lint")

		config := golangBuildOptions{
			RunLint: true,
		}
		utils := newGolangBuildTestsUtils()
		utils.AddFile("go.mod", []byte(modTestFile))
		telemetry := telemetry.CustomData{}
		err := runGolangBuild(&config, &telemetry, utils, &cpe)
		assert.NoError(t, err)

		b, err := utils.FileRead("golangci-lint.tar.gz")
		assert.NoError(t, err)

		assert.Equal(t, []byte("content"), b)
		assert.Equal(t, binaryPath, utils.Calls[0].Exec)
		assert.Equal(t, []string{"run", "--out-format", "checkstyle"}, utils.Calls[0].Params)
	})

	t.Run("failure - install pre-requisites for testing", func(t *testing.T) {
		config := golangBuildOptions{
			RunTests: true,
		}
		utils := newGolangBuildTestsUtils()
		utils.ShouldFailOnCommand = map[string]error{"go install gotest.tools/gotestsum": fmt.Errorf("install failure")}
		telemetryData := telemetry.CustomData{}

		err := runGolangBuild(&config, &telemetryData, utils, &cpe)
		assert.EqualError(t, err, "failed to install pre-requisite: install failure")
	})

	t.Run("failure - install pre-requisites for BOM creation", func(t *testing.T) {
		config := golangBuildOptions{
			CreateBOM: true,
		}
		utils := newGolangBuildTestsUtils()
		utils.ShouldFailOnCommand = map[string]error{"go install github.com/CycloneDX/cyclonedx-gomod/cmd/cyclonedx-gomod@v1.4.0": fmt.Errorf("install failure")}
		telemetryData := telemetry.CustomData{}

		err := runGolangBuild(&config, &telemetryData, utils, &cpe)
		assert.EqualError(t, err, "failed to install pre-requisite: install failure")
	})

	t.Run("failure - test run failure", func(t *testing.T) {
		config := golangBuildOptions{
			RunTests: true,
		}
		utils := newGolangBuildTestsUtils()
		utils.ShouldFailOnCommand = map[string]error{"gotestsum --junitfile": fmt.Errorf("test failure")}
		telemetryData := telemetry.CustomData{}

		err := runGolangBuild(&config, &telemetryData, utils, &cpe)
		assert.EqualError(t, err, "running tests failed - junit result missing: test failure")
	})

	t.Run("failure - test failure", func(t *testing.T) {
		config := golangBuildOptions{
			RunTests: true,
		}
		utils := newGolangBuildTestsUtils()
		utils.ShouldFailOnCommand = map[string]error{"gotestsum --junitfile": fmt.Errorf("test failure")}
		utils.AddFile("TEST-go.xml", []byte("some content"))
		utils.AddFile(coverageFile, []byte("some content"))
		telemetryData := telemetry.CustomData{}

		err := runGolangBuild(&config, &telemetryData, utils, &cpe)
		assert.EqualError(t, err, "some tests failed")
	})

	t.Run("failure - prepareLdflags", func(t *testing.T) {
		config := golangBuildOptions{
			RunTests:            true,
			LdflagsTemplate:     "{{.CPE.test",
			TargetArchitectures: []string{"linux,amd64"},
		}
		utils := newGolangBuildTestsUtils()
		telemetryData := telemetry.CustomData{}

		err := runGolangBuild(&config, &telemetryData, utils, &cpe)
		assert.Contains(t, fmt.Sprint(err), "failed to parse cpe template")
	})

	t.Run("failure - build failure", func(t *testing.T) {
		config := golangBuildOptions{
			RunIntegrationTests: true,
			TargetArchitectures: []string{"linux,amd64"},
		}
		utils := newGolangBuildTestsUtils()
		utils.FilesMock.AddFile("go.mod", []byte(modTestFile))
		utils.ShouldFailOnCommand = map[string]error{"go build": fmt.Errorf("build failure")}
		telemetryData := telemetry.CustomData{}

		err := runGolangBuild(&config, &telemetryData, utils, &cpe)
		assert.EqualError(t, err, "failed to run build for linux.amd64: build failure")
	})

	t.Run("failure - publish - no target repository defined", func(t *testing.T) {
		config := golangBuildOptions{
			TargetArchitectures: []string{"linux,amd64"},
			Output:              "testBin",
			Publish:             true,
		}
		utils := newGolangBuildTestsUtils()
		telemetryData := telemetry.CustomData{}

		err := runGolangBuild(&config, &telemetryData, utils, &cpe)
		assert.EqualError(t, err, "there's no target repository for binary publishing configured")
	})

	t.Run("failure - publish - no go.mod file found", func(t *testing.T) {
		config := golangBuildOptions{
			TargetArchitectures:      []string{"linux,amd64"},
			Output:                   "testBin",
			Publish:                  true,
			TargetRepositoryURL:      "https://my.target.repository.local",
			TargetRepositoryUser:     "user",
			TargetRepositoryPassword: "password",
			ArtifactVersion:          "1.0.0",
		}
		utils := newGolangBuildTestsUtils()
		telemetryData := telemetry.CustomData{}

		err := runGolangBuild(&config, &telemetryData, utils, &cpe)
		assert.EqualError(t, err, "go.mod file not found")
	})

	t.Run("failure - publish - go.mod file without module path", func(t *testing.T) {
		config := golangBuildOptions{
			TargetArchitectures:      []string{"linux,amd64"},
			Output:                   "testBin",
			Publish:                  true,
			TargetRepositoryURL:      "https://my.target.repository.local",
			TargetRepositoryUser:     "user",
			TargetRepositoryPassword: "password",
			ArtifactVersion:          "1.0.0",
		}
		utils := newGolangBuildTestsUtils()
		utils.FilesMock.AddFile("go.mod", []byte(""))
		telemetryData := telemetry.CustomData{}

		err := runGolangBuild(&config, &telemetryData, utils, &cpe)
		assert.EqualError(t, err, "go.mod doesn't declare a module path")
	})

	t.Run("failure - publish - no artifactVersion set", func(t *testing.T) {
		config := golangBuildOptions{
			TargetArchitectures:      []string{"linux,amd64"},
			Output:                   "testBin",
			Publish:                  true,
			TargetRepositoryURL:      "https://my.target.repository.local",
			TargetRepositoryUser:     "user",
			TargetRepositoryPassword: "password",
		}
		utils := newGolangBuildTestsUtils()
		utils.FilesMock.AddFile("go.mod", []byte("module example.com/my/module"))
		telemetryData := telemetry.CustomData{}

		err := runGolangBuild(&config, &telemetryData, utils, &cpe)
		assert.EqualError(t, err, "no build descriptor available, supported: [go.mod VERSION version.txt]")
	})

	t.Run("failure - publish - received unexpected status code", func(t *testing.T) {
		config := golangBuildOptions{
			TargetArchitectures:      []string{"linux,amd64"},
			Output:                   "testBin",
			Publish:                  true,
			TargetRepositoryURL:      "https://my.target.repository.local",
			TargetRepositoryUser:     "user",
			TargetRepositoryPassword: "password",
			ArtifactVersion:          "1.0.0",
		}
		utils := newGolangBuildTestsUtils()
		utils.returnFileUploadStatus = 500
		utils.FilesMock.AddFile("go.mod", []byte("module example.com/my/module"))
		telemetryData := telemetry.CustomData{}

		err := runGolangBuild(&config, &telemetryData, utils, &cpe)
		assert.EqualError(t, err, "couldn't upload artifact, received status code 500")
	})

	t.Run("failure - create BOM", func(t *testing.T) {
		config := golangBuildOptions{
			CreateBOM:           true,
			TargetArchitectures: []string{"linux,amd64"},
		}
		GeneralConfig.Verbose = false
		utils := newGolangBuildTestsUtils()
		utils.ShouldFailOnCommand = map[string]error{"cyclonedx-gomod mod -licenses -verbose=false -test -output bom-golang.xml -output-version 1.4": fmt.Errorf("BOM creation failure")}
		telemetryData := telemetry.CustomData{}

		err := runGolangBuild(&config, &telemetryData, utils, &cpe)
		assert.EqualError(t, err, "BOM creation failed: BOM creation failure")
	})

	t.Run("failure - RunLint: retrieveGolangciLint failed", func(t *testing.T) {
		config := golangBuildOptions{
			RunLint: true,
		}

		utils := newGolangBuildTestsUtils()
		utils.AddFile("go.mod", []byte(modTestFile))
		utils.returnFileDownloadError = fmt.Errorf("downloading error")
		telemetry := telemetry.CustomData{}
		err := runGolangBuild(&config, &telemetry, utils, &cpe)
		assert.EqualError(t, err, "failed to download golangci-lint: downloading error")
	})

	t.Run("failure - RunLint: runGolangciLint failed", func(t *testing.T) {
		goPath := os.Getenv("GOPATH")
		golangciLintDir := filepath.Join(goPath, "bin")
		binaryPath := filepath.Join(golangciLintDir, "golangci-lint")

		config := golangBuildOptions{
			RunLint: true,
		}
		utils := newGolangBuildTestsUtils()
		utils.AddFile("go.mod", []byte(modTestFile))
		utils.ShouldFailOnCommand = map[string]error{fmt.Sprintf("%s run --out-format checkstyle", binaryPath): fmt.Errorf("err")}
		telemetry := telemetry.CustomData{}
		err := runGolangBuild(&config, &telemetry, utils, &cpe)
		assert.EqualError(t, err, "running golangci-lint failed: err")
	})
}

func TestRunGolangTests(t *testing.T) {
	t.Parallel()

	t.Run("success", func(t *testing.T) {
		t.Parallel()
		config := golangBuildOptions{}
		utils := newGolangBuildTestsUtils()
		utils.AddFile("TEST-go.xml", []byte("some content"))
		utils.AddFile(coverageFile, []byte("some content"))

		success, err := runGolangTests(&config, utils)
		assert.NoError(t, err)
		assert.True(t, success)
		assert.Equal(t, "gotestsum", utils.ExecMockRunner.Calls[0].Exec)
		assert.Equal(t, []string{"--junitfile", "TEST-go.xml", "--jsonfile", "unit-report.out", "--", fmt.Sprintf("-coverprofile=%v", coverageFile), "-tags=unit", "./..."}, utils.ExecMockRunner.Calls[0].Params)
	})

	t.Run("success - failed tests", func(t *testing.T) {
		t.Parallel()
		config := golangBuildOptions{}
		utils := newGolangBuildTestsUtils()
		utils.AddFile("TEST-go.xml", []byte("some content"))
		utils.AddFile(coverageFile, []byte("some content"))
		utils.ExecMockRunner.ShouldFailOnCommand = map[string]error{"gotestsum": fmt.Errorf("execution error")}

		success, err := runGolangTests(&config, utils)
		assert.NoError(t, err)
		assert.False(t, success)
	})

	t.Run("error - run failed, no junit", func(t *testing.T) {
		t.Parallel()
		config := golangBuildOptions{}
		utils := newGolangBuildTestsUtils()
		utils.ExecMockRunner.ShouldFailOnCommand = map[string]error{"gotestsum": fmt.Errorf("execution error")}

		_, err := runGolangTests(&config, utils)
		assert.EqualError(t, err, "running tests failed - junit result missing: execution error")
	})

	t.Run("error - run failed, no coverage", func(t *testing.T) {
		t.Parallel()
		config := golangBuildOptions{}
		utils := newGolangBuildTestsUtils()
		utils.ExecMockRunner.ShouldFailOnCommand = map[string]error{"gotestsum": fmt.Errorf("execution error")}
		utils.AddFile("TEST-go.xml", []byte("some content"))

		_, err := runGolangTests(&config, utils)
		assert.EqualError(t, err, "running tests failed - coverage output missing: execution error")
	})
}

func TestRunGolangIntegrationTests(t *testing.T) {
	t.Parallel()

	t.Run("success", func(t *testing.T) {
		t.Parallel()
		config := golangBuildOptions{}
		utils := newGolangBuildTestsUtils()
		utils.AddFile("TEST-integration.xml", []byte("some content"))

		success, err := runGolangIntegrationTests(&config, utils)
		assert.NoError(t, err)
		assert.True(t, success)
		assert.Equal(t, "gotestsum", utils.ExecMockRunner.Calls[0].Exec)
		assert.Equal(t, []string{"--junitfile", "TEST-integration.xml", "--jsonfile", "integration-report.out", "--", "-tags=integration", "./..."}, utils.ExecMockRunner.Calls[0].Params)
	})

	t.Run("success - failed tests", func(t *testing.T) {
		t.Parallel()
		config := golangBuildOptions{}
		utils := newGolangBuildTestsUtils()
		utils.AddFile("TEST-integration.xml", []byte("some content"))
		utils.ExecMockRunner.ShouldFailOnCommand = map[string]error{"gotestsum": fmt.Errorf("execution error")}

		success, err := runGolangIntegrationTests(&config, utils)
		assert.NoError(t, err)
		assert.False(t, success)
	})

	t.Run("error - run failed", func(t *testing.T) {
		t.Parallel()
		config := golangBuildOptions{}
		utils := newGolangBuildTestsUtils()
		utils.ExecMockRunner.ShouldFailOnCommand = map[string]error{"gotestsum": fmt.Errorf("execution error")}

		_, err := runGolangIntegrationTests(&config, utils)
		assert.EqualError(t, err, "running tests failed: execution error")
	})
}

func TestReportGolangTestCoverage(t *testing.T) {
	t.Parallel()

	t.Run("success - cobertura", func(t *testing.T) {
		t.Parallel()
		config := golangBuildOptions{CoverageFormat: "cobertura"}
		utils := newGolangBuildTestsUtils()
		utils.AddFile(coverageFile, []byte("some content"))

		err := reportGolangTestCoverage(&config, utils)
		assert.NoError(t, err)
		assert.Equal(t, "go", utils.ExecMockRunner.Calls[0].Exec)
		assert.Equal(t, []string{"install", "github.com/boumenot/gocover-cobertura@latest"}, utils.ExecMockRunner.Calls[0].Params)
		assert.Equal(t, "gocover-cobertura", utils.ExecMockRunner.Calls[1].Exec)
		exists, err := utils.FileExists("cobertura-coverage.xml")
		assert.NoError(t, err)
		assert.True(t, exists)
	})

	t.Run("success - cobertura exclude generated", func(t *testing.T) {
		t.Parallel()
		config := golangBuildOptions{CoverageFormat: "cobertura", ExcludeGeneratedFromCoverage: true}
		utils := newGolangBuildTestsUtils()
		utils.AddFile(coverageFile, []byte("some content"))

		err := reportGolangTestCoverage(&config, utils)
		assert.NoError(t, err)
		assert.Equal(t, "gocover-cobertura", utils.ExecMockRunner.Calls[1].Exec)
		assert.Equal(t, []string{"-ignore-gen-files"}, utils.ExecMockRunner.Calls[1].Params)
	})

	t.Run("error - cobertura installation", func(t *testing.T) {
		t.Parallel()
		config := golangBuildOptions{CoverageFormat: "cobertura", ExcludeGeneratedFromCoverage: true}
		utils := newGolangBuildTestsUtils()
		utils.ExecMockRunner.ShouldFailOnCommand = map[string]error{"go install github.com/boumenot/gocover-cobertura": fmt.Errorf("install error")}

		err := reportGolangTestCoverage(&config, utils)
		assert.EqualError(t, err, "failed to install pre-requisite: install error")
	})

	t.Run("error - cobertura missing coverage file", func(t *testing.T) {
		t.Parallel()
		config := golangBuildOptions{CoverageFormat: "cobertura", ExcludeGeneratedFromCoverage: true}
		utils := newGolangBuildTestsUtils()

		err := reportGolangTestCoverage(&config, utils)
		assert.Contains(t, fmt.Sprint(err), "failed to read coverage file")
	})

	t.Run("error - cobertura coversion", func(t *testing.T) {
		t.Parallel()
		config := golangBuildOptions{CoverageFormat: "cobertura", ExcludeGeneratedFromCoverage: true}
		utils := newGolangBuildTestsUtils()
		utils.AddFile(coverageFile, []byte("some content"))
		utils.ExecMockRunner.ShouldFailOnCommand = map[string]error{"gocover-cobertura -ignore-gen-files": fmt.Errorf("execution error")}

		err := reportGolangTestCoverage(&config, utils)
		assert.EqualError(t, err, "failed to convert coverage data to cobertura format: execution error")
	})

	t.Run("error - writing cobertura file", func(t *testing.T) {
		t.Parallel()
		config := golangBuildOptions{CoverageFormat: "cobertura", ExcludeGeneratedFromCoverage: true}
		utils := newGolangBuildTestsUtils()
		utils.AddFile(coverageFile, []byte("some content"))
		utils.FileWriteError = fmt.Errorf("write failure")

		err := reportGolangTestCoverage(&config, utils)
		assert.EqualError(t, err, "failed to create cobertura coverage file: write failure")
	})

	t.Run("success - html", func(t *testing.T) {
		t.Parallel()
		config := golangBuildOptions{}
		utils := newGolangBuildTestsUtils()

		err := reportGolangTestCoverage(&config, utils)
		assert.NoError(t, err)
		assert.Equal(t, "go", utils.ExecMockRunner.Calls[0].Exec)
		assert.Equal(t, []string{"tool", "cover", "-html", coverageFile, "-o", "coverage.html"}, utils.ExecMockRunner.Calls[0].Params)
	})

	t.Run("error - html", func(t *testing.T) {
		t.Parallel()
		config := golangBuildOptions{}
		utils := newGolangBuildTestsUtils()
		utils.ExecMockRunner.ShouldFailOnCommand = map[string]error{"go tool cover -html cover.out -o coverage.html": fmt.Errorf("execution error")}
		utils.AddFile(coverageFile, []byte("some content"))

		err := reportGolangTestCoverage(&config, utils)
		assert.EqualError(t, err, "failed to create html coverage file: execution error")
	})
}

func TestPrepareLdflags(t *testing.T) {
	t.Parallel()
	dir := t.TempDir()

	err := os.Mkdir(filepath.Join(dir, "commonPipelineEnvironment"), 0o777)
	assert.NoError(t, err, "Error when creating folder structure")

<<<<<<< HEAD
	err = ioutil.WriteFile(filepath.Join(dir, "commonPipelineEnvironment", "artifactVersion"), []byte("1.2.3"), 0o666)
=======
	err = os.WriteFile(filepath.Join(dir, "commonPipelineEnvironment", "artifactVersion"), []byte("1.2.3"), 0666)
>>>>>>> d0e205d0
	assert.NoError(t, err, "Error when creating cpe file")

	t.Run("success - default", func(t *testing.T) {
		config := golangBuildOptions{LdflagsTemplate: "-X version={{ .CPE.artifactVersion }}"}
		utils := newGolangBuildTestsUtils()
		result, err := prepareLdflags(&config, utils, dir)
		assert.NoError(t, err)
		assert.Equal(t, "-X version=1.2.3", (*result).String())
	})

	t.Run("error - template parsing", func(t *testing.T) {
		config := golangBuildOptions{LdflagsTemplate: "-X version={{ .CPE.artifactVersion "}
		utils := newGolangBuildTestsUtils()
		_, err := prepareLdflags(&config, utils, dir)
		assert.Contains(t, fmt.Sprint(err), "failed to parse cpe template")
	})
}

func TestRunGolangBuildPerArchitecture(t *testing.T) {
	t.Parallel()

	t.Run("success - default", func(t *testing.T) {
		t.Parallel()
		config := golangBuildOptions{}
		utils := newGolangBuildTestsUtils()
		ldflags := ""
		architecture, _ := multiarch.ParsePlatformString("linux,amd64")
		goModFile := modfile.File{Module: &modfile.Module{Mod: module.Version{Path: "test/testBinary"}}}

		binaryName, err := runGolangBuildPerArchitecture(&config, &goModFile, utils, ldflags, architecture)
		assert.NoError(t, err)
		assert.Greater(t, len(utils.Env), 3)
		assert.Contains(t, utils.Env, "CGO_ENABLED=0")
		assert.Contains(t, utils.Env, "GOOS=linux")
		assert.Contains(t, utils.Env, "GOARCH=amd64")
		assert.Equal(t, utils.Calls[0].Exec, "go")
		assert.Equal(t, utils.Calls[0].Params[0], "build")
		assert.Equal(t, binaryName[0], "testBinary")
	})

	t.Run("success - custom params", func(t *testing.T) {
		t.Parallel()
		config := golangBuildOptions{BuildFlags: []string{"--flag1", "val1", "--flag2", "val2"}, Output: "testBin", Packages: []string{"./test/.."}}
		utils := newGolangBuildTestsUtils()
		ldflags := "-X test=test"
		architecture, _ := multiarch.ParsePlatformString("linux,amd64")
		goModFile := modfile.File{Module: &modfile.Module{Mod: module.Version{Path: "test/testBinary"}}}

		binaryNames, err := runGolangBuildPerArchitecture(&config, &goModFile, utils, ldflags, architecture)
		assert.NoError(t, err)
		assert.Contains(t, utils.Calls[0].Params, "-o")
		assert.Contains(t, utils.Calls[0].Params, "testBin-linux.amd64")
		assert.Contains(t, utils.Calls[0].Params, "./test/..")
		assert.Contains(t, utils.Calls[0].Params, "-ldflags")
		assert.Contains(t, utils.Calls[0].Params, "-X test=test")
		assert.Len(t, binaryNames, 1)
		assert.Contains(t, binaryNames, "testBin-linux.amd64")
	})

	t.Run("success - windows", func(t *testing.T) {
		t.Parallel()
		config := golangBuildOptions{Output: "testBin"}
		utils := newGolangBuildTestsUtils()
		ldflags := ""
		architecture, _ := multiarch.ParsePlatformString("windows,amd64")
		goModFile := modfile.File{Module: &modfile.Module{Mod: module.Version{Path: "test/testBinary"}}}

		binaryNames, err := runGolangBuildPerArchitecture(&config, &goModFile, utils, ldflags, architecture)
		assert.NoError(t, err)
		assert.Contains(t, utils.Calls[0].Params, "-o")
		assert.Contains(t, utils.Calls[0].Params, "testBin-windows.amd64.exe")
		assert.Len(t, binaryNames, 1)
		assert.Contains(t, binaryNames, "testBin-windows.amd64.exe")
	})

	t.Run("success - multiple main packages (linux)", func(t *testing.T) {
		t.Parallel()
		config := golangBuildOptions{Output: "test/", Packages: []string{"package/foo", "package/bar"}}
		utils := newGolangBuildTestsUtils()
		utils.StdoutReturn = map[string]string{
			"go list -f {{ .Name }} package/foo": "main",
			"go list -f {{ .Name }} package/bar": "main",
		}
		ldflags := ""
		architecture, _ := multiarch.ParsePlatformString("linux,amd64")
		goModFile := modfile.File{Module: &modfile.Module{Mod: module.Version{Path: "test/testBinary"}}}

		binaryNames, err := runGolangBuildPerArchitecture(&config, &goModFile, utils, ldflags, architecture)
		assert.NoError(t, err)
		assert.Contains(t, utils.Calls[0].Params, "list")
		assert.Contains(t, utils.Calls[0].Params, "package/foo")
		assert.Contains(t, utils.Calls[1].Params, "list")
		assert.Contains(t, utils.Calls[1].Params, "package/bar")

		assert.Len(t, binaryNames, 2)
		assert.Contains(t, binaryNames, "test-linux-amd64/foo")
		assert.Contains(t, binaryNames, "test-linux-amd64/bar")
	})

	t.Run("success - multiple main packages (windows)", func(t *testing.T) {
		t.Parallel()
		config := golangBuildOptions{Output: "test/", Packages: []string{"package/foo", "package/bar"}}
		utils := newGolangBuildTestsUtils()
		utils.StdoutReturn = map[string]string{
			"go list -f {{ .Name }} package/foo": "main",
			"go list -f {{ .Name }} package/bar": "main",
		}
		ldflags := ""
		architecture, _ := multiarch.ParsePlatformString("windows,amd64")
		goModFile := modfile.File{Module: &modfile.Module{Mod: module.Version{Path: "test/testBinary"}}}

		binaryNames, err := runGolangBuildPerArchitecture(&config, &goModFile, utils, ldflags, architecture)
		assert.NoError(t, err)
		assert.Contains(t, utils.Calls[0].Params, "list")
		assert.Contains(t, utils.Calls[0].Params, "package/foo")
		assert.Contains(t, utils.Calls[1].Params, "list")
		assert.Contains(t, utils.Calls[1].Params, "package/bar")

		assert.Len(t, binaryNames, 2)
		assert.Contains(t, binaryNames, "test-windows-amd64/foo.exe")
		assert.Contains(t, binaryNames, "test-windows-amd64/bar.exe")
	})

	t.Run("success - multiple mixed packages", func(t *testing.T) {
		t.Parallel()
		config := golangBuildOptions{Output: "test/", Packages: []string{"package/foo", "package/bar"}}
		utils := newGolangBuildTestsUtils()
		utils.StdoutReturn = map[string]string{
			"go list -f {{ .Name }} package/foo": "main",
			"go list -f {{ .Name }} package/bar": "bar",
		}
		ldflags := ""
		architecture, _ := multiarch.ParsePlatformString("linux,amd64")
		goModFile := modfile.File{Module: &modfile.Module{Mod: module.Version{Path: "test/testBinary"}}}

		binaryNames, err := runGolangBuildPerArchitecture(&config, &goModFile, utils, ldflags, architecture)
		assert.NoError(t, err)
		assert.Contains(t, utils.Calls[0].Params, "list")
		assert.Contains(t, utils.Calls[0].Params, "package/foo")
		assert.Contains(t, utils.Calls[1].Params, "list")
		assert.Contains(t, utils.Calls[1].Params, "package/bar")

		assert.Len(t, binaryNames, 1)
		assert.Contains(t, binaryNames, "test-linux-amd64/foo")
	})

	t.Run("execution error", func(t *testing.T) {
		t.Parallel()
		config := golangBuildOptions{}
		utils := newGolangBuildTestsUtils()
		utils.ShouldFailOnCommand = map[string]error{"go build": fmt.Errorf("execution error")}
		ldflags := ""
		architecture, _ := multiarch.ParsePlatformString("linux,amd64")
		goModFile := modfile.File{Module: &modfile.Module{Mod: module.Version{Path: "test/testBinary"}}}

		_, err := runGolangBuildPerArchitecture(&config, &goModFile, utils, ldflags, architecture)
		assert.EqualError(t, err, "failed to run build for linux.amd64: execution error")
	})
}

func TestPrepareGolangEnvironment(t *testing.T) {
	modTestFile := `
module private.example.com/m

require (
        example.com/public/module v1.0.0
        private1.example.com/private/repo v0.1.0
        private2.example.com/another/repo v0.2.0
)

go 1.17`

	type expectations struct {
		envVars          []string
		commandsExecuted [][]string
	}
	tests := []struct {
		name           string
		modFileContent string
		globPattern    string
		gitToken       string
		expect         expectations
	}{
		{
			name:           "success - does nothing if privateModules is not set",
			modFileContent: modTestFile,
			globPattern:    "",
			gitToken:       "secret",
			expect:         expectations{},
		},
		{
			name:           "success - goprivate is set and authentication properly configured",
			modFileContent: modTestFile,
			globPattern:    "*.example.com",
			gitToken:       "secret",
			expect: expectations{
				envVars: []string{"GOPRIVATE=*.example.com"},
				commandsExecuted: [][]string{
					{"git", "config", "--global", "url.https://secret@example.com.insteadOf", "https://example.com"},
				},
			},
		},
	}

	for _, tt := range tests {
		t.Run(tt.name, func(t *testing.T) {
			utils := newGolangBuildTestsUtils()

			goModFile, _ := modfile.Parse("go.mod", []byte(tt.modFileContent), nil)

			config := golangBuildOptions{}
			config.PrivateModules = tt.globPattern
			config.PrivateModulesGitToken = tt.gitToken

			err := prepareGolangEnvironment(&config, goModFile, utils)

			if assert.NoError(t, err) {
				assert.Subset(t, os.Environ(), tt.expect.envVars)
				assert.Equal(t, len(tt.expect.commandsExecuted), len(utils.Calls))

				for i, expectedCommand := range tt.expect.commandsExecuted {
					assert.Equal(t, expectedCommand[0], utils.Calls[i].Exec)
					assert.Equal(t, expectedCommand[1:], utils.Calls[i].Params)
				}
			}
		})
	}
}

func TestRunGolangciLint(t *testing.T) {
	t.Parallel()

	goPath := os.Getenv("GOPATH")
	golangciLintDir := filepath.Join(goPath, "bin")
	binaryPath := filepath.Join(golangciLintDir, "golangci-lint")

	lintSettings := map[string]string{
		"reportStyle":      "checkstyle",
		"reportOutputPath": "golangci-lint-report.xml",
		"additionalParams": "",
	}

	tt := []struct {
		name                string
		shouldFailOnCommand map[string]error
		fileWriteError      error
		exitCode            int
		expectedCommand     []string
		expectedErr         error
		failOnLintingError  bool
	}{
		{
			name:                "success",
			shouldFailOnCommand: map[string]error{},
			fileWriteError:      nil,
			exitCode:            0,
			expectedCommand:     []string{binaryPath, "run", "--out-format", lintSettings["reportStyle"]},
			expectedErr:         nil,
		},
		{
			name:                "failure - failed to run golangci-lint",
			shouldFailOnCommand: map[string]error{fmt.Sprintf("%s run --out-format %s", binaryPath, lintSettings["reportStyle"]): fmt.Errorf("err")},
			fileWriteError:      nil,
			exitCode:            0,
			expectedCommand:     []string{},
			expectedErr:         fmt.Errorf("running golangci-lint failed: err"),
		},
		{
			name:                "failure - failed to write golangci-lint report",
			shouldFailOnCommand: map[string]error{},
			fileWriteError:      fmt.Errorf("failed to write golangci-lint report"),
			exitCode:            0,
			expectedCommand:     []string{},
			expectedErr:         fmt.Errorf("writing golangci-lint report failed: failed to write golangci-lint report"),
		},
		{
			name:                "failure - failed with ExitCode == 1",
			shouldFailOnCommand: map[string]error{},
			exitCode:            1,
			expectedCommand:     []string{},
			expectedErr:         fmt.Errorf("golangci-lint found issues, see report above"),
			failOnLintingError:  true,
		},
		{
			name:                "success - ignore failed with ExitCode == 1",
			shouldFailOnCommand: map[string]error{},
			exitCode:            1,
			expectedCommand:     []string{binaryPath, "run", "--out-format", lintSettings["reportStyle"]},
			expectedErr:         nil,
			failOnLintingError:  false,
		},
	}

	for _, test := range tt {
		test := test
		t.Run(test.name, func(t *testing.T) {
			t.Parallel()
			utils := newGolangBuildTestsUtils()
			utils.ShouldFailOnCommand = test.shouldFailOnCommand
			utils.FileWriteError = test.fileWriteError
			utils.ExitCode = test.exitCode
			err := runGolangciLint(utils, golangciLintDir, test.failOnLintingError, lintSettings)

			if test.expectedErr == nil {
				assert.Equal(t, test.expectedCommand[0], utils.Calls[0].Exec)
				assert.Equal(t, test.expectedCommand[1:], utils.Calls[0].Params)
			} else {
				assert.EqualError(t, err, test.expectedErr.Error())
			}
		})
	}
}

func TestRetrieveGolangciLint(t *testing.T) {
	t.Parallel()

	goPath := os.Getenv("GOPATH")
	golangciLintDir := filepath.Join(goPath, "bin")

	tt := []struct {
		name        string
		downloadErr error
		untarErr    error
		expectedErr error
	}{
		{
			name: "success",
		},
		{
			name:        "failure - failed to download golangci-lint",
			downloadErr: fmt.Errorf("download err"),
			expectedErr: fmt.Errorf("failed to download golangci-lint: download err"),
		},
		{
			name:        "failure - failed to install golangci-lint",
			untarErr:    fmt.Errorf("retrieve archive err"),
			expectedErr: fmt.Errorf("failed to install golangci-lint: retrieve archive err"),
		},
	}

	for _, test := range tt {
		test := test
		t.Run(test.name, func(t *testing.T) {
			t.Parallel()
			utils := newGolangBuildTestsUtils()
			utils.returnFileDownloadError = test.downloadErr
			utils.returnFileUntarError = test.untarErr
			utils.untarFileNames = []string{"golangci-lint"}
			config := golangBuildOptions{
				GolangciLintURL: "https://github.com/golangci/golangci-lint/releases/download/v1.50.1/golangci-lint-1.50.0-darwin-amd64.tar.gz",
			}
			err := retrieveGolangciLint(utils, golangciLintDir, config.GolangciLintURL)

			if test.expectedErr != nil {
				assert.EqualError(t, err, test.expectedErr.Error())
			} else {
				b, err := utils.ReadFile("golangci-lint.tar.gz")
				assert.NoError(t, err)
				assert.Equal(t, []byte("content"), b)
				b, err = utils.ReadFile(filepath.Join(golangciLintDir, "golangci-lint"))
				assert.NoError(t, err)
				assert.Equal(t, []byte("test content"), b)
			}
		})
	}
}

func Test_gitConfigurationForPrivateModules(t *testing.T) {
	type args struct {
		privateMod string
		token      string
	}
	type expectations struct {
		commandsExecuted [][]string
	}
	tests := []struct {
		name string
		args args

		expected expectations
	}{
		{
			name: "with one private module",
			args: args{
				privateMod: "example.com/*",
				token:      "mytoken",
			},
			expected: expectations{
				commandsExecuted: [][]string{
					{"git", "config", "--global", "url.https://mytoken@example.com.insteadOf", "https://example.com"},
				},
			},
		},
		{
			name: "with multiple private modules",
			args: args{
				privateMod: "example.com/*,test.com/*",
				token:      "mytoken",
			},
			expected: expectations{
				commandsExecuted: [][]string{
					{"git", "config", "--global", "url.https://mytoken@example.com.insteadOf", "https://example.com"},
					{"git", "config", "--global", "url.https://mytoken@test.com.insteadOf", "https://test.com"},
				},
			},
		},
	}
	for _, tt := range tests {
		t.Run(tt.name, func(t *testing.T) {
			utils := newGolangBuildTestsUtils()

			err := gitConfigurationForPrivateModules(tt.args.privateMod, tt.args.token, utils)

			if assert.NoError(t, err) {
				for i, expectedCommand := range tt.expected.commandsExecuted {
					assert.Equal(t, expectedCommand[0], utils.Calls[i].Exec)
					assert.Equal(t, expectedCommand[1:], utils.Calls[i].Params)
				}
			}
		})
	}
}<|MERGE_RESOLUTION|>--- conflicted
+++ resolved
@@ -710,11 +710,7 @@
 	err := os.Mkdir(filepath.Join(dir, "commonPipelineEnvironment"), 0o777)
 	assert.NoError(t, err, "Error when creating folder structure")
 
-<<<<<<< HEAD
-	err = ioutil.WriteFile(filepath.Join(dir, "commonPipelineEnvironment", "artifactVersion"), []byte("1.2.3"), 0o666)
-=======
 	err = os.WriteFile(filepath.Join(dir, "commonPipelineEnvironment", "artifactVersion"), []byte("1.2.3"), 0666)
->>>>>>> d0e205d0
 	assert.NoError(t, err, "Error when creating cpe file")
 
 	t.Run("success - default", func(t *testing.T) {
