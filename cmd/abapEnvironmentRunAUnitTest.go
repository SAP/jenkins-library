--- conflicted
+++ resolved
@@ -460,11 +460,8 @@
 		return fmt.Errorf("Writing results failed: %w", err)
 	}
 	log.Entry().Infof("Writing %s file was successful.", aunitResultFileName)
-<<<<<<< HEAD
-=======
 	var reports []piperutils.Path
 	//Return before processing empty AUnit results --> XML can still be written with response body
->>>>>>> f1889794
 	if len(parsedXML.Testsuite.Testcase) == 0 {
 		log.Entry().Infof("There were no AUnit findings from this run. The response has been saved in the %s file", aunitResultFileName)
 	} else {
