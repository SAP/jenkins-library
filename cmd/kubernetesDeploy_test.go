--- conflicted
+++ resolved
@@ -638,7 +638,6 @@
 		}, mockUtils.Calls[0].Params, "Wrong upgrade parameters")
 	})
 
-<<<<<<< HEAD
 	t.Run("test helm v3 - run helm tests after upgrade", func(t *testing.T) {
 		opts := kubernetesDeployOptions{
 			ContainerRegistryURL:      "https://my.registry:55555",
@@ -883,8 +882,6 @@
 		assert.Contains(t, string(appTemplate), "my.registry:55555/path/to/Image:latest")
 	})
 
-=======
->>>>>>> db7d85f3
 	t.Run("test kubectl - create secret from docker config.json", func(t *testing.T) {
 
 		opts := kubernetesDeployOptions{
