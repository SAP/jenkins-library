--- conflicted
+++ resolved
@@ -7,11 +7,7 @@
 	"encoding/xml"
 	"fmt"
 	"io"
-<<<<<<< HEAD
-=======
-	"io/ioutil"
 	"math"
->>>>>>> da8cda6d
 	"os"
 	"path/filepath"
 	"regexp"
