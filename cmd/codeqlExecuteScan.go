package cmd

import (
	"bytes"
	"fmt"
	"net/http"
	"os"
	"path/filepath"
	"regexp"
	"strings"
	"time"

	"github.com/SAP/jenkins-library/pkg/codeql"
	"github.com/SAP/jenkins-library/pkg/command"
	piperhttp "github.com/SAP/jenkins-library/pkg/http"
	"github.com/SAP/jenkins-library/pkg/log"
	"github.com/SAP/jenkins-library/pkg/maven"
	"github.com/SAP/jenkins-library/pkg/orchestrator"
	"github.com/SAP/jenkins-library/pkg/piperutils"
	"github.com/SAP/jenkins-library/pkg/telemetry"
	"github.com/pkg/errors"
)

type codeqlExecuteScanUtils interface {
	command.ExecRunner

	piperutils.FileUtils

	DownloadFile(url, filename string, header http.Header, cookies []*http.Cookie) error
}

type codeqlExecuteScanUtilsBundle struct {
	*command.Command
	*piperutils.Files
	*piperhttp.Client
}

const (
	sarifUploadComplete = "complete"
	sarifUploadFailed   = "failed"
)

func newCodeqlExecuteScanUtils() codeqlExecuteScanUtils {
	utils := codeqlExecuteScanUtilsBundle{
		Command: &command.Command{},
		Files:   &piperutils.Files{},
		Client:  &piperhttp.Client{},
	}

	utils.Stdout(log.Writer())
	utils.Stderr(log.Writer())
	return &utils
}

func codeqlExecuteScan(config codeqlExecuteScanOptions, telemetryData *telemetry.CustomData) {

	utils := newCodeqlExecuteScanUtils()

	reports, err := runCodeqlExecuteScan(&config, telemetryData, utils)
	piperutils.PersistReportsAndLinks("codeqlExecuteScan", "./", utils, reports, nil)

	if err != nil {
		log.Entry().WithError(err).Fatal("Codeql scan failed")
	}
}

func codeqlQuery(cmd []string, codeqlQuery string) []string {
	if len(codeqlQuery) > 0 {
		cmd = append(cmd, codeqlQuery)
	}

	return cmd
}

func execute(utils codeqlExecuteScanUtils, cmd []string, isVerbose bool) error {
	if isVerbose {
		cmd = append(cmd, "-v")
	}

	return utils.RunExecutable("codeql", cmd...)
}

func getLangFromBuildTool(buildTool string) string {
	switch buildTool {
	case "maven":
		return "java"
	case "pip":
		return "python"
	case "npm":
		return "javascript"
	case "yarn":
		return "javascript"
	case "golang":
		return "go"
	default:
		return ""
	}
}

func getGitRepoInfo(repoUri string, repoInfo *codeql.RepoInfo) error {
	if repoUri == "" {
		return errors.New("repository param is not set or it cannot be auto populated")
	}

	pat := regexp.MustCompile(`^(https:\/\/|git@)([\S]+:[\S]+@)?([^\/:]+)[\/:]([^\/:]+\/[\S]+)$`)
	matches := pat.FindAllStringSubmatch(repoUri, -1)
	if len(matches) > 0 {
		match := matches[0]
		repoInfo.ServerUrl = "https://" + match[3]
		repoData := strings.Split(strings.TrimSuffix(match[4], ".git"), "/")
		if len(repoData) != 2 {
			return fmt.Errorf("Invalid repository %s", repoUri)
		}

		repoInfo.Owner = repoData[0]
		repoInfo.Repo = repoData[1]
		return nil
	}

	return fmt.Errorf("Invalid repository %s", repoUri)
}

func initGitInfo(config *codeqlExecuteScanOptions) (codeql.RepoInfo, error) {
	var repoInfo codeql.RepoInfo
	err := getGitRepoInfo(config.Repository, &repoInfo)
	if err != nil {
		log.Entry().Error(err)
	}

	repoInfo.Ref = config.AnalyzedRef
	repoInfo.CommitId = config.CommitID

	provider, err := orchestrator.GetOrchestratorConfigProvider(nil)
	if err != nil {
		log.Entry().Warn("No orchestrator found. We assume piper is running locally.")
	} else {
<<<<<<< HEAD
		if repoInfo.ref == "" {
			repoInfo.ref = provider.GitReference()
		}

		if repoInfo.commitId == "" || repoInfo.commitId == "NA" {
			repoInfo.commitId = provider.CommitSHA()
		}

		if repoInfo.serverUrl == "" {
			err = getGitRepoInfo(provider.RepoURL(), &repoInfo)
=======
		if repoInfo.Ref == "" {
			repoInfo.Ref = provider.GetReference()
		}

		if repoInfo.CommitId == "" || repoInfo.CommitId == "NA" {
			repoInfo.CommitId = provider.GetCommit()
		}

		if repoInfo.ServerUrl == "" {
			err = getGitRepoInfo(provider.GetRepoURL(), &repoInfo)
>>>>>>> 65878080
			if err != nil {
				log.Entry().Error(err)
			}
		}
	}
	if len(config.TargetGithubRepoURL) > 0 {
		if strings.Contains(repoInfo.ServerUrl, "github") {
			log.Entry().Errorf("TargetGithubRepoURL should not be set as the source repo is on github.")
			return repoInfo, errors.New("TargetGithubRepoURL should not be set as the source repo is on github.")
		}
		err := getGitRepoInfo(config.TargetGithubRepoURL, &repoInfo)
		if err != nil {
			log.Entry().Error(err)
			return repoInfo, err
		}
		if len(config.TargetGithubBranchName) > 0 {
			repoInfo.Ref = config.TargetGithubBranchName
			if len(strings.Split(config.TargetGithubBranchName, "/")) < 3 {
				repoInfo.Ref = "refs/heads/" + config.TargetGithubBranchName
			}
		}
	}

	return repoInfo, nil
}

func getToken(config *codeqlExecuteScanOptions) (bool, string) {
	if len(config.GithubToken) > 0 {
		return true, config.GithubToken
	}

	envVal, isEnvGithubToken := os.LookupEnv("GITHUB_TOKEN")
	if isEnvGithubToken {
		return true, envVal
	}

	return false, ""
}

func uploadResults(config *codeqlExecuteScanOptions, repoInfo codeql.RepoInfo, token string, utils codeqlExecuteScanUtils) (string, error) {
	cmd := []string{"github", "upload-results", "--sarif=" + filepath.Join(config.ModulePath, "target", "codeqlReport.sarif")}

	if config.GithubToken != "" {
		cmd = append(cmd, "-a="+token)
	}

	if repoInfo.CommitId != "" {
		cmd = append(cmd, "--commit="+repoInfo.CommitId)
	}

	if repoInfo.ServerUrl != "" {
		cmd = append(cmd, "--github-url="+repoInfo.ServerUrl)
	}

	if repoInfo.Repo != "" {
		cmd = append(cmd, "--repository="+(repoInfo.Owner+"/"+repoInfo.Repo))
	}

	if repoInfo.Ref != "" {
		cmd = append(cmd, "--ref="+repoInfo.Ref)
	}

	//if no git params are passed(commitId, reference, serverUrl, repository), then codeql tries to auto populate it based on git information of the checkout repository.
	//It also depends on the orchestrator. Some orchestrator keep git information and some not.

	var bufferOut, bufferErr bytes.Buffer
	utils.Stdout(&bufferOut)
	defer utils.Stdout(log.Writer())
	utils.Stderr(&bufferErr)
	defer utils.Stderr(log.Writer())

	err := execute(utils, cmd, GeneralConfig.Verbose)
	if err != nil {
		e := bufferErr.String()
		log.Entry().Error(e)
		if strings.Contains(e, "Unauthorized") {
			log.Entry().Error("Either your Github Token is invalid or you use both Vault and Jenkins credentials where your Vault credentials are invalid, to use your Jenkins credentials try setting 'skipVault:true'")
		}
		log.Entry().Error("failed to upload sarif results")
		return "", err
	}

	url := bufferOut.String()
	return strings.TrimSpace(url), nil
}

func waitSarifUploaded(config *codeqlExecuteScanOptions, codeqlSarifUploader codeql.CodeqlSarifUploader) error {
	maxRetries := config.SarifCheckMaxRetries
	retryInterval := time.Duration(config.SarifCheckRetryInterval) * time.Second

	log.Entry().Info("waiting for the SARIF to upload")
	i := 1
	for {
		sarifStatus, err := codeqlSarifUploader.GetSarifStatus()
		if err != nil {
			return err
		}
		log.Entry().Infof("the SARIF processing status: %s", sarifStatus.ProcessingStatus)
		if sarifStatus.ProcessingStatus == sarifUploadComplete {
			return nil
		}
		if sarifStatus.ProcessingStatus == sarifUploadFailed {
			for e := range sarifStatus.Errors {
				log.Entry().Error(e)
			}
			return errors.New("failed to upload sarif file")
		}
		if i <= maxRetries {
			log.Entry().Infof("still waiting for the SARIF to upload: retrying in %d seconds... (retry %d/%d)", config.SarifCheckRetryInterval, i, maxRetries)
			time.Sleep(retryInterval)
			i++
			continue
		}
		return errors.New("failed to check sarif uploading status: max retries reached")
	}
}

func runCodeqlExecuteScan(config *codeqlExecuteScanOptions, telemetryData *telemetry.CustomData, utils codeqlExecuteScanUtils) ([]piperutils.Path, error) {
	codeqlVersion, err := os.ReadFile("/etc/image-version")
	if err != nil {
		log.Entry().Infof("CodeQL image version: unknown")
	} else {
		log.Entry().Infof("CodeQL image version: %s", string(codeqlVersion))
	}

	var reports []piperutils.Path
	cmd := []string{"database", "create", config.Database, "--overwrite", "--source-root", ".", "--working-dir", config.ModulePath}

	language := getLangFromBuildTool(config.BuildTool)

	if len(language) == 0 && len(config.Language) == 0 {
		if config.BuildTool == "custom" {
			return reports, fmt.Errorf("as the buildTool is custom. please specify the language parameter")
		} else {
			return reports, fmt.Errorf("the step could not recognize the specified buildTool %s. please specify valid buildtool", config.BuildTool)
		}
	}
	if len(language) > 0 {
		cmd = append(cmd, "--language="+language)
	} else {
		cmd = append(cmd, "--language="+config.Language)
	}

	cmd = append(cmd, getRamAndThreadsFromConfig(config)...)

	if len(config.BuildCommand) > 0 {
		buildCmd := config.BuildCommand
		buildCmd = buildCmd + getMavenSettings(config, utils)
		cmd = append(cmd, "--command="+buildCmd)
	}

	err = execute(utils, cmd, GeneralConfig.Verbose)
	if err != nil {
		log.Entry().Error("failed running command codeql database create")
		return reports, err
	}

	err = os.MkdirAll(filepath.Join(config.ModulePath, "target"), os.ModePerm)
	if err != nil {
		return reports, fmt.Errorf("failed to create directory: %w", err)
	}

	cmd = nil
	cmd = append(cmd, "database", "analyze", "--format=sarif-latest", fmt.Sprintf("--output=%v", filepath.Join(config.ModulePath, "target", "codeqlReport.sarif")), config.Database)
	cmd = append(cmd, getRamAndThreadsFromConfig(config)...)
	cmd = codeqlQuery(cmd, config.QuerySuite)
	err = execute(utils, cmd, GeneralConfig.Verbose)
	if err != nil {
		log.Entry().Error("failed running command codeql database analyze for sarif generation")
		return reports, err
	}

	reports = append(reports, piperutils.Path{Target: filepath.Join(config.ModulePath, "target", "codeqlReport.sarif")})

	cmd = nil
	cmd = append(cmd, "database", "analyze", "--format=csv", fmt.Sprintf("--output=%v", filepath.Join(config.ModulePath, "target", "codeqlReport.csv")), config.Database)
	cmd = append(cmd, getRamAndThreadsFromConfig(config)...)
	cmd = codeqlQuery(cmd, config.QuerySuite)
	err = execute(utils, cmd, GeneralConfig.Verbose)
	if err != nil {
		log.Entry().Error("failed running command codeql database analyze for csv generation")
		return reports, err
	}

	reports = append(reports, piperutils.Path{Target: filepath.Join(config.ModulePath, "target", "codeqlReport.csv")})

	repoInfo, err := initGitInfo(config)
	if err != nil {
		return reports, err
	}
	repoUrl := fmt.Sprintf("%s/%s/%s", repoInfo.ServerUrl, repoInfo.Owner, repoInfo.Repo)
	repoReference, err := codeql.BuildRepoReference(repoUrl, repoInfo.Ref)
	repoCodeqlScanUrl := fmt.Sprintf("%s/security/code-scanning?query=is:open+ref:%s", repoUrl, repoInfo.Ref)

	if len(config.TargetGithubRepoURL) > 0 {
		hasToken, token := getToken(config)
		if !hasToken {
			return reports, errors.New("failed running upload db sources to GitHub as githubToken was not specified")
		}
		repoUploader, err := codeql.NewGitUploaderInstance(
			token,
			repoInfo.Ref,
			config.Database,
			repoInfo.CommitId,
			config.Repository,
			config.TargetGithubRepoURL,
		)
		if err != nil {
			return reports, err
		}
		targetCommitId, err := repoUploader.UploadProjectToGithub()
		if err != nil {
			return reports, errors.Wrap(err, "failed uploading db sources from non-GitHub SCM to GitHub")
		}
		repoInfo.CommitId = targetCommitId
	}

	if !config.UploadResults {
		log.Entry().Warn("The sarif results will not be uploaded to the repository and compliance report will not be generated as uploadResults is set to false.")
	} else {
		hasToken, token := getToken(config)
		if !hasToken {
			return reports, errors.New("failed running upload-results as githubToken was not specified")
		}

		sarifUrl, err := uploadResults(config, repoInfo, token, utils)
		if err != nil {
			return reports, err
		}
		codeqlSarifUploader := codeql.NewCodeqlSarifUploaderInstance(sarifUrl, token)
		err = waitSarifUploaded(config, &codeqlSarifUploader)
		if err != nil {
			return reports, errors.Wrap(err, "failed to upload sarif")
		}

		codeqlScanAuditInstance := codeql.NewCodeqlScanAuditInstance(repoInfo.ServerUrl, repoInfo.Owner, repoInfo.Repo, token, []string{})
		scanResults, err := codeqlScanAuditInstance.GetVulnerabilities(repoInfo.Ref)
		if err != nil {
			return reports, errors.Wrap(err, "failed to get scan results")
		}

		codeqlAudit := codeql.CodeqlAudit{ToolName: "codeql", RepositoryUrl: repoUrl, CodeScanningLink: repoCodeqlScanUrl, RepositoryReferenceUrl: repoReference, QuerySuite: config.QuerySuite, ScanResults: scanResults}
		paths, err := codeql.WriteJSONReport(codeqlAudit, config.ModulePath)
		if err != nil {
			return reports, errors.Wrap(err, "failed to write json compliance report")
		}
		reports = append(reports, paths...)

		if config.CheckForCompliance {
			for _, scanResult := range scanResults {
				unaudited := scanResult.Total - scanResult.Audited
				if unaudited > config.VulnerabilityThresholdTotal {
					msg := fmt.Sprintf("Your repository %v with ref %v is not compliant. Total unaudited issues are %v which is greater than the VulnerabilityThresholdTotal count %v", repoUrl, repoInfo.Ref, unaudited, config.VulnerabilityThresholdTotal)
					return reports, errors.Errorf(msg)
				}
			}
		}
	}

	toolRecordFileName, err := codeql.CreateAndPersistToolRecord(utils, repoInfo, repoReference, repoUrl, config.ModulePath)
	if err != nil {
		log.Entry().Warning("TR_CODEQL: Failed to create toolrecord file ...", err)
	} else {
		reports = append(reports, piperutils.Path{Target: toolRecordFileName})
	}

	return reports, nil
}

func getRamAndThreadsFromConfig(config *codeqlExecuteScanOptions) []string {
	params := make([]string, 0, 2)
	if len(config.Threads) > 0 {
		params = append(params, "--threads="+config.Threads)
	}
	if len(config.Ram) > 0 {
		params = append(params, "--ram="+config.Ram)
	}
	return params
}

func getMavenSettings(config *codeqlExecuteScanOptions, utils codeqlExecuteScanUtils) string {
	params := ""
	if len(config.BuildCommand) > 0 && config.BuildTool == "maven" && !strings.Contains(config.BuildCommand, "--global-settings") && !strings.Contains(config.BuildCommand, "--settings") {
		mvnParams, err := maven.DownloadAndGetMavenParameters(config.GlobalSettingsFile, config.ProjectSettingsFile, utils)
		if err != nil {
			log.Entry().Error("failed to download and get maven parameters: ", err)
			return params
		}
		for i := 1; i < len(mvnParams); i += 2 {
			params = fmt.Sprintf("%s %s=%s", params, mvnParams[i-1], mvnParams[i])
		}
	}
	return params
}<|MERGE_RESOLUTION|>--- conflicted
+++ resolved
@@ -134,29 +134,16 @@
 	if err != nil {
 		log.Entry().Warn("No orchestrator found. We assume piper is running locally.")
 	} else {
-<<<<<<< HEAD
-		if repoInfo.ref == "" {
-			repoInfo.ref = provider.GitReference()
-		}
-
-		if repoInfo.commitId == "" || repoInfo.commitId == "NA" {
-			repoInfo.commitId = provider.CommitSHA()
-		}
-
-		if repoInfo.serverUrl == "" {
+		if repoInfo.Ref == "" {
+			repoInfo.Ref = provider.GitReference()
+		}
+
+		if repoInfo.CommitId == "" || repoInfo.CommitId == "NA" {
+			repoInfo.CommitId = provider.CommitSHA()
+		}
+
+		if repoInfo.ServerUrl == "" {
 			err = getGitRepoInfo(provider.RepoURL(), &repoInfo)
-=======
-		if repoInfo.Ref == "" {
-			repoInfo.Ref = provider.GetReference()
-		}
-
-		if repoInfo.CommitId == "" || repoInfo.CommitId == "NA" {
-			repoInfo.CommitId = provider.GetCommit()
-		}
-
-		if repoInfo.ServerUrl == "" {
-			err = getGitRepoInfo(provider.GetRepoURL(), &repoInfo)
->>>>>>> 65878080
 			if err != nil {
 				log.Entry().Error(err)
 			}
