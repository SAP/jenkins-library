package cmd

import (
	"fmt"
	"os"
	"regexp"
<<<<<<< HEAD
	"runtime"
	"strings"
	"time"
=======
	"strings"
>>>>>>> 0758e4cf

	"github.com/SAP/jenkins-library/pkg/command"
	"github.com/SAP/jenkins-library/pkg/log"
	"github.com/SAP/jenkins-library/pkg/orchestrator"
	"github.com/SAP/jenkins-library/pkg/piperutils"
	"github.com/SAP/jenkins-library/pkg/telemetry"
	"github.com/SAP/jenkins-library/pkg/toolrecord"
	"github.com/pkg/errors"
)

type codeqlExecuteScanUtils interface {
	command.ExecRunner

	piperutils.FileUtils
}

type RepoInfo struct {
	serverUrl string
	repo      string
	commitId  string
	ref       string
}

type codeqlExecuteScanUtilsBundle struct {
	*command.Command
	*piperutils.Files
}

func newCodeqlExecuteScanUtils() codeqlExecuteScanUtils {
	utils := codeqlExecuteScanUtilsBundle{
		Command: &command.Command{},
		Files:   &piperutils.Files{},
	}

	utils.Stdout(log.Writer())
	utils.Stderr(log.Writer())
	return &utils
}

func codeqlExecuteScan(config codeqlExecuteScanOptions, telemetryData *telemetry.CustomData) {

	utils := newCodeqlExecuteScanUtils()

	err := runCodeqlExecuteScan(&config, telemetryData, utils)
	if err != nil {
		log.Entry().WithError(err).Fatal("Codeql scan failed")
	}
}

func codeqlQuery(cmd []string, codeqlQuery string) []string {
	if len(codeqlQuery) > 0 {
		cmd = append(cmd, codeqlQuery)
	}

	return cmd
}

func execute(utils codeqlExecuteScanUtils, cmd []string, isVerbose bool) error {
	if isVerbose {
		cmd = append(cmd, "-v")
	}
	return utils.RunExecutable("codeql", cmd...)
}

func getLangFromBuildTool(buildTool string) string {
	switch buildTool {
	case "maven":
		return "java"
	case "pip":
		return "python"
	case "npm":
		return "javascript"
	case "yarn":
		return "javascript"
	case "golang":
		return "go"
	default:
		return ""
	}
}

func getGitRepoInfo(repoUri string, repoInfo *RepoInfo) error {
	if repoUri == "" {
		return errors.New("repository param is not set or it cannot be auto populated")
	}

	pat := regexp.MustCompile(`^(https|git)(:\/\/|@)([^\/:]+)[\/:]([^\/:]+\/[^.]+)(.git)*$`)
	matches := pat.FindAllStringSubmatch(repoUri, -1)
	if len(matches) > 0 {
		match := matches[0]
		repoInfo.serverUrl = "https://" + match[3]
		repoInfo.repo = match[4]
		return nil
	}

	return fmt.Errorf("Invalid repository %s", repoUri)
}

func uploadResults(config *codeqlExecuteScanOptions, utils codeqlExecuteScanUtils) error {
	if config.UploadResults {
		if len(config.GithubToken) == 0 {
			return errors.New("failed running upload-results as github token was not specified")
		}

		if config.CommitID == "NA" {
			return errors.New("failed running upload-results as gitCommitId is not available")
		}

		var repoInfo RepoInfo
		err := getGitRepoInfo(config.Repository, &repoInfo)
		if err != nil {
			log.Entry().Error(err)
		}
		repoInfo.ref = config.AnalyzedRef
		repoInfo.commitId = config.CommitID

		provider, err := orchestrator.NewOrchestratorSpecificConfigProvider()
		if err != nil {
			log.Entry().Error(err)
		} else {
			if repoInfo.ref == "" {
				repoInfo.ref = provider.GetReference()
			}

			if repoInfo.commitId == "" {
				repoInfo.commitId = provider.GetCommit()
			}

			if repoInfo.serverUrl == "" {
				err = getGitRepoInfo(provider.GetRepoURL(), &repoInfo)
				if err != nil {
					log.Entry().Error(err)
				}
			}
		}

		cmd := []string{"github", "upload-results", "--sarif=" + fmt.Sprintf("%vtarget/codeqlReport.sarif", config.ModulePath), "-a=" + config.GithubToken}

		if repoInfo.commitId != "" {
			cmd = append(cmd, "--commit="+repoInfo.commitId)
		}

		if repoInfo.serverUrl != "" {
			cmd = append(cmd, "--github-url="+repoInfo.serverUrl)
		}

		if repoInfo.repo != "" {
			cmd = append(cmd, "--repository="+repoInfo.repo)
		}

		if repoInfo.ref != "" {
			cmd = append(cmd, "--ref="+repoInfo.ref)
		}

		//if no git pramas are passed(commitId, reference, serverUrl, repository), then codeql tries to auto populate it based on git information of the checkout repository.
		//It also depends on the orchestrator. Some orchestrator keep git information and some not.
		err = execute(utils, cmd, GeneralConfig.Verbose)
		if err != nil {
			log.Entry().Error("failed to upload sarif results")
			return err
		}
	}

	return nil
}

func runCodeqlExecuteScan(config *codeqlExecuteScanOptions, telemetryData *telemetry.CustomData, utils codeqlExecuteScanUtils) error {
<<<<<<< HEAD

	log.Entry().Infof("NumCPU: %q", runtime.NumCPU())
=======
	if len(config.Prestepcommand) > 0 {
		preCommand := strings.Split(config.Prestepcommand, " ")

		if err := utils.RunExecutable(preCommand[0], preCommand[1:]...); err != nil {
			return errors.Wrap(err, "failed to run preStepCommand")
		}
	}
>>>>>>> 0758e4cf

	var reports []piperutils.Path
	cmd := []string{"database", "create", config.Database, "--overwrite", "--source-root", config.ModulePath}

	language := getLangFromBuildTool(config.BuildTool)

	if len(language) == 0 && len(config.Language) == 0 {
		if config.BuildTool == "custom" {
			return fmt.Errorf("as the buildTool is custom. please atleast specify the language parameter")
		} else {
			return fmt.Errorf("the step could not recognize the specified buildTool %s. please specify valid buildtool", config.BuildTool)
		}
	}

	if len(language) > 0 {
		cmd = append(cmd, "--language="+language)
	} else if len(config.Language) > 0 {
		cmd = append(cmd, "--language="+config.Language)
	}

	if len(config.Ram) > 0 {
		cmd = append(cmd, "--ram="+config.Ram)
	}
	if len(config.Threads) > 0 {
		cmd = append(cmd, "--threads="+config.Threads)
	}
	if len(config.JavaOptions) > 0 {
		cmd = append(cmd, "-J="+config.JavaOptions)
	}

	//codeql has an autobuilder which tries to build the project based on specified programming language
	if len(config.BuildCommand) > 0 {
		cmd = append(cmd, "--command="+config.BuildCommand)
	}
	start := time.Now()
	err := execute(utils, cmd, GeneralConfig.Verbose)
	if err != nil {
		log.Entry().Error("failed running command codeql database create")
		return err
	}
	t := time.Now()
	log.Entry().Infof("database create duration: %q", t.Sub(start))
	log.Entry().Warn("database create finished")

	err = os.MkdirAll(fmt.Sprintf("%vtarget", config.ModulePath), os.ModePerm)
	if err != nil {
		return fmt.Errorf("failed to create directory: %w", err)
	}

	cmd = nil
	cmd = append(cmd, "database", "analyze", "--format=sarif-latest", fmt.Sprintf("--output=%vtarget/codeqlReport.sarif", config.ModulePath), config.Database)

	if len(config.Ram) > 0 {
		cmd = append(cmd, "--ram="+config.Ram)
	}
	if len(config.Threads) > 0 {
		cmd = append(cmd, "--threads="+config.Threads)
	}
	if len(config.JavaOptions) > 0 {
		cmd = append(cmd, "-J="+config.JavaOptions)
	}

	cmd = codeqlQuery(cmd, config.QuerySuite)
	start = time.Now()
	err = execute(utils, cmd, GeneralConfig.Verbose)
	if err != nil {
		log.Entry().Error("failed running command codeql database analyze for sarif generation")
		return err
	}
	t = time.Now()
	log.Entry().Infof("database analyze sarif duration: %q", t.Sub(start))
	log.Entry().Warn("database analyze sarif finished")

	reports = append(reports, piperutils.Path{Target: fmt.Sprintf("%vtarget/codeqlReport.sarif", config.ModulePath)})

	cmd = nil
	cmd = append(cmd, "database", "analyze", "--format=csv", fmt.Sprintf("--output=%vtarget/codeqlReport.csv", config.ModulePath), config.Database)

	if len(config.Ram) > 0 {
		cmd = append(cmd, "--ram="+config.Ram)
	}
	if len(config.Threads) > 0 {
		cmd = append(cmd, "--threads="+config.Threads)
	}
	if len(config.JavaOptions) > 0 {
		cmd = append(cmd, "-J="+config.JavaOptions)
	}

	cmd = codeqlQuery(cmd, config.QuerySuite)
	start = time.Now()
	err = execute(utils, cmd, GeneralConfig.Verbose)
	if err != nil {
		log.Entry().Error("failed running command codeql database analyze for csv generation")
		return err
	}
	t = time.Now()
	log.Entry().Infof("database analyze csv duration: %q", t.Sub(start))
	log.Entry().Warn("database analyze csv finished")

	reports = append(reports, piperutils.Path{Target: fmt.Sprintf("%vtarget/codeqlReport.csv", config.ModulePath)})
	err = uploadResults(config, utils)
	if err != nil {
		log.Entry().Error("failed to upload results")
		return err
	}

	// create toolrecord file
	toolRecordFileName, err := createToolRecordCodeql(utils, "./", *config)
	if err != nil {
		// do not fail until the framework is well established
		log.Entry().Warning("TR_CODEQL: Failed to create toolrecord file ...", err)
	} else {
		reports = append(reports, piperutils.Path{Target: toolRecordFileName})
	}

	piperutils.PersistReportsAndLinks("codeqlExecuteScan", "./", utils, reports, nil)

	return nil
}

func createToolRecordCodeql(utils codeqlExecuteScanUtils, workspace string, config codeqlExecuteScanOptions) (string, error) {
	repoURL := strings.TrimSuffix(config.Repository, ".git")
	toolInstance, orgName, repoName, err := parseRepositoryURL(repoURL)
	if err != nil {
		return "", err
	}
	record := toolrecord.New(utils, workspace, "codeql", toolInstance)
	record.DisplayName = fmt.Sprintf("%s %s - %s %s", orgName, repoName, config.AnalyzedRef, config.CommitID)
	record.DisplayURL = fmt.Sprintf("%s/security/code-scanning?query=is:open+ref:%s", repoURL, config.AnalyzedRef)
	// Repository
	err = record.AddKeyData("repository",
		fmt.Sprintf("%s/%s", orgName, repoName),
		fmt.Sprintf("%s %s", orgName, repoName),
		config.Repository)
	if err != nil {
		return "", err
	}
	// Repository Reference
	repoReference, err := buildRepoReference(repoURL, config.AnalyzedRef)
	if err != nil {
		log.Entry().WithError(err).Warn("Failed to build repository reference")
	}
	err = record.AddKeyData("repositoryReference",
		config.AnalyzedRef,
		fmt.Sprintf("%s - %s", repoName, config.AnalyzedRef),
		repoReference)
	if err != nil {
		return "", err
	}
	// Scan Results
	err = record.AddKeyData("scanResult",
		fmt.Sprintf("%s/%s", config.AnalyzedRef, config.CommitID),
		fmt.Sprintf("%s %s - %s %s", orgName, repoName, config.AnalyzedRef, config.CommitID),
		fmt.Sprintf("%s/security/code-scanning?query=is:open+ref:%s", repoURL, config.AnalyzedRef))
	if err != nil {
		return "", err
	}
	err = record.Persist()
	if err != nil {
		return "", err
	}
	return record.GetFileName(), nil
}

func parseRepositoryURL(repository string) (toolInstance, orgName, repoName string, err error) {
	if repository == "" {
		err = errors.New("Repository param is not set")
		return
	}
	fullRepo := strings.TrimSuffix(repository, ".git")
	// regexp for toolInstance
	re := regexp.MustCompile(`^[a-zA-Z0-9]+://[a-zA-Z0-9-_.]+/`)
	matchedHost := re.FindAllString(fullRepo, -1)
	if len(matchedHost) == 0 {
		err = errors.New("Unable to parse tool instance from repository url")
		return
	}
	orgRepoNames := strings.Split(strings.TrimPrefix(fullRepo, matchedHost[0]), "/")
	if len(orgRepoNames) < 2 {
		err = errors.New("Unable to parse organization and repo names from repository url")
		return
	}

	toolInstance = strings.Trim(matchedHost[0], "/")
	orgName = orgRepoNames[0]
	repoName = orgRepoNames[1]
	return
}

func buildRepoReference(repository, analyzedRef string) (string, error) {
	if repository == "" || analyzedRef == "" {
		return "", errors.New("Repository or analyzedRef param is not set")
	}
	ref := strings.Split(analyzedRef, "/")
	if len(ref) < 3 {
		return "", errors.New(fmt.Sprintf("Wrong analyzedRef format: %s", analyzedRef))
	}
	if strings.Contains(analyzedRef, "pull") {
		if len(ref) < 4 {
			return "", errors.New(fmt.Sprintf("Wrong analyzedRef format: %s", analyzedRef))
		}
		return fmt.Sprintf("%s/pull/%s", repository, ref[2]), nil
	}
	return fmt.Sprintf("%s/tree/%s", repository, ref[2]), nil
}<|MERGE_RESOLUTION|>--- conflicted
+++ resolved
@@ -4,13 +4,9 @@
 	"fmt"
 	"os"
 	"regexp"
-<<<<<<< HEAD
 	"runtime"
 	"strings"
 	"time"
-=======
-	"strings"
->>>>>>> 0758e4cf
 
 	"github.com/SAP/jenkins-library/pkg/command"
 	"github.com/SAP/jenkins-library/pkg/log"
@@ -178,10 +174,8 @@
 }
 
 func runCodeqlExecuteScan(config *codeqlExecuteScanOptions, telemetryData *telemetry.CustomData, utils codeqlExecuteScanUtils) error {
-<<<<<<< HEAD
 
 	log.Entry().Infof("NumCPU: %q", runtime.NumCPU())
-=======
 	if len(config.Prestepcommand) > 0 {
 		preCommand := strings.Split(config.Prestepcommand, " ")
 
@@ -189,7 +183,6 @@
 			return errors.Wrap(err, "failed to run preStepCommand")
 		}
 	}
->>>>>>> 0758e4cf
 
 	var reports []piperutils.Path
 	cmd := []string{"database", "create", config.Database, "--overwrite", "--source-root", config.ModulePath}
