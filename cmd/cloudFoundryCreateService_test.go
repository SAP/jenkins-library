package cmd

import (
	"io/ioutil"
	"os"
	"testing"

	"github.com/SAP/jenkins-library/pkg/cloudfoundry"
	"github.com/SAP/jenkins-library/pkg/mock"
	"github.com/SAP/jenkins-library/pkg/telemetry"
	"github.com/stretchr/testify/assert"
)

func cfMockCleanup(m *mock.ExecMockRunner) {
	m.ShouldFailOnCommand = map[string]error{}
	m.StdoutReturn = map[string]string{}
	m.Calls = []mock.ExecCall{}
}

func TestCloudFoundryCreateService(t *testing.T) {

	m := &mock.ExecMockRunner{}
	cf := cloudfoundry.CFUtils{Exec: m}

	var telemetryData telemetry.CustomData
	t.Run("Create service: no broker, no config, no tags", func(t *testing.T) {
		defer cfMockCleanup(m)
		config := cloudFoundryCreateServiceOptions{
			CfAPIEndpoint:         "https://api.endpoint.com",
			CfOrg:                 "testOrg",
			CfSpace:               "testSpace",
			Username:              "testUser",
			Password:              "testPassword",
			CfService:             "testService",
			CfServiceInstanceName: "testName",
			CfServicePlan:         "testPlan",
		}
		error := runCloudFoundryCreateService(&config, &telemetryData, cf)
		if assert.NoError(t, error) {
			assert.Equal(t, []mock.ExecCall{{Execution: (*mock.Execution)(nil), Async: false, Exec: "cf", Params: []string{"login", "-a", "https://api.endpoint.com", "-o", "testOrg", "-s", "testSpace", "-u", "testUser", "-p", "testPassword"}},
				{Execution: (*mock.Execution)(nil), Async: false, Exec: "cf", Params: []string{"create-service", "testService", "testPlan", "testName"}},
				{Execution: (*mock.Execution)(nil), Async: false, Exec: "cf", Params: []string{"logout"}}},
				m.Calls)
		}
	})
	t.Run("Create service: only tags", func(t *testing.T) {
		defer cfMockCleanup(m)

		config := cloudFoundryCreateServiceOptions{
			CfAPIEndpoint:         "https://api.endpoint.com",
			CfOrg:                 "testOrg",
			CfSpace:               "testSpace",
			Username:              "testUser",
			Password:              "testPassword",
			CfService:             "testService",
			CfServiceInstanceName: "testName",
			CfServicePlan:         "testPlan",
			CfServiceTags:         "testTag, testTag2",
		}
		error := runCloudFoundryCreateService(&config, &telemetryData, cf)
		if assert.NoError(t, error) {
			assert.Equal(t, []mock.ExecCall{{Execution: (*mock.Execution)(nil), Async: false, Exec: "cf", Params: []string{"login", "-a", "https://api.endpoint.com", "-o", "testOrg", "-s", "testSpace", "-u", "testUser", "-p", "testPassword"}},
				{Execution: (*mock.Execution)(nil), Async: false, Exec: "cf", Params: []string{"create-service", "testService", "testPlan", "testName", "-t", "testTag, testTag2"}},
				{Execution: (*mock.Execution)(nil), Async: false, Exec: "cf", Params: []string{"logout"}}},
				m.Calls)
		}
	})
	t.Run("Create service: only broker", func(t *testing.T) {
		defer cfMockCleanup(m)
		config := cloudFoundryCreateServiceOptions{
			CfAPIEndpoint:         "https://api.endpoint.com",
			CfOrg:                 "testOrg",
			CfSpace:               "testSpace",
			Username:              "testUser",
			Password:              "testPassword",
			CfService:             "testService",
			CfServiceInstanceName: "testName",
			CfServicePlan:         "testPlan",
			CfServiceBroker:       "testBroker",
		}
		error := runCloudFoundryCreateService(&config, &telemetryData, cf)
		if assert.NoError(t, error) {
			assert.Equal(t, []mock.ExecCall{{Execution: (*mock.Execution)(nil), Async: false, Exec: "cf", Params: []string{"login", "-a", "https://api.endpoint.com", "-o", "testOrg", "-s", "testSpace", "-u", "testUser", "-p", "testPassword"}},
				{Execution: (*mock.Execution)(nil), Async: false, Exec: "cf", Params: []string{"create-service", "testService", "testPlan", "testName", "-b", "testBroker"}},
				{Execution: (*mock.Execution)(nil), Async: false, Exec: "cf", Params: []string{"logout"}}},
				m.Calls)
		}
	})
	t.Run("Create service: only config", func(t *testing.T) {
		defer cfMockCleanup(m)
		config := cloudFoundryCreateServiceOptions{
			CfAPIEndpoint:         "https://api.endpoint.com",
			CfOrg:                 "testOrg",
			CfSpace:               "testSpace",
			Username:              "testUser",
			Password:              "testPassword",
			CfService:             "testService",
			CfServiceInstanceName: "testName",
			CfServicePlan:         "testPlan",
			CfCreateServiceConfig: "testConfig.json",
		}
		error := runCloudFoundryCreateService(&config, &telemetryData, cf)
		if assert.NoError(t, error) {
			assert.Equal(t, []mock.ExecCall{{Execution: (*mock.Execution)(nil), Async: false, Exec: "cf", Params: []string{"login", "-a", "https://api.endpoint.com", "-o", "testOrg", "-s", "testSpace", "-u", "testUser", "-p", "testPassword"}},
				{Execution: (*mock.Execution)(nil), Async: false, Exec: "cf", Params: []string{"create-service", "testService", "testPlan", "testName", "-c", "testConfig.json"}},
				{Execution: (*mock.Execution)(nil), Async: false, Exec: "cf", Params: []string{"logout"}}},
				m.Calls)
		}
	})

	t.Run("Create service: failure, no config", func(t *testing.T) {
		defer cfMockCleanup(m)
		config := cloudFoundryCreateServiceOptions{}
		error := runCloudFoundryCreateService(&config, &telemetryData, cf)
		assert.EqualError(t, error, "Error while logging in: Failed to login to Cloud Foundry: Parameters missing. Please provide the Cloud Foundry Endpoint, Org, Space, Username and Password")
	})

	t.Run("Create service: variable substitution in-line", func(t *testing.T) {
		defer cfMockCleanup(m)

		dir, err := ioutil.TempDir("", "test variable substitution")
		if err != nil {
			t.Fatal("Failed to create temporary directory")
		}
		oldCWD, _ := os.Getwd()
		_ = os.Chdir(dir)
		// clean up tmp dir
		defer func() {
			_ = os.Chdir(oldCWD)
			_ = os.RemoveAll(dir)
		}()

		manifestFileString := `  
		---
		create-services:
		- name:   ((name))
		  broker: "testBroker"
		  plan:   "testPlan"
		
		- name:   ((name2))
		  broker: "testBroker"
		  plan:   "testPlan"
		
		- name:   "test3"
		  broker: "testBroker"
		  plan:   "testPlan"`

		manifestFileStringBody := []byte(manifestFileString)
		err = ioutil.WriteFile("manifestTest.yml", manifestFileStringBody, 0644)

		var manifestVariables = []string{"name1=Test1", "name2=Test2"}

		config := cloudFoundryCreateServiceOptions{
			CfAPIEndpoint:     "https://api.endpoint.com",
			CfOrg:             "testOrg",
			CfSpace:           "testSpace",
			Username:          "testUser",
			Password:          "testPassword",
			ServiceManifest:   "manifestTest.yml",
			ManifestVariables: manifestVariables,
		}
		error := runCloudFoundryCreateService(&config, &telemetryData, cf)
		if assert.NoError(t, error) {
			assert.Equal(t, []mock.ExecCall{{Execution: (*mock.Execution)(nil), Async: false, Exec: "cf", Params: []string{"login", "-a", "https://api.endpoint.com", "-o", "testOrg", "-s", "testSpace", "-u", "testUser", "-p", "testPassword"}},
				{Execution: (*mock.Execution)(nil), Async: false, Exec: "cf", Params: []string{"create-service-push", "--no-push", "--service-manifest", "manifestTest.yml", "--var", "name1=Test1", "--var", "name2=Test2"}},
				{Execution: (*mock.Execution)(nil), Async: false, Exec: "cf", Params: []string{"logout"}}},
				m.Calls)
		}
	})

	t.Run("Create service: variable substitution with variable substitution manifest file", func(t *testing.T) {
		defer cfMockCleanup(m)

		dir, err := ioutil.TempDir("", "test variable substitution")
		if err != nil {
			t.Fatal("Failed to create temporary directory")
		}
		oldCWD, _ := os.Getwd()
		_ = os.Chdir(dir)
		// clean up tmp dir
		defer func() {
			_ = os.Chdir(oldCWD)
			_ = os.RemoveAll(dir)
		}()
		varsFileString := `name: test1
		name2: test2`

		manifestFileString := `  
		---
		create-services:
		- name:   ((name))
		  broker: "testBroker"
		  plan:   "testPlan"
		
		- name:   ((name2))
		  broker: "testBroker"
		  plan:   "testPlan"
		
		- name:   "test3"
		  broker: "testBroker"
		  plan:   "testPlan"`

		varsFileStringBody := []byte(varsFileString)
		manifestFileStringBody := []byte(manifestFileString)
		err = ioutil.WriteFile("varsTest.yml", varsFileStringBody, 0644)
		err = ioutil.WriteFile("varsTest2.yml", varsFileStringBody, 0644)
		err = ioutil.WriteFile("manifestTest.yml", manifestFileStringBody, 0644)

		var manifestVariablesFiles = []string{"varsTest.yml", "varsTest2.yml"}
		config := cloudFoundryCreateServiceOptions{
			CfAPIEndpoint:          "https://api.endpoint.com",
			CfOrg:                  "testOrg",
			CfSpace:                "testSpace",
			Username:               "testUser",
			Password:               "testPassword",
			ServiceManifest:        "manifestTest.yml",
			ManifestVariablesFiles: manifestVariablesFiles,
			ManifestVariables:      []string{"a=b", "x=y"},
		}
		error := runCloudFoundryCreateService(&config, &telemetryData, cf)
		if assert.NoError(t, error) {
<<<<<<< HEAD
			assert.Equal(t, []mock.ExecCall{mock.ExecCall{Execution: (*mock.Execution)(nil), Async: false, Exec: "cf", Params: []string{"login", "-a", "https://api.endpoint.com", "-o", "testOrg", "-s", "testSpace", "-u", "testUser", "-p", "testPassword"}},
				mock.ExecCall{Execution: (*mock.Execution)(nil), Async: false, Exec: "cf", Params: []string{"create-service-push", "--no-push", "--service-manifest", "manifestTest.yml", "--vars-file", "varsTest.yml", "--vars-file", "varsTest2.yml", "--var", "a=b", "--var", "x=y"}},
				mock.ExecCall{Execution: (*mock.Execution)(nil), Async: false, Exec: "cf", Params: []string{"logout"}}},
=======
			assert.Equal(t, []mock.ExecCall{{Execution: (*mock.Execution)(nil), Async: false, Exec: "cf", Params: []string{"login", "-a", "https://api.endpoint.com", "-o", "testOrg", "-s", "testSpace", "-u", "testUser", "-p", "testPassword"}},
				{Execution: (*mock.Execution)(nil), Async: false, Exec: "cf", Params: []string{"create-service-push", "--no-push", "--service-manifest", "manifestTest.yml", "--vars-file", "varsTest.yml", "--vars-file", "varsTest2.yml"}},
				{Execution: (*mock.Execution)(nil), Async: false, Exec: "cf", Params: []string{"logout"}}},
>>>>>>> 6999380e
				m.Calls)
		}
	})
}<|MERGE_RESOLUTION|>--- conflicted
+++ resolved
@@ -219,15 +219,9 @@
 		}
 		error := runCloudFoundryCreateService(&config, &telemetryData, cf)
 		if assert.NoError(t, error) {
-<<<<<<< HEAD
-			assert.Equal(t, []mock.ExecCall{mock.ExecCall{Execution: (*mock.Execution)(nil), Async: false, Exec: "cf", Params: []string{"login", "-a", "https://api.endpoint.com", "-o", "testOrg", "-s", "testSpace", "-u", "testUser", "-p", "testPassword"}},
-				mock.ExecCall{Execution: (*mock.Execution)(nil), Async: false, Exec: "cf", Params: []string{"create-service-push", "--no-push", "--service-manifest", "manifestTest.yml", "--vars-file", "varsTest.yml", "--vars-file", "varsTest2.yml", "--var", "a=b", "--var", "x=y"}},
-				mock.ExecCall{Execution: (*mock.Execution)(nil), Async: false, Exec: "cf", Params: []string{"logout"}}},
-=======
-			assert.Equal(t, []mock.ExecCall{{Execution: (*mock.Execution)(nil), Async: false, Exec: "cf", Params: []string{"login", "-a", "https://api.endpoint.com", "-o", "testOrg", "-s", "testSpace", "-u", "testUser", "-p", "testPassword"}},
-				{Execution: (*mock.Execution)(nil), Async: false, Exec: "cf", Params: []string{"create-service-push", "--no-push", "--service-manifest", "manifestTest.yml", "--vars-file", "varsTest.yml", "--vars-file", "varsTest2.yml"}},
-				{Execution: (*mock.Execution)(nil), Async: false, Exec: "cf", Params: []string{"logout"}}},
->>>>>>> 6999380e
+			assert.Equal(t, []mock.ExecCall{{Execution: (*mock.Execution)(nil), Async: false, Exec: "cf", Params: []string{"login", "-a", "https://api.endpoint.com", "-o", "testOrg", "-s", "testSpace", "-u", "testUser", "-p", "testPassword"}},
+				{Execution: (*mock.Execution)(nil), Async: false, Exec: "cf", Params: []string{"create-service-push", "--no-push", "--service-manifest", "manifestTest.yml", "--vars-file", "varsTest.yml", "--vars-file", "varsTest2.yml", "--var", "a=b", "--var", "x=y"}},
+				{Execution: (*mock.Execution)(nil), Async: false, Exec: "cf", Params: []string{"logout"}}},
 				m.Calls)
 		}
 	})
