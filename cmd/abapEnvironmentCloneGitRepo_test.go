--- conflicted
+++ resolved
@@ -1,11 +1,8 @@
 package cmd
 
 import (
-<<<<<<< HEAD
 	"bytes"
-=======
 	"encoding/json"
->>>>>>> 8923d1e5
 	"fmt"
 	"io/ioutil"
 	"net/http"
@@ -99,10 +96,8 @@
 				`{"d" : { "status" : "R" } }`,
 				`{"d" : { "status" : "R" } }`,
 				`{"d" : { "status" : "R" } }`,
-<<<<<<< HEAD
-			},
-			Token:      "myToken",
-			StatusCode: 200,
+			},
+			Token: "myToken",
 		}
 
 		err := runAbapEnvironmentCloneGitRepo(&config, &autils, client)
@@ -133,12 +128,9 @@
 		logResultSuccess := fmt.Sprintf(`{"d": { "sc_name": "/DMO/SWC", "status": "S", "to_Log_Overview": { "results": [ { "log_index": 1, "log_name": "Main Import", "type_of_found_issues": "Success", "timestamp": "/Date(1644332299000+0000)/", "to_Log_Protocol": { "results": [ { "log_index": 1, "index_no": "1", "log_name": "", "type": "Info", "descr": "Main import", "timestamp": null, "criticality": 0 } ] } } ] } } }`)
 		client := &abaputils.ClientMock{
 			BodyList: []string{
-=======
 				`{"d" : ` + executionLogStringClone + `}`,
->>>>>>> 8923d1e5
-				logResultSuccess,
-				`{"d" : { "EntitySets" : [ "LogOverviews" ] } }`,
-				`{"d" : { "status" : "S" } }`,
+				logResultSuccess,
+				`{"d" : { "EntitySets" : [ "LogOverviews" ] } }`,
 				`{"d" : { "status" : "R" } }`,
 				`{"d" : { "status" : "R" } }`,
 				`{"d" : { "status" : "R" } }`,
