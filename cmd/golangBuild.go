--- conflicted
+++ resolved
@@ -523,12 +523,7 @@
 }
 
 func runBOMCreation(utils golangBuildUtils, outputFilename string) error {
-<<<<<<< HEAD
-
 	if err := utils.RunExecutable("cyclonedx-gomod", "mod", "-licenses", fmt.Sprintf("-verbose=%t", GeneralConfig.Verbose), "-test", "-output", outputFilename, "-output-version", "1.4"); err != nil {
-=======
-	if err := utils.RunExecutable("cyclonedx-gomod", "mod", "-licenses", "-test", "-output", outputFilename, "-output-version", "1.4"); err != nil {
->>>>>>> d1869ff9
 		return fmt.Errorf("BOM creation failed: %w", err)
 	}
 	return nil
