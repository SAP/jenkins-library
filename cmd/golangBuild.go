package cmd

import (
	"bytes"
	"fmt"
	"net/http"
	"os"
	"path"
	"path/filepath"
	"strings"

	"github.com/SAP/jenkins-library/pkg/buildsettings"
	"github.com/SAP/jenkins-library/pkg/certutils"
	"github.com/SAP/jenkins-library/pkg/command"
	"github.com/SAP/jenkins-library/pkg/goget"
	piperhttp "github.com/SAP/jenkins-library/pkg/http"
	"github.com/SAP/jenkins-library/pkg/log"
	"github.com/SAP/jenkins-library/pkg/piperenv"
	"github.com/SAP/jenkins-library/pkg/piperutils"
	"github.com/SAP/jenkins-library/pkg/telemetry"

	"github.com/SAP/jenkins-library/pkg/multiarch"
	"github.com/SAP/jenkins-library/pkg/versioning"

	"golang.org/x/mod/modfile"
)

const (
	coverageFile                = "cover.out"
	golangUnitTestOutput        = "TEST-go.xml"
	golangIntegrationTestOutput = "TEST-integration.xml"
	unitJsonReport              = "unit-report.out"
	integrationJsonReport       = "integration-report.out"
	golangCoberturaPackage      = "github.com/boumenot/gocover-cobertura@latest"
	golangTestsumPackage        = "gotest.tools/gotestsum@latest"
	golangCycloneDXPackage      = "github.com/CycloneDX/cyclonedx-gomod/cmd/cyclonedx-gomod@v1.4.0"
	sbomFilename                = "bom-golang.xml"
)

type golangBuildUtils interface {
	command.ExecRunner
	goget.Client

	piperutils.FileUtils
	piperhttp.Uploader

	getDockerImageValue(stepName string) (string, error)
	GetExitCode() int
	DownloadFile(url, filename string, header http.Header, cookies []*http.Cookie) error
	Untar(src string, dest string, stripComponentLevel int) error

	// Add more methods here, or embed additional interfaces, or remove/replace as required.
	// The golangBuildUtils interface should be descriptive of your runtime dependencies,
	// i.e. include everything you need to be able to mock in tests.
	// Unit tests shall be executable in parallel (not depend on global state), and don't (re-)test dependencies.
}

type golangBuildUtilsBundle struct {
	*command.Command
	*piperutils.Files
	piperhttp.Uploader
	httpClient *piperhttp.Client

	goget.Client

	// Embed more structs as necessary to implement methods or interfaces you add to golangBuildUtils.
	// Structs embedded in this way must each have a unique set of methods attached.
	// If there is no struct which implements the method you need, attach the method to
	// golangBuildUtilsBundle and forward to the implementation of the dependency.
}

func (g *golangBuildUtilsBundle) DownloadFile(url, filename string, header http.Header, cookies []*http.Cookie) error {
	return g.httpClient.DownloadFile(url, filename, header, cookies)
}

func (g *golangBuildUtilsBundle) getDockerImageValue(stepName string) (string, error) {
	return GetDockerImageValue(stepName)
}

func (g *golangBuildUtilsBundle) Untar(src string, dest string, stripComponentLevel int) error {
	return piperutils.Untar(src, dest, stripComponentLevel)
}

func newGolangBuildUtils(config golangBuildOptions) golangBuildUtils {
	httpClientOptions := piperhttp.ClientOptions{}

	if len(config.CustomTLSCertificateLinks) > 0 {
		httpClientOptions.TransportSkipVerification = false
		httpClientOptions.TrustedCerts = config.CustomTLSCertificateLinks
	}

	httpClient := piperhttp.Client{}
	httpClient.SetOptions(httpClientOptions)

	utils := golangBuildUtilsBundle{
		Command: &command.Command{
			StepName: "golangBuild",
		},
		Files:    &piperutils.Files{},
		Uploader: &httpClient,
		Client: &goget.ClientImpl{
			HTTPClient: &httpClient,
		},
		httpClient: &httpClient,
	}
	// Reroute command output to logging framework
	utils.Stdout(log.Writer())
	utils.Stderr(log.Writer())
	return &utils
}

func golangBuild(config golangBuildOptions, telemetryData *telemetry.CustomData, commonPipelineEnvironment *golangBuildCommonPipelineEnvironment) {
	// Utils can be used wherever the command.ExecRunner interface is expected.
	// It can also be used for example as a mavenExecRunner.
	utils := newGolangBuildUtils(config)

	// Error situations will be bubbled up until they reach the line below which will then stop execution
	// through the log.Entry().Fatal() call leading to an os.Exit(1) in the end.
	err := runGolangBuild(&config, telemetryData, utils, commonPipelineEnvironment)
	if err != nil {
		log.Entry().WithError(err).Fatal("execution of golang build failed")
	}
}

func runGolangBuild(config *golangBuildOptions, telemetryData *telemetry.CustomData, utils golangBuildUtils, commonPipelineEnvironment *golangBuildCommonPipelineEnvironment) error {
	goModFile, err := readGoModFile(utils) // returns nil if go.mod doesnt exist
	if err != nil {
		return err
	}

	if err = prepareGolangEnvironment(config, goModFile, utils); err != nil {
		return err
	}

	// install test pre-requisites only in case testing should be performed
	if config.RunTests || config.RunIntegrationTests {
		if err := utils.RunExecutable("go", "install", golangTestsumPackage); err != nil {
			return fmt.Errorf("failed to install pre-requisite: %w", err)
		}
	}

	if config.CreateBOM {
		if err := utils.RunExecutable("go", "install", golangCycloneDXPackage); err != nil {
			return fmt.Errorf("failed to install pre-requisite: %w", err)
		}
	}

	failedTests := false

	if config.RunTests {
		success, err := runGolangTests(config, utils)
		if err != nil {
			return err
		}
		failedTests = !success
	}

	if config.RunTests && config.ReportCoverage {
		if err := reportGolangTestCoverage(config, utils); err != nil {
			return err
		}
	}

	if config.RunIntegrationTests {
		success, err := runGolangIntegrationTests(config, utils)
		if err != nil {
			return err
		}
		failedTests = failedTests || !success
	}

	if failedTests {
		log.SetErrorCategory(log.ErrorTest)
		return fmt.Errorf("some tests failed")
	}

	if config.RunLint {
		goPath := os.Getenv("GOPATH")
		golangciLintDir := filepath.Join(goPath, "bin")

		if err := retrieveGolangciLint(utils, golangciLintDir, config.GolangciLintURL); err != nil {
			return err
		}

		// hardcode those for now
		lintSettings := map[string]string{
			"reportStyle":      "checkstyle", // readable by Sonar
			"reportOutputPath": "golangci-lint-report.xml",
			"additionalParams": "",
		}

		if err := runGolangciLint(utils, golangciLintDir, config.FailOnLintingError, lintSettings); err != nil {
			return err
		}
	}

	if config.CreateBOM {
		if err := runBOMCreation(utils, sbomFilename); err != nil {
			return err
		}
	}

	ldflags := ""

	if len(config.LdflagsTemplate) > 0 {
		ldf, err := prepareLdflags(config, utils, GeneralConfig.EnvRootPath)
		if err != nil {
			return err
		}
		ldflags = (*ldf).String()
		log.Entry().Infof("ldflags from template: '%v'", ldflags)
	}

	var binaries []string
	platforms, err := multiarch.ParsePlatformStrings(config.TargetArchitectures)
	if err != nil {
		return err
	}

	for _, platform := range platforms {
		binaryNames, err := runGolangBuildPerArchitecture(config, goModFile, utils, ldflags, platform)
		if err != nil {
			return err
		}

		if len(binaryNames) > 0 {
			binaries = append(binaries, binaryNames...)
		}
	}

	log.Entry().Debugf("creating build settings information...")
	stepName := "golangBuild"
	dockerImage, err := utils.getDockerImageValue(stepName)
	if err != nil {
		return err
	}

	buildConfig := buildsettings.BuildOptions{
		CreateBOM:         config.CreateBOM,
		Publish:           config.Publish,
		BuildSettingsInfo: config.BuildSettingsInfo,
		DockerImage:       dockerImage,
	}
	buildSettingsInfo, err := buildsettings.CreateBuildSettingsInfo(&buildConfig, stepName)
	if err != nil {
		log.Entry().Warnf("failed to create build settings info: %v", err)
	}
	commonPipelineEnvironment.custom.buildSettingsInfo = buildSettingsInfo

	if config.Publish {
		if len(config.TargetRepositoryURL) == 0 {
			return fmt.Errorf("there's no target repository for binary publishing configured")
		}

		artifactVersion := config.ArtifactVersion

		if len(artifactVersion) == 0 {
			artifactOpts := versioning.Options{
				VersioningScheme: "library",
			}

			artifact, err := versioning.GetArtifact("golang", "", &artifactOpts, utils)
			if err != nil {
				return err
			}

			artifactVersion, err = artifact.GetVersion()

			if err != nil {
				return err
			}
		}

		if goModFile == nil {
			return fmt.Errorf("go.mod file not found")
		} else if goModFile.Module == nil {
			return fmt.Errorf("go.mod doesn't declare a module path")
		}

		repoClientOptions := piperhttp.ClientOptions{
			Username:     config.TargetRepositoryUser,
			Password:     config.TargetRepositoryPassword,
			TrustedCerts: config.CustomTLSCertificateLinks,
		}

		utils.SetOptions(repoClientOptions)

		var binaryArtifacts piperenv.Artifacts
		for _, binary := range binaries {

			targetPath := fmt.Sprintf("go/%s/%s/%s", goModFile.Module.Mod.Path, artifactVersion, binary)

			separator := "/"

			if strings.HasSuffix(config.TargetRepositoryURL, "/") {
				separator = ""
			}

			targetURL := fmt.Sprintf("%s%s%s", config.TargetRepositoryURL, separator, targetPath)

			log.Entry().Infof("publishing artifact: %s", targetURL)

			response, err := utils.UploadRequest(http.MethodPut, targetURL, binary, "", nil, nil, "binary")
			if err != nil {
				return fmt.Errorf("couldn't upload artifact: %w", err)
			}

			if !(response.StatusCode == 200 || response.StatusCode == 201) {
				return fmt.Errorf("couldn't upload artifact, received status code %d", response.StatusCode)
			}

			binaryArtifacts = append(binaryArtifacts, piperenv.Artifact{
				Name: binary,
			})
		}
		commonPipelineEnvironment.custom.artifacts = binaryArtifacts

	}

	return nil
}

func prepareGolangEnvironment(config *golangBuildOptions, goModFile *modfile.File, utils golangBuildUtils) error {
	// configure truststore
	err := certutils.CertificateUpdate(config.CustomTLSCertificateLinks, utils, utils, "/etc/ssl/certs/ca-certificates.crt") // TODO reimplement

	if config.PrivateModules == "" {
		return nil
	}

	if config.PrivateModulesGitToken == "" {
		return fmt.Errorf("please specify a token for fetching private git modules")
	}

	// pass private repos to go process
	os.Setenv("GOPRIVATE", config.PrivateModules)

<<<<<<< HEAD
	repoURLs, err := lookupGolangPrivateModulesRepositories(goModFile, config.PrivateModules, utils)
=======
	err = gitConfigurationForPrivateModules(config.PrivateModules, config.PrivateModulesGitToken, utils)
>>>>>>> d0e205d0
	if err != nil {
		return err
	}

	return nil
}

func runGolangTests(config *golangBuildOptions, utils golangBuildUtils) (bool, error) {
	// execute gotestsum in order to have more output options
	testOptions := []string{"--junitfile", golangUnitTestOutput, "--jsonfile", unitJsonReport, "--", fmt.Sprintf("-coverprofile=%v", coverageFile), "-tags=unit", "./..."}
	testOptions = append(testOptions, config.TestOptions...)
	if err := utils.RunExecutable("gotestsum", testOptions...); err != nil {
		exists, fileErr := utils.FileExists(golangUnitTestOutput)
		if !exists || fileErr != nil {
			log.SetErrorCategory(log.ErrorBuild)
			return false, fmt.Errorf("running tests failed - junit result missing: %w", err)
		}
		exists, fileErr = utils.FileExists(coverageFile)
		if !exists || fileErr != nil {
			log.SetErrorCategory(log.ErrorBuild)
			return false, fmt.Errorf("running tests failed - coverage output missing: %w", err)
		}
		return false, nil
	}
	return true, nil
}

func runGolangIntegrationTests(config *golangBuildOptions, utils golangBuildUtils) (bool, error) {
	// execute gotestsum in order to have more output options
	// for integration tests coverage data is not meaningful and thus not being created
	if err := utils.RunExecutable("gotestsum", "--junitfile", golangIntegrationTestOutput, "--jsonfile", integrationJsonReport, "--", "-tags=integration", "./..."); err != nil {
		exists, fileErr := utils.FileExists(golangIntegrationTestOutput)
		if !exists || fileErr != nil {
			log.SetErrorCategory(log.ErrorBuild)
			return false, fmt.Errorf("running tests failed: %w", err)
		}
		return false, nil
	}
	return true, nil
}

func reportGolangTestCoverage(config *golangBuildOptions, utils golangBuildUtils) error {
	if config.CoverageFormat == "cobertura" {
		// execute gocover-cobertura in order to create cobertura report
		// install pre-requisites
		if err := utils.RunExecutable("go", "install", golangCoberturaPackage); err != nil {
			return fmt.Errorf("failed to install pre-requisite: %w", err)
		}

		coverageData, err := utils.FileRead(coverageFile)
		if err != nil {
			return fmt.Errorf("failed to read coverage file %v: %w", coverageFile, err)
		}
		utils.Stdin(bytes.NewBuffer(coverageData))

		coverageOutput := bytes.Buffer{}
		utils.Stdout(&coverageOutput)
		options := []string{}
		if config.ExcludeGeneratedFromCoverage {
			options = append(options, "-ignore-gen-files")
		}
		if err := utils.RunExecutable("gocover-cobertura", options...); err != nil {
			log.SetErrorCategory(log.ErrorTest)
			return fmt.Errorf("failed to convert coverage data to cobertura format: %w", err)
		}
		utils.Stdout(log.Writer())

		err = utils.FileWrite("cobertura-coverage.xml", coverageOutput.Bytes(), 0o666)
		if err != nil {
			return fmt.Errorf("failed to create cobertura coverage file: %w", err)
		}
		log.Entry().Info("created file cobertura-coverage.xml")
	} else {
		// currently only cobertura and html format supported, thus using html as fallback
		if err := utils.RunExecutable("go", "tool", "cover", "-html", coverageFile, "-o", "coverage.html"); err != nil {
			return fmt.Errorf("failed to create html coverage file: %w", err)
		}
	}
	return nil
}

func retrieveGolangciLint(utils golangBuildUtils, golangciLintDir, golangciLintURL string) error {
	archiveName := "golangci-lint.tar.gz"
	err := utils.DownloadFile(golangciLintURL, archiveName, nil, nil)
	if err != nil {
		return fmt.Errorf("failed to download golangci-lint: %w", err)
	}

	err = utils.Untar(archiveName, golangciLintDir, 1)
	if err != nil {
		return fmt.Errorf("failed to install golangci-lint: %w", err)
	}

	return nil
}

func runGolangciLint(utils golangBuildUtils, golangciLintDir string, failOnError bool, lintSettings map[string]string) error {
	binaryPath := filepath.Join(golangciLintDir, "golangci-lint")

	var outputBuffer bytes.Buffer
	utils.Stdout(&outputBuffer)
	err := utils.RunExecutable(binaryPath, "run", "--out-format", lintSettings["reportStyle"])
	if err != nil && utils.GetExitCode() != 1 {
		return fmt.Errorf("running golangci-lint failed: %w", err)
	}

	log.Entry().Infof("lint report: \n" + outputBuffer.String())
	log.Entry().Infof("writing lint report to %s", lintSettings["reportOutputPath"])
	err = utils.FileWrite(lintSettings["reportOutputPath"], outputBuffer.Bytes(), 0o644)
	if err != nil {
		return fmt.Errorf("writing golangci-lint report failed: %w", err)
	}

	if utils.GetExitCode() == 1 && failOnError {
		return fmt.Errorf("golangci-lint found issues, see report above")
	}

	return nil
}

func prepareLdflags(config *golangBuildOptions, utils golangBuildUtils, envRootPath string) (*bytes.Buffer, error) {
	cpe := piperenv.CPEMap{}
	err := cpe.LoadFromDisk(path.Join(envRootPath, "commonPipelineEnvironment"))
	if err != nil {
		log.Entry().Warning("failed to load values from commonPipelineEnvironment")
	}

	log.Entry().Debugf("ldflagsTemplate in use: %v", config.LdflagsTemplate)
	return cpe.ParseTemplate(config.LdflagsTemplate)
}

func runGolangBuildPerArchitecture(config *golangBuildOptions, goModFile *modfile.File, utils golangBuildUtils, ldflags string, architecture multiarch.Platform) ([]string, error) {
	var binaryNames []string

	envVars := os.Environ()
	envVars = append(envVars, fmt.Sprintf("GOOS=%v", architecture.OS), fmt.Sprintf("GOARCH=%v", architecture.Arch))

	if !config.CgoEnabled {
		envVars = append(envVars, "CGO_ENABLED=0")
	}
	utils.SetEnv(envVars)

	buildOptions := []string{"build", "-trimpath"}

	if len(config.Output) > 0 {
		if len(config.Packages) > 1 {
			binaries, outputDir, err := getOutputBinaries(config.Output, config.Packages, utils, architecture)
			if err != nil {
				log.SetErrorCategory(log.ErrorBuild)
				return nil, fmt.Errorf("failed to calculate output binaries or directory, error: %s", err.Error())
			}
			buildOptions = append(buildOptions, "-o", outputDir)
			binaryNames = append(binaryNames, binaries...)
		} else {
			fileExtension := ""
			if architecture.OS == "windows" {
				fileExtension = ".exe"
			}
			binaryName := fmt.Sprintf("%s-%s.%s%s", strings.TrimRight(config.Output, string(os.PathSeparator)), architecture.OS, architecture.Arch, fileExtension)
			buildOptions = append(buildOptions, "-o", binaryName)
			binaryNames = append(binaryNames, binaryName)
		}
	} else {
		// use default name in case no name is defined via Output
		binaryName := path.Base(goModFile.Module.Mod.Path)
		binaryNames = append(binaryNames, binaryName)
	}
	buildOptions = append(buildOptions, config.BuildFlags...)
	if len(ldflags) > 0 {
		buildOptions = append(buildOptions, "-ldflags", ldflags)
	}
	buildOptions = append(buildOptions, config.Packages...)

	if err := utils.RunExecutable("go", buildOptions...); err != nil {
		log.Entry().Debugf("buildOptions: %v", buildOptions)
		log.SetErrorCategory(log.ErrorBuild)
		return nil, fmt.Errorf("failed to run build for %v.%v: %w", architecture.OS, architecture.Arch, err)
	}

	return binaryNames, nil
}

<<<<<<< HEAD
// lookupPrivateModulesRepositories returns a slice of all modules that match the given glob pattern
func lookupGolangPrivateModulesRepositories(goModFile *modfile.File, globPattern string, utils golangBuildUtils) ([]string, error) {
	if globPattern == "" {
		return []string{}, nil
	}

	if goModFile == nil {
		return nil, fmt.Errorf("couldn't find go.mod file")
	} else if goModFile.Require == nil {
		return []string{}, nil // no modules referenced, nothing to do
	}

	privateModules := []string{}

	for _, goModule := range goModFile.Require {
		if !module.MatchPrefixPatterns(globPattern, goModule.Mod.Path) {
			continue
		}

		repo, err := utils.GetRepositoryURL(goModule.Mod.Path)
		if err != nil {
			return nil, err
		}

		privateModules = append(privateModules, repo)
	}
	return privateModules, nil
}

=======
>>>>>>> d0e205d0
func runBOMCreation(utils golangBuildUtils, outputFilename string) error {
	if err := utils.RunExecutable("cyclonedx-gomod", "mod", "-licenses", fmt.Sprintf("-verbose=%t", GeneralConfig.Verbose), "-test", "-output", outputFilename, "-output-version", "1.4"); err != nil {
		return fmt.Errorf("BOM creation failed: %w", err)
	}
	return nil
}

func readGoModFile(utils golangBuildUtils) (*modfile.File, error) {
	modFilePath := "go.mod"

	if modFileExists, err := utils.FileExists(modFilePath); err != nil {
		return nil, err
	} else if !modFileExists {
		return nil, nil
	}

	modFileContent, err := utils.FileRead(modFilePath)
	if err != nil {
		return nil, err
	}

	return modfile.Parse(modFilePath, modFileContent, nil)
}

func getOutputBinaries(out string, packages []string, utils golangBuildUtils, architecture multiarch.Platform) ([]string, string, error) {
	var binaries []string
	outDir := fmt.Sprintf("%s-%s-%s%c", strings.TrimRight(out, string(os.PathSeparator)), architecture.OS, architecture.Arch, os.PathSeparator)

	for _, pkg := range packages {
		ok, err := isMainPackage(utils, pkg)
		if err != nil {
			return nil, "", err
		}

		if ok {
			fileExt := ""
			if architecture.OS == "windows" {
				fileExt = ".exe"
			}
			binaries = append(binaries, filepath.Join(outDir, filepath.Base(pkg)+fileExt))
		}
	}

	return binaries, outDir, nil
}

func isMainPackage(utils golangBuildUtils, pkg string) (bool, error) {
	outBuffer := bytes.NewBufferString("")
	utils.Stdout(outBuffer)
	utils.Stderr(outBuffer)
	err := utils.RunExecutable("go", "list", "-f", "{{ .Name }}", pkg)
	if err != nil {
		return false, err
	}

	if outBuffer.String() != "main" {
		return false, nil
	}

	return true, nil
}

func gitConfigurationForPrivateModules(privateMod string, token string, utils golangBuildUtils) error {
	privateMod = strings.ReplaceAll(privateMod, "/*", "")
	privateMod = strings.ReplaceAll(privateMod, "*.", "")
	modules := strings.Split(privateMod, ",")
	for _, v := range modules {
		authenticatedRepoURL := fmt.Sprintf("https://%s@%s", token, v)
		repoBaseURL := fmt.Sprintf("https://%s", v)
		err := utils.RunExecutable("git", "config", "--global", fmt.Sprintf("url.%s.insteadOf", authenticatedRepoURL), repoBaseURL)
		if err != nil {
			return err
		}

	}

	return nil
}<|MERGE_RESOLUTION|>--- conflicted
+++ resolved
@@ -335,11 +335,7 @@
 	// pass private repos to go process
 	os.Setenv("GOPRIVATE", config.PrivateModules)
 
-<<<<<<< HEAD
-	repoURLs, err := lookupGolangPrivateModulesRepositories(goModFile, config.PrivateModules, utils)
-=======
 	err = gitConfigurationForPrivateModules(config.PrivateModules, config.PrivateModulesGitToken, utils)
->>>>>>> d0e205d0
 	if err != nil {
 		return err
 	}
@@ -522,38 +518,6 @@
 	return binaryNames, nil
 }
 
-<<<<<<< HEAD
-// lookupPrivateModulesRepositories returns a slice of all modules that match the given glob pattern
-func lookupGolangPrivateModulesRepositories(goModFile *modfile.File, globPattern string, utils golangBuildUtils) ([]string, error) {
-	if globPattern == "" {
-		return []string{}, nil
-	}
-
-	if goModFile == nil {
-		return nil, fmt.Errorf("couldn't find go.mod file")
-	} else if goModFile.Require == nil {
-		return []string{}, nil // no modules referenced, nothing to do
-	}
-
-	privateModules := []string{}
-
-	for _, goModule := range goModFile.Require {
-		if !module.MatchPrefixPatterns(globPattern, goModule.Mod.Path) {
-			continue
-		}
-
-		repo, err := utils.GetRepositoryURL(goModule.Mod.Path)
-		if err != nil {
-			return nil, err
-		}
-
-		privateModules = append(privateModules, repo)
-	}
-	return privateModules, nil
-}
-
-=======
->>>>>>> d0e205d0
 func runBOMCreation(utils golangBuildUtils, outputFilename string) error {
 	if err := utils.RunExecutable("cyclonedx-gomod", "mod", "-licenses", fmt.Sprintf("-verbose=%t", GeneralConfig.Verbose), "-test", "-output", outputFilename, "-output-version", "1.4"); err != nil {
 		return fmt.Errorf("BOM creation failed: %w", err)
