--- conflicted
+++ resolved
@@ -427,7 +427,6 @@
 	return nil
 }
 
-<<<<<<< HEAD
 func retrieveGolangciLint(utils golangBuildUtils, golangciLintDir string) error {
 	// installation instructions: https://golangci-lint.run/usage/install/#linux-and-windows
 	var outputBuffer bytes.Buffer
@@ -473,10 +472,7 @@
 	return nil
 }
 
-func prepareLdflags(config *golangBuildOptions, utils golangBuildUtils, envRootPath string) (string, error) {
-=======
 func prepareLdflags(config *golangBuildOptions, utils golangBuildUtils, envRootPath string) (*bytes.Buffer, error) {
->>>>>>> 60476499
 	cpe := piperenv.CPEMap{}
 	err := cpe.LoadFromDisk(path.Join(envRootPath, "commonPipelineEnvironment"))
 	if err != nil {
