--- conflicted
+++ resolved
@@ -30,11 +30,7 @@
 
 	log.Entry().Infof("... initializing connection to AAKaaS @ %v", config.AbapAddonAssemblyKitEndpoint)
 	conn := new(abapbuild.Connector)
-<<<<<<< HEAD
 	if err := conn.InitAAKaaS(config.AbapAddonAssemblyKitEndpoint, config.Username, config.Password, *utils, config.AbapAddonAssemblyKitOriginHash, "", ""); err != nil {
-=======
-	if err := conn.InitAAKaaS(config.AbapAddonAssemblyKitEndpoint, config.Username, config.Password, *utils, config.AbapAddonAssemblyKitOriginHash); err != nil {
->>>>>>> 23309936
 		return err
 	}
 
