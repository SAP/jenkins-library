--- conflicted
+++ resolved
@@ -127,17 +127,13 @@
 
 	} else {
 		log.Entry().Infof("Printing stepName %s", configOptions.stepName)
-<<<<<<< HEAD
-		allStepMetadata := GetAllStepMetadata()
-		log.Entry().Debugf("Trying to resolve metadata for step %s out of all metadata: %v", configOptions.stepName, allStepMetadata)
-
-		metadata, err := config.ResolveMetadata(GeneralConfig.GitHubAccessTokens, GetAllStepMetadata, configOptions.stepMetadata, configOptions.stepName)
-=======
 		if GeneralConfig.MetaDataResolver == nil {
 			GeneralConfig.MetaDataResolver = GetAllStepMetadata
 		}
+    
+		log.Entry().Debugf("Trying to resolve metadata for step %s out of all metadata: %v", configOptions.stepName, GeneralConfig.MetaDataResolver())
+
 		metadata, err := config.ResolveMetadata(GeneralConfig.GitHubAccessTokens, GeneralConfig.MetaDataResolver, configOptions.stepMetadata, configOptions.stepName)
->>>>>>> d0762f5d
 		if err != nil {
 			return stepConfig, errors.Wrapf(err, "failed to resolve metadata")
 		}
