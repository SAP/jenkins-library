package cmd

import (
	"fmt"
	"github.com/SAP/jenkins-library/pkg/cloudfoundry"
	"github.com/SAP/jenkins-library/pkg/command"
	"github.com/SAP/jenkins-library/pkg/mock"
	"github.com/SAP/jenkins-library/pkg/piperutils"
	"github.com/SAP/jenkins-library/pkg/yaml"
	"github.com/stretchr/testify/assert"
	"os"
	"testing"
	"time"
)

type manifestMock struct {
	manifestFileName string
	apps             []map[string]interface{}
}

func (m manifestMock) GetAppName(index int) (string, error) {
	val, err := m.GetApplicationProperty(index, "name")
	if err != nil {
		return "", err
	}
	if v, ok := val.(string); ok {
		return v, nil
	}
	return "", fmt.Errorf("Cannot resolve application name")
}
func (m manifestMock) ApplicationHasProperty(index int, name string) (bool, error) {
	_, exists := m.apps[index][name]
	return exists, nil
}
func (m manifestMock) GetApplicationProperty(index int, name string) (interface{}, error) {
	return m.apps[index][name], nil
}
func (m manifestMock) GetFileName() string {
	return m.manifestFileName
}
func (m manifestMock) Transform() error {
	return nil
}
func (m manifestMock) IsModified() bool {
	return false
}
func (m manifestMock) GetApplications() ([]map[string]interface{}, error) {
	return m.apps, nil
}
func (m manifestMock) WriteManifest() error {
	return nil
}

func TestCfDeployment(t *testing.T) {

	defer func() {
		fileUtils = &piperutils.Files{}
		_replaceVariables = yaml.Substitute
	}()

	filesMock := mock.FilesMock{}
	filesMock.AddDir("/home/me")
	filesMock.Chdir("/home/me")
	fileUtils = &filesMock

	// everything below in the config map annotated with '//default' is a default in the metadata
	// since we don't get injected these values during the tests we set it here.
	defaultConfig := cloudFoundryDeployOptions{
		Org:                 "myOrg",
		Space:               "mySpace",
		Username:            "me",
		Password:            "******",
		APIEndpoint:         "https://examples.sap.com/cf",
		SmokeTestStatusCode: 200,            // default
		Manifest:            "manifest.yml", //default
		MtaDeployParameters: "-f",           // default
		DeployType:          "standard",     // default
	}

	config := defaultConfig

	successfulLogin := cloudfoundry.LoginOptions{
		CfAPIEndpoint: "https://examples.sap.com/cf",
		CfOrg:         "myOrg",
		CfSpace:       "mySpace",
		Username:      "me",
		Password:      "******",
		CfLoginOpts:   []string{},
	}

	var loginOpts cloudfoundry.LoginOptions
	var logoutCalled bool

	noopCfAPICalls := func(t *testing.T, s mock.ExecMockRunner) {
		assert.Empty(t, s.Calls)   // --> in case of an invalid deploy tool there must be no cf api calls
		assert.Empty(t, loginOpts) // no login options: login has not been called
		assert.False(t, logoutCalled)
	}

	prepareDefaultManifestMocking := func(manifestName string, appNames []string) func() {

		filesMock.AddFile(manifestName, []byte("file content does not matter"))

		apps := []map[string]interface{}{}

		for _, appName := range appNames {
			apps = append(apps, map[string]interface{}{"name": appName})
		}

		_getManifest = func(name string) (cloudfoundry.Manifest, error) {
			return manifestMock{
				manifestFileName: manifestName,
				apps:             apps,
			}, nil
		}

		return func() {
			filesMock.FileRemove(manifestName) // slightly mis-use since that is intended to be used by code under test, not test code
			_getManifest = getManifest
		}
	}

	withLoginAndLogout := func(t *testing.T, asserts func(t *testing.T)) {
		assert.Equal(t, successfulLogin, loginOpts)
		asserts(t)
		assert.True(t, logoutCalled)
	}

	cleanup := func() {
		loginOpts = cloudfoundry.LoginOptions{}
		logoutCalled = false
		config = defaultConfig
	}

	defer func() {
		_cfLogin = cfLogin
		_cfLogout = cfLogout
	}()

	_cfLogin = func(c command.ExecRunner, opts cloudfoundry.LoginOptions) error {
		loginOpts = opts
		return nil
	}

	_cfLogout = func(c command.ExecRunner) error {
		logoutCalled = true
		return nil
	}

	_replaceVariables = func(manifest string, replacements map[string]interface{}, replacementsFiles []string) (bool, error) {
		return false, nil
	}

	t.Run("Test invalid appname", func(t *testing.T) {

		defer cleanup()
		config.AppName = "a_z"
		s := mock.ExecMockRunner{}
		err := runCloudFoundryDeploy(&config, nil, nil, &s)

		assert.EqualError(t, err, "Your application name 'a_z' contains a '_' (underscore) which is not allowed, only letters, dashes and numbers can be used. Please change the name to fit this requirement(s). For more details please visit https://docs.cloudfoundry.org/devguide/deploy-apps/deploy-app.html#basic-settings.")
	})

	t.Run("Manifest substitution", func(t *testing.T) {

		defer func() {
			cleanup()
			_replaceVariables = func(manifest string, replacements map[string]interface{}, replacementsFiles []string) (bool, error) {
				return false, nil
			}
		}()

		s := mock.ExecMockRunner{}

		var manifestForSubstitution string
		var replacements map[string]interface{}
		var replacementFiles []string

		defer prepareDefaultManifestMocking("substitute-manifest.yml", []string{"testAppName"})()
		config.DeployTool = "cf_native"
		config.DeployType = "blue-green"
		config.AppName = "myApp"
		config.Manifest = "substitute-manifest.yml"

		_replaceVariables = func(manifest string, _replacements map[string]interface{}, _replacementsFiles []string) (bool, error) {
			manifestForSubstitution = manifest
			replacements = _replacements
			replacementFiles = _replacementsFiles
			return false, nil
		}

		t.Run("straight forward", func(t *testing.T) {

			defer func() {
				config.ManifestVariables = []string{}
				config.ManifestVariablesFiles = []string{}
			}()

			config.ManifestVariables = []string{"k1=v1"}
			config.ManifestVariablesFiles = []string{"myVars.yml"}

			err := runCloudFoundryDeploy(&config, nil, nil, &s)

			if assert.NoError(t, err) {
				assert.Equal(t, "substitute-manifest.yml", manifestForSubstitution)
				assert.Equal(t, map[string]interface{}{"k1": "v1"}, replacements)
				assert.Equal(t, []string{"myVars.yml"}, replacementFiles)
			}
		})

		t.Run("empty", func(t *testing.T) {

			defer func() {
				config.ManifestVariables = []string{}
				config.ManifestVariablesFiles = []string{}
			}()

			config.ManifestVariables = []string{}
			config.ManifestVariablesFiles = []string{}

			err := runCloudFoundryDeploy(&config, nil, nil, &s)

			if assert.NoError(t, err) {
				assert.Equal(t, "substitute-manifest.yml", manifestForSubstitution)
				assert.Equal(t, map[string]interface{}{}, replacements)
				assert.Equal(t, []string{}, replacementFiles)
			}
		})
	})

	t.Run("Invalid deploytool", func(t *testing.T) {

		defer cleanup()

		s := mock.ExecMockRunner{}

		config.DeployTool = "invalid"

		err := runCloudFoundryDeploy(&config, nil, nil, &s)

		if assert.NoError(t, err) {
			noopCfAPICalls(t, s)
		}
	})

	t.Run("deploytool cf native", func(t *testing.T) {

		defer cleanup()

		defer prepareDefaultManifestMocking("manifest.yml", []string{"testAppName"})()

		config.DeployTool = "cf_native"
		config.CfHome = "/home/me1"
		config.CfPluginHome = "/home/me2"

		s := mock.ExecMockRunner{}

		err := runCloudFoundryDeploy(&config, nil, nil, &s)

		if assert.NoError(t, err) {

			t.Run("check cf api calls", func(t *testing.T) {

				withLoginAndLogout(t, func(t *testing.T) {
					assert.Equal(t, []mock.ExecCall{
						mock.ExecCall{Exec: "cf", Params: []string{"plugins"}},
						mock.ExecCall{Exec: "cf", Params: []string{"push", "-f", "manifest.yml"}},
					}, s.Calls)
				})
			})

			t.Run("check environment variables", func(t *testing.T) {
				assert.Contains(t, s.Env, "CF_HOME=/home/me1")
				assert.Contains(t, s.Env, "CF_PLUGIN_HOME=/home/me2")
				assert.Contains(t, s.Env, "STATUS_CODE=200")
			})
		}
	})

	t.Run("influx reporting", func(t *testing.T) {

		defer cleanup()

		s := mock.ExecMockRunner{}

		defer func() {
			_now = time.Now
		}()

		_now = func() time.Time {
			// There was the big eclise in Karlsruhe
			return time.Date(1999, time.August, 11, 12, 32, 0, 0, time.UTC)
		}

		defer prepareDefaultManifestMocking("manifest.yml", []string{"testAppName"})()

		config.DeployTool = "cf_native"
		config.ArtifactVersion = "0.1.2"

		influxData := cloudFoundryDeployInflux{}

		err := runCloudFoundryDeploy(&config, nil, &influxData, &s)

		if assert.NoError(t, err) {

			expected := cloudFoundryDeployInflux{}

			expected.deployment_data.fields.artifactURL = "n/a"
			expected.deployment_data.fields.deployTime = "AUG 11 1999 12:32:00"
			expected.deployment_data.fields.jobTrigger = "n/a"

			expected.deployment_data.tags.artifactVersion = "0.1.2"
			expected.deployment_data.tags.deployUser = "me"
			expected.deployment_data.tags.deployResult = "SUCCESS"
			expected.deployment_data.tags.cfAPIEndpoint = "https://examples.sap.com/cf"
			expected.deployment_data.tags.cfOrg = "myOrg"
			expected.deployment_data.tags.cfSpace = "mySpace"

			assert.Equal(t, expected, influxData)

		}

	})

	t.Run("deploy cf native with docker image and docker username", func(t *testing.T) {

		defer cleanup()

		config.DeployTool = "cf_native"
		config.DeployDockerImage = "repo/image:tag"
		config.DockerUsername = "me"
		config.AppName = "testAppName"

		config.Manifest = ""

		s := mock.ExecMockRunner{}

		err := runCloudFoundryDeploy(&config, nil, nil, &s)

		if assert.NoError(t, err) {

			withLoginAndLogout(t, func(t *testing.T) {
				assert.Equal(t, []mock.ExecCall{
					mock.ExecCall{Exec: "cf", Params: []string{"plugins"}},
					mock.ExecCall{Exec: "cf", Params: []string{"push",
						"testAppName",
						"--docker-image",
						"repo/image:tag",
						"--docker-username",
						"me",
					}},
				}, s.Calls)
			})
		}
	})

	t.Run("deploy_cf_native with manifest and docker credentials", func(t *testing.T) {

		defer cleanup()

		// Docker image can be done via manifest.yml.
		// if a private Docker registry is used, --docker-username and DOCKER_PASSWORD
		// must be set; this is checked by this test

		config.DeployTool = "cf_native"
		config.DeployDockerImage = "repo/image:tag"
		config.DockerUsername = "test_cf_docker"
		config.DockerPassword = "********"
		config.AppName = "testAppName"

		config.Manifest = ""

		s := mock.ExecMockRunner{}

		err := runCloudFoundryDeploy(&config, nil, nil, &s)

		if assert.NoError(t, err) {
			t.Run("check shell calls", func(t *testing.T) {

				withLoginAndLogout(t, func(t *testing.T) {

					assert.Equal(t, []mock.ExecCall{
						mock.ExecCall{Exec: "cf", Params: []string{"plugins"}},
						mock.ExecCall{Exec: "cf", Params: []string{"push",
							"testAppName",
							"--docker-image",
							"repo/image:tag",
							"--docker-username",
							"test_cf_docker",
						}},
					}, s.Calls)
				})
			})

			t.Run("check environment variables", func(t *testing.T) {
				//REVISIT: in the corresponding groovy test we checked for "${'********'}"
				// I don't understand why, but we should discuss ...
				assert.Contains(t, s.Env, "CF_DOCKER_PASSWORD=********")
			})
		}
	})

	t.Run("deploy cf native blue green with manifest and docker credentials", func(t *testing.T) {

		defer cleanup()

		// Blue Green Deploy cf cli plugin does not support --docker-username and --docker-image parameters
		// docker username and docker image have to be set in the manifest file
		// if a private docker repository is used the CF_DOCKER_PASSWORD env variable must be set

		config.DeployTool = "cf_native"
		config.DeployType = "blue-green"
		config.DockerUsername = "test_cf_docker"
		config.DockerPassword = "********"
		config.AppName = "testAppName"

		defer prepareDefaultManifestMocking("manifest.yml", []string{"testAppName"})()

		s := mock.ExecMockRunner{}

		err := runCloudFoundryDeploy(&config, nil, nil, &s)

		if assert.NoError(t, err) {

			t.Run("check shell calls", func(t *testing.T) {

				withLoginAndLogout(t, func(t *testing.T) {

					assert.Equal(t, []mock.ExecCall{
						mock.ExecCall{Exec: "cf", Params: []string{"plugins"}},
						mock.ExecCall{Exec: "cf", Params: []string{
							"blue-green-deploy",
							"testAppName",
							"--delete-old-apps",
							"-f",
							"manifest.yml",
						}},
					}, s.Calls)
				})
			})

			t.Run("check environment variables", func(t *testing.T) {
				//REVISIT: in the corresponding groovy test we checked for "${'********'}"
				// I don't understand why, but we should discuss ...
				assert.Contains(t, s.Env, "CF_DOCKER_PASSWORD=********")
			})
		}
	})

	t.Run("deploy cf native app name from manifest", func(t *testing.T) {

		defer cleanup()

		config.DeployTool = "cf_native"
		config.Manifest = "test-manifest.yml"

		// app name is not asserted since it does not appear in the cf calls
		// but it is checked that an app name is present, hence we need it here.
		defer prepareDefaultManifestMocking("test-manifest.yml", []string{"dummyApp"})()

		s := mock.ExecMockRunner{}

		err := runCloudFoundryDeploy(&config, nil, nil, &s)

		if assert.NoError(t, err) {

			t.Run("check shell calls", func(t *testing.T) {

				withLoginAndLogout(t, func(t *testing.T) {

					assert.Equal(t, []mock.ExecCall{
						mock.ExecCall{Exec: "cf", Params: []string{"plugins"}},
						mock.ExecCall{Exec: "cf", Params: []string{
							"push",
							"-f",
							"test-manifest.yml",
						}},
					}, s.Calls)

				})
			})
		}
	})

	t.Run("deploy cf native without app name", func(t *testing.T) {

		defer cleanup()

		config.DeployTool = "cf_native"
		config.Manifest = "test-manifest.yml"

		// Here we don't provide an application name from the mock. To make that
		// more explicit we provide the empty string default explicitly.
		defer prepareDefaultManifestMocking("test-manifest.yml", []string{""})()

		s := mock.ExecMockRunner{}

		err := runCloudFoundryDeploy(&config, nil, nil, &s)

		if assert.EqualError(t, err, "appName from manifest 'test-manifest.yml' is empty") {

			t.Run("check shell calls", func(t *testing.T) {
				noopCfAPICalls(t, s)
			})
		}
	})

	// tests from groovy checking for keep old instances are already contained above. Search for '--delete-old-apps'

	t.Run("deploy cf native blue green keep old instance", func(t *testing.T) {

		defer cleanup()

		config.DeployTool = "cf_native"
		config.DeployType = "blue-green"
		config.Manifest = "test-manifest.yml"
		config.AppName = "myTestApp"
		config.KeepOldInstance = true

		s := mock.ExecMockRunner{}

		err := runCloudFoundryDeploy(&config, nil, nil, &s)

		if assert.NoError(t, err) {

			t.Run("check shell calls", func(t *testing.T) {

				withLoginAndLogout(t, func(t *testing.T) {

					assert.Equal(t, []mock.ExecCall{
						mock.ExecCall{Exec: "cf", Params: []string{"plugins"}},
						mock.ExecCall{Exec: "cf", Params: []string{
							"blue-green-deploy",
							"myTestApp",
							"-f",
							"test-manifest.yml",
						}},
						mock.ExecCall{Exec: "cf", Params: []string{
							"stop",
							"myTestApp-old",
							// MIGRATE FFROM GROOVY: in contrast to groovy there is not redirect of everything &> to a file since we
							// read the stream directly now.
						}},
					}, s.Calls)
				})
			})
		}
	})

	t.Run("cf deploy blue green multiple applications", func(t *testing.T) {

		defer cleanup()

		config.DeployTool = "cf_native"
		config.DeployType = "blue-green"
		config.Manifest = "test-manifest.yml"
		config.AppName = "myTestApp"

		defer prepareDefaultManifestMocking("test-manifest.yml", []string{"app1", "app2"})()

		s := mock.ExecMockRunner{}

		err := runCloudFoundryDeploy(&config, nil, nil, &s)

		if assert.EqualError(t, err, "Your manifest contains more than one application. For blue green deployments your manifest file may contain only one application") {
			t.Run("check shell calls", func(t *testing.T) {
				noopCfAPICalls(t, s)
			})
		}
	})

	t.Run("cf native deploy blue green with no route", func(t *testing.T) {

		defer cleanup()

		config.DeployTool = "cf_native"
		config.DeployType = "blue-green"
		config.Manifest = "test-manifest.yml"
		config.AppName = "myTestApp"

		defer func() {
			filesMock.FileRemove("test-manifest.yml")
			_getManifest = getManifest
		}()

		filesMock.AddFile("test-manifest.yml", []byte("Content does not matter"))

		_getManifest = func(name string) (cloudfoundry.Manifest, error) {
			return manifestMock{
					manifestFileName: "test-manifest.yml",
					apps: []map[string]interface{}{
						map[string]interface{}{
							"name":     "app1",
							"no-route": true,
						},
					},
				},
				nil
		}

		s := mock.ExecMockRunner{}

		err := runCloudFoundryDeploy(&config, nil, nil, &s)

		if assert.NoError(t, err) {

			t.Run("check shell calls", func(t *testing.T) {

				withLoginAndLogout(t, func(t *testing.T) {

					assert.Equal(t, []mock.ExecCall{
						mock.ExecCall{Exec: "cf", Params: []string{"plugins"}},
						mock.ExecCall{Exec: "cf", Params: []string{
							"push",
							"myTestApp",
							"-f",
							"test-manifest.yml",
						}},
					}, s.Calls)
				})
			})
		}
	})

	t.Run("cf native deployment failure", func(t *testing.T) {

		defer cleanup()

		config.DeployTool = "cf_native"
		config.DeployType = "blue-green"
		config.Manifest = "test-manifest.yml"
		config.AppName = "myTestApp"

		defer prepareDefaultManifestMocking("test-manifest.yml", []string{"app"})()

		s := mock.ExecMockRunner{}

		s.ShouldFailOnCommand = map[string]error{"cf.*": fmt.Errorf("cf deploy failed")}
		err := runCloudFoundryDeploy(&config, nil, nil, &s)

		if assert.EqualError(t, err, "cf deploy failed") {
			t.Run("check shell calls", func(t *testing.T) {

				// we should try to logout in this case
				assert.True(t, logoutCalled)
			})
		}
	})

	t.Run("cf native deployment failure when logging in", func(t *testing.T) {

		defer cleanup()

		config.DeployTool = "cf_native"
		config.DeployType = "blue-green"
		config.Manifest = "test-manifest.yml"
		config.AppName = "myTestApp"

		defer func() {

			_cfLogin = func(c command.ExecRunner, opts cloudfoundry.LoginOptions) error {
				loginOpts = opts
				return nil
			}
		}()

		_cfLogin = func(c command.ExecRunner, opts cloudfoundry.LoginOptions) error {
			loginOpts = opts
			return fmt.Errorf("Unable to login")
		}

		defer prepareDefaultManifestMocking("test-manifest.yml", []string{"app1"})()

		s := mock.ExecMockRunner{}

		err := runCloudFoundryDeploy(&config, nil, nil, &s)

		if assert.EqualError(t, err, "Unable to login") {
			t.Run("check shell calls", func(t *testing.T) {

				// no calls to the cf client in this case
				assert.Empty(t, s.Calls)
				// no logout
				assert.False(t, logoutCalled)
			})
		}
	})

	// TODO testCfNativeBlueGreenKeepOldInstanceShouldThrowErrorOnStopError

	t.Run("cf native deploy standard should not stop instance", func(t *testing.T) {

		defer cleanup()

		config.DeployTool = "cf_native"
		config.DeployType = "standard"
		config.Manifest = "test-manifest.yml"
		config.AppName = "myTestApp"
		config.KeepOldInstance = true

		defer prepareDefaultManifestMocking("test-manifest.yml", []string{"app"})()

		s := mock.ExecMockRunner{}

		err := runCloudFoundryDeploy(&config, nil, nil, &s)

		if assert.NoError(t, err) {

			t.Run("check shell calls", func(t *testing.T) {

				withLoginAndLogout(t, func(t *testing.T) {

					assert.Equal(t, []mock.ExecCall{
						mock.ExecCall{Exec: "cf", Params: []string{"plugins"}},
						mock.ExecCall{Exec: "cf", Params: []string{
							"push",
							"myTestApp",
							"-f",
							"test-manifest.yml",
						}},

						//
						// There is no cf stop
						//

					}, s.Calls)
				})
			})
		}
	})

	t.Run("testCfNativeWithoutAppNameBlueGreen", func(t *testing.T) {

		defer cleanup()

		config.DeployTool = "cf_native"
		config.DeployType = "blue-green"
		config.Manifest = "test-manifest.yml"

		defer func() {
			filesMock.FileRemove("test-manifest.yml")
			_getManifest = getManifest
		}()

		filesMock.AddFile("test-manifest.yml", []byte("The content does not matter"))

		_getManifest = func(name string) (cloudfoundry.Manifest, error) {
			return manifestMock{
					manifestFileName: "test-manifest.yml",
					apps: []map[string]interface{}{
						map[string]interface{}{
							"there-is": "no-app-name",
						},
					},
				},
				nil
		}

		s := mock.ExecMockRunner{}

		err := runCloudFoundryDeploy(&config, nil, nil, &s)

		if assert.EqualError(t, err, "Blue-green plugin requires app name to be passed (see https://github.com/bluemixgaragelondon/cf-blue-green-deploy/issues/27)") {

			t.Run("check shell calls", func(t *testing.T) {
				noopCfAPICalls(t, s)
			})
		}
	})

	// TODO add test for testCfNativeFailureInShellCall

	t.Run("deploytool mtaDeployPlugin blue green", func(t *testing.T) {

		defer cleanup()

		config.DeployTool = "mtaDeployPlugin"
		config.DeployType = "blue-green"
		config.MtaPath = "target/test.mtar"

		defer func() {
			filesMock.FileRemove("target/test.mtar")
		}()

		filesMock.AddFile("target/test.mtar", []byte("content does not matter"))

		s := mock.ExecMockRunner{}

		err := runCloudFoundryDeploy(&config, nil, nil, &s)

		if assert.NoError(t, err) {

			t.Run("check shell calls", func(t *testing.T) {

				withLoginAndLogout(t, func(t *testing.T) {

					assert.Equal(t, []mock.ExecCall{
						mock.ExecCall{Exec: "cf", Params: []string{"plugins"}},
						mock.ExecCall{Exec: "cf", Params: []string{
							"bg-deploy",
							"target/test.mtar",
							"-f",
							"--no-confirm",
						}},

						//
						// There is no cf stop
						//

					}, s.Calls)
				})
			})
		}
	})

	// TODO: add test for influx reporting (influx reporting is missing at the moment)

	t.Run("cf push with variables from file and as list", func(t *testing.T) {

		defer cleanup()

		config.DeployTool = "cf_native"
		config.Manifest = "test-manifest.yml"
		config.ManifestVariablesFiles = []string{"vars.yaml"}
		config.ManifestVariables = []string{"appName=testApplicationFromVarsList"}
		config.AppName = "testAppName"

		defer func() {
			_getManifest = getManifest
			_getVarsOptions = cloudfoundry.GetVarsOptions
			_getVarsFileOptions = cloudfoundry.GetVarsFileOptions
		}()

		_getVarsOptions = func(vars []string) ([]string, error) {
			return []string{"--var", "appName=testApplicationFromVarsList"}, nil
		}
		_getVarsFileOptions = func(varFiles []string) ([]string, error) {
			return []string{"--vars-file", "vars.yaml"}, nil
		}

		filesMock.AddFile("test-manifest.yml", []byte("content does not matter"))

		_getManifest = func(name string) (cloudfoundry.Manifest, error) {
			return manifestMock{
					manifestFileName: "test-manifest.yml",
					apps: []map[string]interface{}{
						map[string]interface{}{
							"name": "myApp",
						},
					},
				},
				nil
		}

		s := mock.ExecMockRunner{}

		err := runCloudFoundryDeploy(&config, nil, nil, &s)

		if assert.NoError(t, err) {

			t.Run("check shell calls", func(t *testing.T) {

				withLoginAndLogout(t, func(t *testing.T) {

					// Revisit: we don't verify a log message in case of a non existing vars file

					assert.Equal(t, []mock.ExecCall{
						mock.ExecCall{Exec: "cf", Params: []string{"plugins"}},
						mock.ExecCall{Exec: "cf", Params: []string{
							"push",
							"testAppName",
							"--var",
							"appName=testApplicationFromVarsList",
							"--vars-file",
							"vars.yaml",
							"-f",
							"test-manifest.yml",
						}},
					}, s.Calls)
				})
			})
		}
	})

	t.Run("cf push with variables from file which does not exist", func(t *testing.T) {

		defer cleanup()

		config.DeployTool = "cf_native"
		config.Manifest = "test-manifest.yml"
		config.ManifestVariablesFiles = []string{"vars.yaml", "vars-does-not-exist.yaml"}
		config.AppName = "testAppName"

		defer func() {
			filesMock.FileRemove("test-manifest.yml")
			filesMock.FileRemove("vars.yaml")
			_getManifest = getManifest
			_getVarsOptions = cloudfoundry.GetVarsOptions
			_getVarsFileOptions = cloudfoundry.GetVarsFileOptions
		}()

		filesMock.AddFile("test-manifest.yml", []byte("content does not matter"))

		_getManifest = func(name string) (cloudfoundry.Manifest, error) {
			return manifestMock{
					manifestFileName: "test-manifest.yml",
					apps: []map[string]interface{}{
						map[string]interface{}{
							"name": "myApp",
						},
					},
				},
				nil
		}

		s := mock.ExecMockRunner{}

		var receivedVarOptions []string
		var receivedVarsFileOptions []string

		_getVarsOptions = func(vars []string) ([]string, error) {
			receivedVarOptions = vars
			return []string{}, nil
		}
		_getVarsFileOptions = func(varFiles []string) ([]string, error) {
			receivedVarsFileOptions = varFiles
			return []string{"--vars-file", "vars.yaml"}, nil
		}

		err := runCloudFoundryDeploy(&config, nil, nil, &s)

		if assert.NoError(t, err) {

			t.Run("check received vars options", func(t *testing.T) {
				assert.Empty(t, receivedVarOptions)
			})

			t.Run("check received vars file options", func(t *testing.T) {
				assert.Equal(t, []string{"vars.yaml", "vars-does-not-exist.yaml"}, receivedVarsFileOptions)
			})

			t.Run("check shell calls", func(t *testing.T) {

				withLoginAndLogout(t, func(t *testing.T) {
					// Revisit: we don't verify a log message in case of a non existing vars file

					assert.Equal(t, []mock.ExecCall{
						mock.ExecCall{Exec: "cf", Params: []string{"plugins"}},
						mock.ExecCall{Exec: "cf", Params: []string{
							"push",
							"testAppName",
							"--vars-file",
							"vars.yaml",
							"-f",
							"test-manifest.yml",
						}},
					}, s.Calls)
				})
			})
		}
	})

	// TODO: testCfPushDeploymentWithoutVariableSubstitution is already handled above (?)

	// TODO: testCfBlueGreenDeploymentWithVariableSubstitution variable substitution is not handled at the moment (pr pending).
	// but anyway we should not test the full cycle here, but only that the variables substitution tool is called in the appropriate way.
	// variable substitution should be tested at the variables substitution tool itself (yaml util)

	t.Run("deploytool mtaDeployPlugin", func(t *testing.T) {

		defer cleanup()

		config.DeployTool = "mtaDeployPlugin"
		config.MtaDeployParameters = "-f"

		t.Run("mta config file from project sources", func(t *testing.T) {

			defer filesMock.FileRemove("xyz.mtar")

			// The mock is inaccurat here.
			// AddFile() adds the file absolute, prefix with the current working directory
			// Glob() returns the absolute path - but without leading slash - , whereas
			// the real Glob returns the path relative to the current workdir.
			// In order to mimic the behavour in the free wild we add the mtar at the root dir.
			filesMock.AddDir("/")
			assert.NoError(t, filesMock.Chdir("/"))
			filesMock.AddFile("xyz.mtar", []byte("content does not matter"))
			// restor the expected working dir.
			assert.NoError(t, filesMock.Chdir("/home/me"))
			s := mock.ExecMockRunner{}
			err := runCloudFoundryDeploy(&config, nil, nil, &s)

			if assert.NoError(t, err) {

				withLoginAndLogout(t, func(t *testing.T) {

					assert.Equal(t, s.Calls, []mock.ExecCall{
						mock.ExecCall{Exec: "cf", Params: []string{"plugins"}},
						mock.ExecCall{Exec: "cf", Params: []string{"deploy", "xyz.mtar", "-f"}}})

				})
			}
		})

		t.Run("mta config file from project config does not exist", func(t *testing.T) {
			defer func() { config.MtaPath = "" }()
			config.MtaPath = "my.mtar"
			s := mock.ExecMockRunner{}
			err := runCloudFoundryDeploy(&config, nil, nil, &s)
			assert.EqualError(t, err, "mtar file 'my.mtar' retrieved from configuration does not exist")
		})

		// TODO: add test for mtar file from project config which does exist in project sources
	})
}

<<<<<<< HEAD
=======
func TestValidateDeployTool(t *testing.T) {
	testCases := []struct {
		runName            string
		deployToolGiven    string
		buildTool          string
		deployToolExpected string
	}{
		{"no params", "", "", ""},
		{"build tool MTA", "", "mta", "mtaDeployPlugin"},
		{"build tool other", "", "other", "cf_native"},
		{"deploy and build tool given", "given", "unknown", "given"},
		{"only deploy tool given", "given", "", "given"},
	}

	t.Parallel()

	for _, test := range testCases {
		t.Run(test.runName, func(t *testing.T) {
			config := cloudFoundryDeployOptions{BuildTool: test.buildTool, DeployTool: test.deployToolGiven}
			validateDeployTool(&config)
			assert.Equal(t, test.deployToolExpected, config.DeployTool,
				"expected different deployTool result")
		})
	}
}

func TestManifestVariableFiles(t *testing.T) {

	defer func() {
		fileUtils = &piperutils.Files{}
	}()

	filesMock := mock.FilesMock{}
	fileUtils = &filesMock

	filesMock.AddFile("a/varsA.txt", []byte("content does not matter"))
	filesMock.AddFile("varsB.txt", []byte("content does not matter"))

	t.Run("straight forward", func(t *testing.T) {
		varOpts, err := getVarFileOptions([]string{"a/varsA.txt", "varsB.txt"})
		if assert.NoError(t, err) {
			assert.Equal(t, []string{"--vars-file", "a/varsA.txt", "--vars-file", "varsB.txt"}, varOpts)
		}
	})

	t.Run("no var filesprovided", func(t *testing.T) {
		varOpts, err := getVarFileOptions([]string{})
		if assert.NoError(t, err) {
			assert.Equal(t, []string{}, varOpts)
		}
	})

	t.Run("one var file does not exist", func(t *testing.T) {
		varOpts, err := getVarFileOptions([]string{"a/varsA.txt", "doesNotExist.txt"})
		if assert.NoError(t, err) {
			assert.Equal(t, []string{"--vars-file", "a/varsA.txt"}, varOpts)
		}
	})
}

func TestManifestVariables(t *testing.T) {
	t.Run("straight forward", func(t *testing.T) {
		varOpts, err := getVarOptions([]string{"a=b", "c=d"})
		if assert.NoError(t, err) {
			assert.Equal(t, []string{"--var", "a=b", "--var", "c=d"}, varOpts)
		}
	})

	t.Run("empty variabls list", func(t *testing.T) {
		varOpts, err := getVarOptions([]string{})
		if assert.NoError(t, err) {
			assert.Equal(t, []string{}, varOpts)
		}
	})

	t.Run("no equal sign in variable", func(t *testing.T) {
		_, err := getVarOptions([]string{"ab"})
		assert.EqualError(t, err, "Invalid parameter provided (expected format <key>=<val>: 'ab'")
	})
}

>>>>>>> 4d9d2e78
func TestMtarLookup(t *testing.T) {

	defer func() {
		fileUtils = piperutils.Files{}
	}()

	filesMock := mock.FilesMock{}
	fileUtils = &filesMock

	t.Run("One MTAR", func(t *testing.T) {

		defer filesMock.FileRemove("x.mtar")
		filesMock.AddFile("x.mtar", []byte("content does not matter"))

		path, err := findMtar()

		if assert.NoError(t, err) {
			assert.Equal(t, "x.mtar", path)
		}
	})

	t.Run("No MTAR", func(t *testing.T) {

		// nothing needs to be configures. There is simply no
		// mtar in the file system mock, so no mtar will be found.

		_, err := findMtar()

		assert.EqualError(t, err, "No mtar file matching pattern '**/*.mtar' found")
	})

	t.Run("Several MTARs", func(t *testing.T) {

		defer func() {
			filesMock.FileRemove("x.mtar")
			filesMock.FileRemove("y.mtar")
		}()

		filesMock.AddFile("x.mtar", []byte("content does not matter"))
		filesMock.AddFile("y.mtar", []byte("content does not matter"))

		_, err := findMtar()
		assert.EqualError(t, err, "Found multiple mtar files matching pattern '**/*.mtar' (x.mtar,y.mtar), please specify file via parameter 'mtarPath'")
	})
}

func TestSmokeTestScriptHandling(t *testing.T) {

	filesMock := mock.FilesMock{}
	filesMock.AddDir("/home/me")
	filesMock.Chdir("/home/me")
	filesMock.AddFileWithMode("mySmokeTestScript.sh", []byte("Content does not matter"), 0644)
	fileUtils = &filesMock

	var canExec os.FileMode = 0755

	t.Run("non default existing smoke test file", func(t *testing.T) {

		parts, err := handleSmokeTestScript("mySmokeTestScript.sh")
		if assert.NoError(t, err) {
			// when the none-default file name is provided the file must already exist
			// in the project sources.
			assert.False(t, filesMock.HasWrittenFile("mySmokeTestScript.sh"))
			info, e := filesMock.Stat("mySmokeTestScript.sh")
			if assert.NoError(t, e) {
				assert.Equal(t, canExec, info.Mode())
			}

			assert.Equal(t, []string{
				"--smoke-test",
				"/home/me/mySmokeTestScript.sh",
			}, parts)
		}
	})

	t.Run("non default not existing smoke test file", func(t *testing.T) {

		parts, err := handleSmokeTestScript("notExistingSmokeTestScript.sh")
		if assert.EqualError(t, err, "failed to make smoke-test script executable: chmod: notExistingSmokeTestScript.sh: No such file or directory") {
			assert.False(t, filesMock.HasWrittenFile("notExistingSmokeTestScript.sh"))
			assert.Equal(t, []string{}, parts)
		}
	})

	t.Run("default smoke test file", func(t *testing.T) {

		parts, err := handleSmokeTestScript("blueGreenCheckScript.sh")

		if assert.NoError(t, err) {

			info, e := filesMock.Stat("blueGreenCheckScript.sh")
			if assert.NoError(t, e) {
				assert.Equal(t, canExec, info.Mode())
			}

			// in this case we provide the file. We overwrite in case there is already such a file ...
			assert.True(t, filesMock.HasWrittenFile("blueGreenCheckScript.sh"))

			content, e := filesMock.FileRead("blueGreenCheckScript.sh")

			if assert.NoError(t, e) {
				assert.Equal(t, "#!/usr/bin/env bash\n# this is simply testing if the application root returns HTTP STATUS_CODE\ncurl -so /dev/null -w '%{response_code}' https://$1 | grep $STATUS_CODE", string(content))
			}

			assert.Equal(t, []string{
				"--smoke-test",
				"/home/me/blueGreenCheckScript.sh",
			}, parts)
		}
	})
}

func TestDefaultManifestVariableFilesHandling(t *testing.T) {

	filesMock := mock.FilesMock{}
	filesMock.AddDir("/home/me")
	filesMock.Chdir("/home/me")
	fileUtils = &filesMock

	t.Run("default manifest variable file is the only one and exists", func(t *testing.T) {
		defer func() {
			filesMock.FileRemove("manifest-variables.yml")
		}()
		filesMock.AddFile("manifest-variables.yml", []byte("Content does not matter"))

		manifestFiles, err := validateManifestVariablesFiles(
			[]string{
				"manifest-variables.yml",
			},
		)

		if assert.NoError(t, err) {
			assert.Equal(t,
				[]string{
					"manifest-variables.yml",
				}, manifestFiles)
		}
	})

	t.Run("default manifest variable file is the only one and does not exist", func(t *testing.T) {

		manifestFiles, err := validateManifestVariablesFiles(
			[]string{
				"manifest-variables.yml",
			},
		)

		if assert.NoError(t, err) {
			assert.Equal(t, []string{}, manifestFiles)
		}
	})

	t.Run("default manifest variable file among others remains if it does not exist", func(t *testing.T) {

		// in this case we might fail later.

		manifestFiles, err := validateManifestVariablesFiles(
			[]string{
				"manifest-variables.yml",
				"a-second-file.yml",
			},
		)

		if assert.NoError(t, err) {
			// the order in which the files are returned is significant.
			assert.Equal(t, []string{
				"manifest-variables.yml",
				"a-second-file.yml",
			}, manifestFiles)
		}
	})
}

func TestExtensionDescriptorsWithMinusE(t *testing.T) {

	t.Run("ExtensionDescriptorsWithMinusE", func(t *testing.T) {
		extDesc := handleMtaExtensionDescriptors("-e 1.yaml -e 2.yaml")
		assert.Equal(t, []string{
			"-e",
			"1.yaml",
			"-e",
			"2.yaml",
		}, extDesc)
	})

	t.Run("ExtensionDescriptorsFirstOneWithoutMinusE", func(t *testing.T) {
		extDesc := handleMtaExtensionDescriptors("1.yaml -e 2.yaml")
		assert.Equal(t, []string{
			"-e",
			"1.yaml",
			"-e",
			"2.yaml",
		}, extDesc)
	})

	t.Run("NoExtensionDescriptors", func(t *testing.T) {
		extDesc := handleMtaExtensionDescriptors("")
		assert.Equal(t, []string{}, extDesc)
	})
}

func TestAppNameChecks(t *testing.T) {

	t.Run("appName with alpha-numeric chars should work", func(t *testing.T) {
		err := validateAppName("myValidAppName123")
		assert.NoError(t, err)
	})

	t.Run("appName with alpha-numeric chars and dash should work", func(t *testing.T) {
		err := validateAppName("my-Valid-AppName123")
		assert.NoError(t, err)
	})

	t.Run("empty appName should work", func(t *testing.T) {
		// we consider the empty string as valid appname since we only check app names handed over from outside
		// in case there is no (real) app name provided from outside we might still find an appname in the metadata
		// That app name in turn is not checked.
		err := validateAppName("")
		assert.NoError(t, err)
	})

	t.Run("single char appName should work", func(t *testing.T) {
		err := validateAppName("a")
		assert.NoError(t, err)
	})

	t.Run("appName with alpha-numeric chars and trailing dash should throw an error", func(t *testing.T) {
		err := validateAppName("my-Invalid-AppName123-")
		assert.EqualError(t, err, "Your application name 'my-Invalid-AppName123-' starts or ends with a '-' (dash) which is not allowed, only letters and numbers can be used. Please change the name to fit this requirement(s). For more details please visit https://docs.cloudfoundry.org/devguide/deploy-apps/deploy-app.html#basic-settings.")
	})

	t.Run("appName with underscores should throw an error", func(t *testing.T) {
		err := validateAppName("my_invalid_app_name")
		assert.EqualError(t, err, "Your application name 'my_invalid_app_name' contains a '_' (underscore) which is not allowed, only letters, dashes and numbers can be used. Please change the name to fit this requirement(s). For more details please visit https://docs.cloudfoundry.org/devguide/deploy-apps/deploy-app.html#basic-settings.")
	})

}<|MERGE_RESOLUTION|>--- conflicted
+++ resolved
@@ -1014,8 +1014,6 @@
 	})
 }
 
-<<<<<<< HEAD
-=======
 func TestValidateDeployTool(t *testing.T) {
 	testCases := []struct {
 		runName            string
@@ -1042,62 +1040,6 @@
 	}
 }
 
-func TestManifestVariableFiles(t *testing.T) {
-
-	defer func() {
-		fileUtils = &piperutils.Files{}
-	}()
-
-	filesMock := mock.FilesMock{}
-	fileUtils = &filesMock
-
-	filesMock.AddFile("a/varsA.txt", []byte("content does not matter"))
-	filesMock.AddFile("varsB.txt", []byte("content does not matter"))
-
-	t.Run("straight forward", func(t *testing.T) {
-		varOpts, err := getVarFileOptions([]string{"a/varsA.txt", "varsB.txt"})
-		if assert.NoError(t, err) {
-			assert.Equal(t, []string{"--vars-file", "a/varsA.txt", "--vars-file", "varsB.txt"}, varOpts)
-		}
-	})
-
-	t.Run("no var filesprovided", func(t *testing.T) {
-		varOpts, err := getVarFileOptions([]string{})
-		if assert.NoError(t, err) {
-			assert.Equal(t, []string{}, varOpts)
-		}
-	})
-
-	t.Run("one var file does not exist", func(t *testing.T) {
-		varOpts, err := getVarFileOptions([]string{"a/varsA.txt", "doesNotExist.txt"})
-		if assert.NoError(t, err) {
-			assert.Equal(t, []string{"--vars-file", "a/varsA.txt"}, varOpts)
-		}
-	})
-}
-
-func TestManifestVariables(t *testing.T) {
-	t.Run("straight forward", func(t *testing.T) {
-		varOpts, err := getVarOptions([]string{"a=b", "c=d"})
-		if assert.NoError(t, err) {
-			assert.Equal(t, []string{"--var", "a=b", "--var", "c=d"}, varOpts)
-		}
-	})
-
-	t.Run("empty variabls list", func(t *testing.T) {
-		varOpts, err := getVarOptions([]string{})
-		if assert.NoError(t, err) {
-			assert.Equal(t, []string{}, varOpts)
-		}
-	})
-
-	t.Run("no equal sign in variable", func(t *testing.T) {
-		_, err := getVarOptions([]string{"ab"})
-		assert.EqualError(t, err, "Invalid parameter provided (expected format <key>=<val>: 'ab'")
-	})
-}
-
->>>>>>> 4d9d2e78
 func TestMtarLookup(t *testing.T) {
 
 	defer func() {
