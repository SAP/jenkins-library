package cmd

import (
	"fmt"
<<<<<<< HEAD
	"path/filepath"
=======
	"io"
	"net/http"
	"os"
>>>>>>> e48b5c58
	"strings"

	piperhttp "github.com/SAP/jenkins-library/pkg/http"
	"github.com/SAP/jenkins-library/pkg/maven"

	sliceUtils "github.com/SAP/jenkins-library/pkg/piperutils"

	"github.com/SAP/jenkins-library/pkg/command"
	"github.com/SAP/jenkins-library/pkg/log"
	"github.com/SAP/jenkins-library/pkg/piperutils"
	"github.com/SAP/jenkins-library/pkg/telemetry"
	"github.com/SAP/jenkins-library/pkg/versioning"
)

<<<<<<< HEAD
type utilsBundleDetectMaven struct {
	*piperhttp.Client
	*piperutils.Files
}

func newUtils() *utilsBundleDetectMaven {
	return &utilsBundleDetectMaven{
		Client: &piperhttp.Client{},
		Files:  &piperutils.Files{},
	}
}

func detectExecuteScan(config detectExecuteScanOptions, telemetryData *telemetry.CustomData) {
	c := command.Command{
		ErrorCategoryMapping: map[string][]string{
			log.ErrorCompliance.String(): {
				"FAILURE_POLICY_VIOLATION - Detect found policy violations.",
			},
			log.ErrorConfiguration.String(): {
				"FAILURE_CONFIGURATION - Detect was unable to start due to issues with it's configuration.",
=======
type detectUtils interface {
	Abs(path string) (string, error)
	FileExists(filename string) (bool, error)
	FileRemove(filename string) error
	Copy(src, dest string) (int64, error)
	FileRead(path string) ([]byte, error)
	FileWrite(path string, content []byte, perm os.FileMode) error
	MkdirAll(path string, perm os.FileMode) error
	Chmod(path string, mode os.FileMode) error
	Glob(pattern string) (matches []string, err error)

	Stdout(out io.Writer)
	Stderr(err io.Writer)
	SetDir(dir string)
	SetEnv(env []string)
	RunExecutable(e string, p ...string) error
	RunShell(shell, script string) error

	DownloadFile(url, filename string, header http.Header, cookies []*http.Cookie) error
}

type detectUtilsBundle struct {
	*command.Command
	*piperutils.Files
	*piperhttp.Client
}

func newDetectUtils() detectUtils {
	utils := detectUtilsBundle{
		Command: &command.Command{
			ErrorCategoryMapping: map[string][]string{
				log.ErrorCompliance.String(): {
					"FAILURE_POLICY_VIOLATION - Detect found policy violations.",
				},
				log.ErrorConfiguration.String(): {
					"FAILURE_CONFIGURATION - Detect was unable to start due to issues with it's configuration.",
				},
>>>>>>> e48b5c58
			},
		},
		Files:  &piperutils.Files{},
		Client: &piperhttp.Client{},
	}
	utils.Stdout(log.Writer())
	utils.Stderr(log.Writer())
	return &utils
}

func detectExecuteScan(config detectExecuteScanOptions, _ *telemetry.CustomData) {
	utils := newDetectUtils()
	err := runDetect(config, utils)

	if err != nil {
		log.Entry().
			WithError(err).
			Fatal("failed to execute detect scan")
	}
}

func runDetect(config detectExecuteScanOptions, utils detectUtils) error {
	// detect execution details, see https://synopsys.atlassian.net/wiki/spaces/INTDOCS/pages/88440888/Sample+Synopsys+Detect+Scan+Configuration+Scenarios+for+Black+Duck
	err := utils.DownloadFile("https://detect.synopsys.com/detect.sh", "detect.sh", nil, nil)
	if err != nil {
		return fmt.Errorf("failed to download 'detect.sh' script: %w", err)
	}
	defer func() {
		err := utils.FileRemove("detect.sh")
		if err != nil {
			log.Entry().Warnf("failed to delete 'detect.sh' script: %v", err)
		}
	}()
	err = utils.Chmod("detect.sh", 0700)
	if err != nil {
		return err
	}

	if config.InstallArtifacts {
		err := maven.InstallMavenArtifacts(&maven.EvaluateOptions{
			M2Path:              config.M2Path,
			ProjectSettingsFile: config.ProjectSettingsFile,
			GlobalSettingsFile:  config.GlobalSettingsFile,
		}, utils)
		if err != nil {
			return err
		}
	}

	args := []string{"./detect.sh"}
<<<<<<< HEAD
	args, err = addDetectArgsAndBuild(args, config, fileUtils, httpClient)
=======
	args, err = addDetectArgs(args, config, utils)
>>>>>>> e48b5c58
	if err != nil {
		return err
	}
	script := strings.Join(args, " ")

	envs := []string{"BLACKDUCK_SKIP_PHONE_HOME=true"}

	utils.SetDir(".")
	utils.SetEnv(envs)

	return utils.RunShell("/bin/bash", script)
}

<<<<<<< HEAD
func addDetectArgsAndBuild(args []string, config detectExecuteScanOptions, fileUtils piperutils.FileUtils, httpClient piperhttp.Downloader) ([]string, error) {
=======
func addDetectArgs(args []string, config detectExecuteScanOptions, utils detectUtils) ([]string, error) {
>>>>>>> e48b5c58

	coordinates := struct {
		Version string
	}{
		Version: config.Version,
	}

	_, detectVersionName := versioning.DetermineProjectCoordinates("", config.VersioningModel, coordinates)

	args = append(args, config.ScanProperties...)

	args = append(args, fmt.Sprintf("--blackduck.url=%v", config.ServerURL))
	args = append(args, fmt.Sprintf("--blackduck.api.token=%v", config.Token))
	// ProjectNames, VersionName, GroupName etc can contain spaces and need to be escaped using double quotes in CLI
	// Hence the string need to be surrounded by \"
	args = append(args, fmt.Sprintf("--detect.project.name=\\\"%v\\\"", config.ProjectName))
	args = append(args, fmt.Sprintf("--detect.project.version.name=\\\"%v\\\"", detectVersionName))

	// Groups parameter is added only when there is atleast one non-empty groupname provided
	if len(config.Groups) > 0 && len(config.Groups[0]) > 0 {
		args = append(args, fmt.Sprintf("--detect.project.user.groups=\\\"%v\\\"", strings.Join(config.Groups, "\\\",\\\"")))
	}

	// Atleast 1, non-empty category to fail on must be provided
	if len(config.FailOn) > 0 && len(config.FailOn[0]) > 0 {
		args = append(args, fmt.Sprintf("--detect.policy.check.fail.on.severities=%v", strings.Join(config.FailOn, ",")))
	}

	codeLocation := config.CodeLocation
	if len(codeLocation) == 0 && len(config.ProjectName) > 0 {
		codeLocation = fmt.Sprintf("%v/%v", config.ProjectName, detectVersionName)
	}
	args = append(args, fmt.Sprintf("--detect.code.location.name=\\\"%v\\\"", codeLocation))

	if sliceUtils.ContainsString(config.Scanners, "signature") {
		args = append(args, fmt.Sprintf("--detect.blackduck.signature.scanner.paths=%v", strings.Join(config.ScanPaths, ",")))
	}

	if sliceUtils.ContainsString(config.Scanners, "source") {
		args = append(args, fmt.Sprintf("--detect.source.path=%v", config.ScanPaths[0]))
	}

<<<<<<< HEAD
	// if buildCode is false then user may provide a path to a local .m2 config where previously build artifacts are present
	// when buildCode is true (default behaviour) we build the code
	if !config.BuildCode {
		mavenArgs, err := maven.DownloadAndGetMavenParameters(config.GlobalSettingsFile, config.ProjectSettingsFile, fileUtils, httpClient)

=======
	mavenArgs, err := maven.DownloadAndGetMavenParameters(config.GlobalSettingsFile, config.ProjectSettingsFile, utils)
	if err != nil {
		return nil, err
	}

	if len(config.M2Path) > 0 {
		absolutePath, err := utils.Abs(config.M2Path)
>>>>>>> e48b5c58
		if err != nil {
			return nil, err
		}

		if len(config.M2Path) > 0 {
			absolutePath, err := fileUtils.Abs(config.M2Path)
			if err != nil {
				return nil, err
			}
			mavenArgs = append(mavenArgs, fmt.Sprintf("-Dmaven.repo.local=%v", absolutePath))
		}

		if len(mavenArgs) > 0 {
			args = append(args, fmt.Sprintf("\"--detect.maven.build.command='%v'\"", strings.Join(mavenArgs, " ")))
		}
	} else {
		c1 := command.Command{}
		switch config.BuildTool {
		case "maven", "mta":
			mavenBuildCommand := []string{"clean", "install", "-DskipTests=true"}
			mavenBuildArgs, err := maven.DownloadAndGetMavenParameters(config.GlobalSettingsFile, config.ProjectSettingsFile, fileUtils, httpClient)
			if err != nil {
				return nil, err
			}
			if len(config.M2Path) > 0 {
				absolutePath, err := fileUtils.Abs(config.M2Path)
				if err != nil {
					return nil, err
				}
				mavenBuildArgs = append(mavenBuildArgs, fmt.Sprintf("-Dmaven.repo.local=%v", absolutePath))
			}
			mavenBuildCommand = append(mavenBuildCommand, mavenBuildArgs...)
			pomFiles, err := newUtils().Glob(filepath.Join("**", "pom.xml"))
			if err != nil {
				log.Entry().Info("Build tool is " + config.BuildTool + " and no pom xml found. Detect scan will proceed without a build")
			}
			//When pom.xml is present in the workspace directory (parent pom) and if this has not been added to BuildDescriptorExcludeList we build the code
			//if not then we find every pom xml in the current workspace and use it to build unless it is added in BuildDescriptorExcludeList*/
			if findElement(pomFiles, "pom.xml") && !findElement(config.BuildDescriptorExcludeList, "pom.xml") {
				args = append(args, fmt.Sprintf("\"--detect.maven.build.command='%v'\"", strings.Join(mavenBuildCommand, " ")))
			} else {
				localMavenBuild(fileUtils, config, &c1, pomFiles)
			}
		default:
			log.Entry().Info("Detect scan will proceed without a build")
		}
	}
	return args, nil
}

func localMavenBuild(fileUtils piperutils.FileUtils, config detectExecuteScanOptions, command command.ExecRunner, pomFiles []string) {

	for _, pomFile := range pomFiles {
		if !findElement(config.BuildDescriptorExcludeList, pomFile) {
			executeCleanOptions := maven.ExecuteOptions{
				PomPath:             pomFile,
				ProjectSettingsFile: config.ProjectSettingsFile,
				GlobalSettingsFile:  config.GlobalSettingsFile,
				M2Path:              config.M2Path,
				Goals:               []string{"clean"},
				Defines:             []string{"-DskipTests=true"},
				ReturnStdout:        true,
			}
			_, errClean := maven.Execute(&executeCleanOptions, command)
			if errClean != nil {
				log.Entry().WithError(errClean).Warn("failed to clean : ", pomFile)
			}
			executeInstallOptions := maven.ExecuteOptions{
				PomPath:             pomFile,
				ProjectSettingsFile: config.ProjectSettingsFile,
				GlobalSettingsFile:  config.GlobalSettingsFile,
				M2Path:              config.M2Path,
				Goals:               []string{"install"},
				Defines:             []string{"-DskipTests=true"},
				ReturnStdout:        true,
			}
			_, errInstall := maven.Execute(&executeInstallOptions, command)
			if errInstall != nil {
				log.Entry().WithError(errInstall).Warn("failed to clean : ", pomFile)
			}
		}
	}
}

func findElement(slice []string, val string) bool {
	for _, item := range slice {
		if item == val {
			return true
		}
	}
	return false
}<|MERGE_RESOLUTION|>--- conflicted
+++ resolved
@@ -2,13 +2,10 @@
 
 import (
 	"fmt"
-<<<<<<< HEAD
-	"path/filepath"
-=======
 	"io"
 	"net/http"
 	"os"
->>>>>>> e48b5c58
+	"path/filepath"
 	"strings"
 
 	piperhttp "github.com/SAP/jenkins-library/pkg/http"
@@ -23,28 +20,6 @@
 	"github.com/SAP/jenkins-library/pkg/versioning"
 )
 
-<<<<<<< HEAD
-type utilsBundleDetectMaven struct {
-	*piperhttp.Client
-	*piperutils.Files
-}
-
-func newUtils() *utilsBundleDetectMaven {
-	return &utilsBundleDetectMaven{
-		Client: &piperhttp.Client{},
-		Files:  &piperutils.Files{},
-	}
-}
-
-func detectExecuteScan(config detectExecuteScanOptions, telemetryData *telemetry.CustomData) {
-	c := command.Command{
-		ErrorCategoryMapping: map[string][]string{
-			log.ErrorCompliance.String(): {
-				"FAILURE_POLICY_VIOLATION - Detect found policy violations.",
-			},
-			log.ErrorConfiguration.String(): {
-				"FAILURE_CONFIGURATION - Detect was unable to start due to issues with it's configuration.",
-=======
 type detectUtils interface {
 	Abs(path string) (string, error)
 	FileExists(filename string) (bool, error)
@@ -82,7 +57,6 @@
 				log.ErrorConfiguration.String(): {
 					"FAILURE_CONFIGURATION - Detect was unable to start due to issues with it's configuration.",
 				},
->>>>>>> e48b5c58
 			},
 		},
 		Files:  &piperutils.Files{},
@@ -133,11 +107,7 @@
 	}
 
 	args := []string{"./detect.sh"}
-<<<<<<< HEAD
-	args, err = addDetectArgsAndBuild(args, config, fileUtils, httpClient)
-=======
 	args, err = addDetectArgs(args, config, utils)
->>>>>>> e48b5c58
 	if err != nil {
 		return err
 	}
@@ -151,11 +121,7 @@
 	return utils.RunShell("/bin/bash", script)
 }
 
-<<<<<<< HEAD
-func addDetectArgsAndBuild(args []string, config detectExecuteScanOptions, fileUtils piperutils.FileUtils, httpClient piperhttp.Downloader) ([]string, error) {
-=======
 func addDetectArgs(args []string, config detectExecuteScanOptions, utils detectUtils) ([]string, error) {
->>>>>>> e48b5c58
 
 	coordinates := struct {
 		Version string
@@ -198,13 +164,6 @@
 		args = append(args, fmt.Sprintf("--detect.source.path=%v", config.ScanPaths[0]))
 	}
 
-<<<<<<< HEAD
-	// if buildCode is false then user may provide a path to a local .m2 config where previously build artifacts are present
-	// when buildCode is true (default behaviour) we build the code
-	if !config.BuildCode {
-		mavenArgs, err := maven.DownloadAndGetMavenParameters(config.GlobalSettingsFile, config.ProjectSettingsFile, fileUtils, httpClient)
-
-=======
 	mavenArgs, err := maven.DownloadAndGetMavenParameters(config.GlobalSettingsFile, config.ProjectSettingsFile, utils)
 	if err != nil {
 		return nil, err
@@ -212,7 +171,6 @@
 
 	if len(config.M2Path) > 0 {
 		absolutePath, err := utils.Abs(config.M2Path)
->>>>>>> e48b5c58
 		if err != nil {
 			return nil, err
 		}
