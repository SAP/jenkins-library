package cmd

import (
	"io"
	"io/ioutil"
	"strings"
	"testing"

	"github.com/spf13/cobra"
	flag "github.com/spf13/pflag"
	"github.com/stretchr/testify/assert"
)

func checkStepActiveOpenFileMock(name string, tokens map[string]string) (io.ReadCloser, error) {
	var fileContent string
	switch name {
	case ".pipeline/defaults.yaml":
		fileContent = `
general:
stages:
steps:`
	case "stage-config.yml":
		fileContent = `
stages:
  testStage:
    stepConditions:
      testStep:
        config: testConfig`
	case ".pipeline/config.yml":
		fileContent = `
steps: 
  testStep: 
    testConfig: 'testValue'`
	default:
		fileContent = ""
	}
	return ioutil.NopCloser(strings.NewReader(fileContent)), nil
}

func TestCheckStepActiveCommand(t *testing.T) {
	cmd := CheckStepActiveCommand()

	gotReq := []string{}
	gotOpt := []string{}

	cmd.Flags().VisitAll(func(pflag *flag.Flag) {
		annotations, found := pflag.Annotations[cobra.BashCompOneRequiredFlag]
		if found && annotations[0] == "true" {
			gotReq = append(gotReq, pflag.Name)
		} else {
			gotOpt = append(gotOpt, pflag.Name)
		}
	})

	t.Run("Required flags", func(t *testing.T) {
		exp := []string{"step"}
		assert.Equal(t, exp, gotReq, "required flags incorrect")
	})

	t.Run("Optional flags", func(t *testing.T) {
<<<<<<< HEAD
		exp := []string{"stage", "stageConfig"}
=======
		exp := []string{"stageConfig", "stageOutputFile", "stepOutputFile", "useV1"}
>>>>>>> ae9cb1e6
		assert.Equal(t, exp, gotOpt, "optional flags incorrect")
	})

	t.Run("Run", func(t *testing.T) {
		t.Run("Success case", func(t *testing.T) {
			checkStepActiveOptions.openFile = checkStepActiveOpenFileMock
			checkStepActiveOptions.stageName = "testStage1"
			checkStepActiveOptions.stepName = "testStep"
			checkStepActiveOptions.stageConfigFile = "stage-config.yml"
			GeneralConfig.CustomConfig = ".pipeline/config.yml"
			GeneralConfig.DefaultConfig = []string{".pipeline/defaults.yaml"}
			GeneralConfig.StageName = "testStage"
			cmd.Run(cmd, []string{})
		})
	})
}<|MERGE_RESOLUTION|>--- conflicted
+++ resolved
@@ -58,11 +58,7 @@
 	})
 
 	t.Run("Optional flags", func(t *testing.T) {
-<<<<<<< HEAD
-		exp := []string{"stage", "stageConfig"}
-=======
-		exp := []string{"stageConfig", "stageOutputFile", "stepOutputFile", "useV1"}
->>>>>>> ae9cb1e6
+		exp := []string{"stage", "stageConfig", "stageOutputFile", "stepOutputFile", "useV1"}
 		assert.Equal(t, exp, gotOpt, "optional flags incorrect")
 	})
 
