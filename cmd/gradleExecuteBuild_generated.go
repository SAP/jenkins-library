--- conflicted
+++ resolved
@@ -20,17 +20,16 @@
 )
 
 type gradleExecuteBuildOptions struct {
-<<<<<<< HEAD
 	Path               string `json:"path,omitempty"`
 	Task               string `json:"task,omitempty"`
 	Publish            bool   `json:"publish,omitempty"`
 	RepositoryURL      string `json:"repositoryUrl,omitempty"`
 	RepositoryPassword string `json:"repositoryPassword,omitempty"`
 	RepositoryUsername string `json:"repositoryUsername,omitempty"`
-=======
-	Path      string `json:"path,omitempty"`
-	Task      string `json:"task,omitempty"`
-	CreateBOM bool   `json:"createBOM,omitempty"`
+	CreateBOM          bool   `json:"createBOM,omitempty"`
+	ArtifactVersion    string `json:"artifactVersion,omitempty"`
+	ArtifactGroupID    string `json:"artifactGroupId,omitempty"`
+	ArtifactID         string `json:"artifactId,omitempty"`
 }
 
 type gradleExecuteBuildReports struct {
@@ -67,7 +66,6 @@
 	if err := gcs.PersistReportsToGCS(gcsClient, content, inputParameters, gcsFolderPath, gcsBucketId, gcsSubFolder, doublestar.Glob, os.Stat); err != nil {
 		log.Entry().Errorf("failed to persist reports: %v", err)
 	}
->>>>>>> db5360fb
 }
 
 // GradleExecuteBuildCommand This step runs a gradle build command with parameters provided to the step.
@@ -165,14 +163,14 @@
 func addGradleExecuteBuildFlags(cmd *cobra.Command, stepConfig *gradleExecuteBuildOptions) {
 	cmd.Flags().StringVar(&stepConfig.Path, "path", os.Getenv("PIPER_path"), "Path to the folder with build.gradle (or build.gradle.kts) file which should be executed.")
 	cmd.Flags().StringVar(&stepConfig.Task, "task", `build`, "Gradle task that should be executed.")
-<<<<<<< HEAD
 	cmd.Flags().BoolVar(&stepConfig.Publish, "publish", false, "Configures gradle to publish the artifact to a repository.")
 	cmd.Flags().StringVar(&stepConfig.RepositoryURL, "repositoryUrl", os.Getenv("PIPER_repositoryUrl"), "Url to the repository to which the project artifacts should be published.")
 	cmd.Flags().StringVar(&stepConfig.RepositoryPassword, "repositoryPassword", os.Getenv("PIPER_repositoryPassword"), "Password for the repository to which the project artifacts should be published.")
 	cmd.Flags().StringVar(&stepConfig.RepositoryUsername, "repositoryUsername", os.Getenv("PIPER_repositoryUsername"), "Username for the repository to which the project artifacts should be published.")
-=======
 	cmd.Flags().BoolVar(&stepConfig.CreateBOM, "createBOM", false, "Creates the bill of materials (BOM) using CycloneDX plugin.")
->>>>>>> db5360fb
+	cmd.Flags().StringVar(&stepConfig.ArtifactVersion, "artifactVersion", os.Getenv("PIPER_artifactVersion"), "Version of the artifact to be built.")
+	cmd.Flags().StringVar(&stepConfig.ArtifactGroupID, "artifactGroupId", os.Getenv("PIPER_artifactGroupId"), "")
+	cmd.Flags().StringVar(&stepConfig.ArtifactID, "artifactId", os.Getenv("PIPER_artifactId"), "")
 
 }
 
@@ -206,21 +204,14 @@
 						Default:     `build`,
 					},
 					{
-<<<<<<< HEAD
 						Name:        "publish",
 						ResourceRef: []config.ResourceReference{},
 						Scope:       []string{"STEPS", "STAGES", "PARAMETERS"},
-=======
-						Name:        "createBOM",
-						ResourceRef: []config.ResourceReference{},
-						Scope:       []string{"GENERAL", "STEPS", "STAGES", "PARAMETERS"},
->>>>>>> db5360fb
 						Type:        "bool",
 						Mandatory:   false,
 						Aliases:     []config.Alias{},
 						Default:     false,
 					},
-<<<<<<< HEAD
 					{
 						Name: "repositoryUrl",
 						ResourceRef: []config.ResourceReference{
@@ -263,8 +254,47 @@
 						Aliases:   []config.Alias{},
 						Default:   os.Getenv("PIPER_repositoryUsername"),
 					},
-=======
->>>>>>> db5360fb
+					{
+						Name:        "createBOM",
+						ResourceRef: []config.ResourceReference{},
+						Scope:       []string{"GENERAL", "STEPS", "STAGES", "PARAMETERS"},
+						Type:        "bool",
+						Mandatory:   false,
+						Aliases:     []config.Alias{},
+						Default:     false,
+					},
+					{
+						Name: "artifactVersion",
+						ResourceRef: []config.ResourceReference{
+							{
+								Name:  "commonPipelineEnvironment",
+								Param: "artifactVersion",
+							},
+						},
+						Scope:     []string{"GENERAL", "PARAMETERS", "STAGES", "STEPS"},
+						Type:      "string",
+						Mandatory: false,
+						Aliases:   []config.Alias{},
+						Default:   os.Getenv("PIPER_artifactVersion"),
+					},
+					{
+						Name:        "artifactGroupId",
+						ResourceRef: []config.ResourceReference{},
+						Scope:       []string{"PARAMETERS", "STAGES", "STEPS"},
+						Type:        "string",
+						Mandatory:   false,
+						Aliases:     []config.Alias{},
+						Default:     os.Getenv("PIPER_artifactGroupId"),
+					},
+					{
+						Name:        "artifactId",
+						ResourceRef: []config.ResourceReference{},
+						Scope:       []string{"PARAMETERS", "STAGES", "STEPS"},
+						Type:        "string",
+						Mandatory:   false,
+						Aliases:     []config.Alias{},
+						Default:     os.Getenv("PIPER_artifactId"),
+					},
 				},
 			},
 			Containers: []config.Container{
