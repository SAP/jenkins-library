--- conflicted
+++ resolved
@@ -1,7 +1,8 @@
 package cmd
 
 import (
-	"os"
+	"fmt"
+	"net/http"
 
 	"github.com/SAP/jenkins-library/pkg/command"
 	"github.com/SAP/jenkins-library/pkg/gradle"
@@ -12,14 +13,17 @@
 
 type gradleExecuteBuildUtils interface {
 	command.ExecRunner
-	FileExists(filename string) (bool, error)
-	FileWrite(path string, content []byte, perm os.FileMode) error
-	FileRemove(path string) error
+	piperutils.FileUtils
+	DownloadFile(url, filename string, header http.Header, cookies []*http.Cookie) error
 }
 
 type gradleExecuteBuildUtilsBundle struct {
 	*command.Command
 	*piperutils.Files
+}
+
+func (g *gradleExecuteBuildUtilsBundle) DownloadFile(url, filename string, header http.Header, cookies []*http.Cookie) error {
+	return fmt.Errorf("not implemented")
 }
 
 func newGradleExecuteBuildUtils() gradleExecuteBuildUtils {
@@ -36,32 +40,26 @@
 	utils := newGradleExecuteBuildUtils()
 	err := runGradleExecuteBuild(&config, telemetryData, utils)
 	if err != nil {
-		log.Entry().WithError(err).Fatal("step execution failed: %w", err)
+		log.Entry().WithError(err).Fatalf("step execution failed: %v", err)
 	}
 }
 
 func runGradleExecuteBuild(config *gradleExecuteBuildOptions, telemetryData *telemetry.CustomData, utils gradleExecuteBuildUtils) error {
 	opt := &gradle.ExecuteOptions{
-<<<<<<< HEAD
 		BuildGradlePath:    config.Path,
 		Task:               config.Task,
+		CreateBOM:          config.CreateBOM,
 		Publish:            config.Publish,
 		RepositoryURL:      config.RepositoryURL,
 		RepositoryPassword: config.RepositoryPassword,
 		RepositoryUsername: config.RepositoryUsername,
-	}
-
-	_, err := gradle.Execute(opt, utils)
-	if err != nil {
-=======
-		BuildGradlePath: config.Path,
-		Task:            config.Task,
-		CreateBOM:       config.CreateBOM,
+		ArtifactVersion:    config.ArtifactVersion,
+		ArtifactGroupID:    config.ArtifactGroupID,
+		ArtifactID:         config.ArtifactID,
 	}
 
 	if err := gradle.Execute(opt, utils); err != nil {
->>>>>>> db5360fb
-		log.Entry().WithError(err).Errorln("build.gradle execution was failed: %w", err)
+		log.Entry().WithError(err).Errorf("gradle build execution was failed: %v", err)
 		return err
 	}
 
