package cmd

import (
	"github.com/SAP/jenkins-library/pkg/buildsettings"
	"github.com/SAP/jenkins-library/pkg/log"
	"github.com/SAP/jenkins-library/pkg/npm"
	"github.com/SAP/jenkins-library/pkg/telemetry"
)

func npmExecuteScripts(config npmExecuteScriptsOptions, telemetryData *telemetry.CustomData, commonPipelineEnvironment *npmExecuteScriptsCommonPipelineEnvironment) {
	npmExecutorOptions := npm.ExecutorOptions{DefaultNpmRegistry: config.DefaultNpmRegistry}
	npmExecutor := npm.NewExecutor(npmExecutorOptions)

	err := runNpmExecuteScripts(npmExecutor, &config, commonPipelineEnvironment)
	if err != nil {
		log.SetErrorCategory(log.ErrorBuild)
		log.Entry().WithError(err).Fatal("step execution failed")
	}
}

<<<<<<< HEAD
func runNpmExecuteScripts(npmExecutor npm.Executor, config *npmExecuteScriptsOptions) error {

=======
func runNpmExecuteScripts(npmExecutor npm.Executor, config *npmExecuteScriptsOptions, commonPipelineEnvironment *npmExecuteScriptsCommonPipelineEnvironment) error {
>>>>>>> a92dd234
	if config.Install {
		if len(config.BuildDescriptorList) > 0 {
			if err := npmExecutor.InstallAllDependencies(config.BuildDescriptorList); err != nil {
				return err
			}
		} else {
			packageJSONFiles, err := npmExecutor.FindPackageJSONFilesWithExcludes(config.BuildDescriptorExcludeList)
			if err != nil {
				return err
			}

			if err := npmExecutor.InstallAllDependencies(packageJSONFiles); err != nil {
				return err
			}
		}
	}

	if config.CreateBOM {
		if len(config.BuildDescriptorList) > 0 {
			if err := npmExecutor.CreateBOM(config.BuildDescriptorList); err != nil {
				return err
			}
		} else {
			packageJSONFiles, err := npmExecutor.FindPackageJSONFilesWithExcludes(config.BuildDescriptorExcludeList)
			if err != nil {
				return err
			}

			if err := npmExecutor.CreateBOM(packageJSONFiles); err != nil {
				return err
			}
		}
	}

	err := npmExecutor.RunScriptsInAllPackages(config.RunScripts, nil, config.ScriptOptions, config.VirtualFrameBuffer, config.BuildDescriptorExcludeList, config.BuildDescriptorList)
	if err != nil {
		return err
	}

	log.Entry().Infof("creating build settings information...")
	npmConfig := buildsettings.BuildOptions{
		Publish:            config.Publish,
		CreateBOM:          config.CreateBOM,
		DefaultNpmRegistry: config.DefaultNpmRegistry,
		BuildSettingsInfo:  config.BuildSettingsInfo,
	}
	builSettings, err := buildsettings.CreateBuildSettingsInfo(&npmConfig, "npmExecuteScripts")
	if err != nil {
		log.Entry().Warnf("failed to create build settings info : ''%v", err)
	}
	commonPipelineEnvironment.custom.buildSettingsInfo = builSettings

	if config.Publish {
		packageJSONFiles, err := npmExecutor.FindPackageJSONFilesWithExcludes(config.BuildDescriptorExcludeList)
		if err != nil {
			return err
		}

		err = npmExecutor.PublishAllPackages(packageJSONFiles, config.RepositoryURL, config.RepositoryUsername, config.RepositoryPassword)
		if err != nil {
			return err
		}
	}

	return nil
}<|MERGE_RESOLUTION|>--- conflicted
+++ resolved
@@ -18,12 +18,7 @@
 	}
 }
 
-<<<<<<< HEAD
 func runNpmExecuteScripts(npmExecutor npm.Executor, config *npmExecuteScriptsOptions) error {
-
-=======
-func runNpmExecuteScripts(npmExecutor npm.Executor, config *npmExecuteScriptsOptions, commonPipelineEnvironment *npmExecuteScriptsCommonPipelineEnvironment) error {
->>>>>>> a92dd234
 	if config.Install {
 		if len(config.BuildDescriptorList) > 0 {
 			if err := npmExecutor.InstallAllDependencies(config.BuildDescriptorList); err != nil {
