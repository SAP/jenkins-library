--- conflicted
+++ resolved
@@ -116,10 +116,7 @@
 	if config.CustomDescription != "" {
 		description = config.CustomDescription
 	}
-<<<<<<< HEAD
-
-=======
->>>>>>> 34fc844a
+
 	namedUser := config.NamedUser
 	nodeName := config.NodeName
 	mtaVersion := config.MtaVersion
