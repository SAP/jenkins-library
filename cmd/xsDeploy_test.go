package cmd

import (
	"bytes"
	"errors"
	"fmt"
	"github.com/SAP/jenkins-library/pkg/mock"
	"github.com/stretchr/testify/assert"
	"io"
	"io/ioutil"
	"os"
	"sync"
	"testing"
)

type FileUtilsMock struct {
	copiedFiles []string
}

func (f *FileUtilsMock) FileExists(path string) (bool, error) {
	return path == "dummy.mtar" || path == ".xs_session", nil
}

func (f *FileUtilsMock) Copy(src, dest string) (int64, error) {
	f.copiedFiles = append(f.copiedFiles, fmt.Sprintf("%s->%s", src, dest))
	return 0, nil
}

func (f *FileUtilsMock) FileRead(path string) ([]byte, error) {
	return []byte{}, nil
}

func (f *FileUtilsMock) FileWrite(path string, content []byte, perm os.FileMode) error {
	return nil
}

func (f *FileUtilsMock) MkdirAll(path string, perm os.FileMode) error {
	return nil
}

func TestDeploy(t *testing.T) {
	myXsDeployOptions := xsDeployOptions{
		APIURL:                "https://example.org:12345",
		User:                  "me",
		Password:              "secretPassword",
		Org:                   "myOrg",
		Space:                 "mySpace",
		LoginOpts:             "--skip-ssl-validation",
		DeployOpts:            "--dummy-deploy-opts",
		XsSessionFile:         ".xs_session",
		Mode:                  "DEPLOY",
		Action:                "NONE",
		MtaPath:               "dummy.mtar",
		OperationIDLogPattern: `^.*xs bg-deploy -i (.*) -a.*$`,
	}

	s := mock.ShellMockRunner{}

	var removedFiles []string

	cpeOut := xsDeployCommonPipelineEnvironment{}
	fileUtilsMock := FileUtilsMock{}

	fRemove := func(path string) error {
		removedFiles = append(removedFiles, path)
		return nil
	}

	var stdout string

	t.Run("Standard deploy succeeds", func(t *testing.T) {

		defer func() {
			fileUtilsMock.copiedFiles = nil
			removedFiles = nil
			s.Calls = nil
			stdout = ""
		}()

		rStdout, wStdout := io.Pipe()

		var wg sync.WaitGroup
		wg.Add(1)

		go func() {
			buf := new(bytes.Buffer)
			io.Copy(buf, rStdout)
			stdout = buf.String()
			wg.Done()
		}()

		e := runXsDeploy(myXsDeployOptions, &cpeOut, &s, &fileUtilsMock, fRemove, wStdout)

		wStdout.Close()
		wg.Wait()

		assert.NoError(t, e)

		t.Run("Standard checks", func(t *testing.T) {
			// Contains --> we do not check for the shebang
			assert.Contains(t, s.Calls[0], "xs login -a https://example.org:12345 -u me -p 'secretPassword' -o myOrg -s mySpace --skip-ssl-validation")
			assert.Contains(t, s.Calls[1], "xs deploy dummy.mtar --dummy-deploy-opts")
			assert.Contains(t, s.Calls[2], "xs logout")
			assert.Len(t, s.Calls, 3)

			// xs session file needs to be removed at end during a normal deployment
			assert.Len(t, removedFiles, 1)
			assert.Contains(t, removedFiles, ".xs_session")

			assert.Len(t, fileUtilsMock.copiedFiles, 2)
			// We copy the xs session file to the workspace in order to be able to use the file later.
			// This happens directly after login
			// We copy the xs session file from the workspace to the home folder in order to be able to
			// use that file. This is important in case we rely on a login which happend e
			assert.Contains(t, fileUtilsMock.copiedFiles[0], "/.xs_session->.xs_session")
			assert.Contains(t, fileUtilsMock.copiedFiles[1], ".xs_session->")
			assert.Contains(t, fileUtilsMock.copiedFiles[1], "/.xs_session")
		})

		t.Run("Password not exposed", func(t *testing.T) {
			assert.NotEmpty(t, stdout)
			assert.NotContains(t, stdout, myXsDeployOptions.Password)
		})
	})

	t.Run("Standard deploy fails, deployable missing", func(t *testing.T) {

		defer func() {
			fileUtilsMock.copiedFiles = nil
			removedFiles = nil
			s.Calls = nil
		}()

		oldMtaPath := myXsDeployOptions.MtaPath

		defer func() {
			myXsDeployOptions.MtaPath = oldMtaPath
		}()

		// this file is not denoted in the file exists mock
		myXsDeployOptions.MtaPath = "doesNotExist"

<<<<<<< HEAD
		e := runXsDeploy(myXsDeployOptions, &s, &fileUtilsMock, fRemove, ioutil.Discard)
		assert.EqualError(t, e, "Deployable 'doesNotExist' does not exist")
=======
		e := runXsDeploy(myXsDeployOptions, &cpeOut, &s, &fileUtilsMock, fRemove, ioutil.Discard)
		checkErr(t, e, "Deployable 'doesNotExist' does not exist")
>>>>>>> e10a7f20
	})

	t.Run("Standard deploy fails, action provided", func(t *testing.T) {

		defer func() {
			fileUtilsMock.copiedFiles = nil
			removedFiles = nil
			s.Calls = nil
		}()

		myXsDeployOptions.Action = "RETRY"
		defer func() {
			myXsDeployOptions.Action = "NONE"
		}()

<<<<<<< HEAD
		e := runXsDeploy(myXsDeployOptions, &s, &fileUtilsMock, fRemove, ioutil.Discard)
		assert.EqualError(t, e, "Cannot perform action 'RETRY' in mode 'DEPLOY'. Only action 'NONE' is allowed.")
=======
		e := runXsDeploy(myXsDeployOptions, &cpeOut, &s, &fileUtilsMock, fRemove, ioutil.Discard)
		checkErr(t, e, "Cannot perform action 'RETRY' in mode 'DEPLOY'. Only action 'NONE' is allowed.")
>>>>>>> e10a7f20
	})

	t.Run("Standard deploy fails, error from underlying process", func(t *testing.T) {

		defer func() {
			fileUtilsMock.copiedFiles = nil
			removedFiles = nil
			s.Calls = nil
			s.ShouldFailOnCommand = nil
		}()

		s.ShouldFailOnCommand = map[string]error{"#!/bin/bash\nxs login -a https://example.org:12345 -u me -p 'secretPassword' -o myOrg -s mySpace --skip-ssl-validation\n": errors.New("Error from underlying process")}

<<<<<<< HEAD
		e := runXsDeploy(myXsDeployOptions, &s, &fileUtilsMock, fRemove, ioutil.Discard)
		assert.EqualError(t, e, "Error from underlying process")
=======
		e := runXsDeploy(myXsDeployOptions, &cpeOut, &s, &fileUtilsMock, fRemove, ioutil.Discard)
		checkErr(t, e, "Error from underlying process")
>>>>>>> e10a7f20
	})

	t.Run("BG deploy succeeds", func(t *testing.T) {

		defer func() {
			fileUtilsMock.copiedFiles = nil
			removedFiles = nil
			s.Calls = nil
			s.StdoutReturn = make(map[string]string)
		}()

		s.StdoutReturn = make(map[string]string)
		s.StdoutReturn[".*xs bg-deploy.*"] = "Use \"xs bg-deploy -i 1234 -a resume\" to resume the process.\n"

		oldMode := myXsDeployOptions.Mode

		defer func() {
			myXsDeployOptions.Mode = oldMode
		}()

		myXsDeployOptions.Mode = "BG_DEPLOY"

<<<<<<< HEAD
		e := runXsDeploy(myXsDeployOptions, &s, &fileUtilsMock, fRemove, ioutil.Discard)
=======
		e := runXsDeploy(myXsDeployOptions, &cpeOut, &s, &fileUtilsMock, fRemove, ioutil.Discard)
		checkErr(t, e, "")
>>>>>>> e10a7f20

		if assert.NoError(t, e) {
			if assert.Len(t, s.Calls, 2) { // There are two entries --> no logout in this case.
				assert.Contains(t, s.Calls[0], "xs login")
				assert.Contains(t, s.Calls[1], "xs bg-deploy dummy.mtar --dummy-deploy-opts")
			}
		}
	})

	t.Run("BG deploy fails, missing operationID", func(t *testing.T) {

		s.StdoutReturn = make(map[string]string)
		s.StdoutReturn[".*bg_deploy.*"] = "There is no operationID ...\n"
		defer func() {
			fileUtilsMock.copiedFiles = nil
			removedFiles = nil
			s.Calls = nil
			s.StdoutReturn = make(map[string]string)
		}()

		oldMode := myXsDeployOptions.Mode

		defer func() {
			myXsDeployOptions.Mode = oldMode
		}()

		myXsDeployOptions.Mode = "BG_DEPLOY"

		e := runXsDeploy(myXsDeployOptions, &cpeOut, &s, &fileUtilsMock, fRemove, ioutil.Discard)
		checkErr(t, e, "No operationID found")
	})

	t.Run("BG deploy abort succeeds", func(t *testing.T) {

		defer func() {
			fileUtilsMock.copiedFiles = nil
			removedFiles = nil
			s.Calls = nil
		}()

		oldMode := myXsDeployOptions.Mode
		oldAction := myXsDeployOptions.Action

		defer func() {
			myXsDeployOptions.Mode = oldMode
			myXsDeployOptions.Action = oldAction
			myXsDeployOptions.OperationID = ""
		}()

		myXsDeployOptions.Mode = "BG_DEPLOY"
		myXsDeployOptions.Action = "ABORT"
		myXsDeployOptions.OperationID = "12345"

<<<<<<< HEAD
		e := runXsDeploy(myXsDeployOptions, &s, &fileUtilsMock, fRemove, ioutil.Discard)
=======
		e := runXsDeploy(myXsDeployOptions, &cpeOut, &s, &fileUtilsMock, fRemove, ioutil.Discard)
		checkErr(t, e, "")
>>>>>>> e10a7f20

		if assert.NoError(t, e) {
			if assert.Len(t, s.Calls, 2) { // There is no login --> we have two calls
				assert.Contains(t, s.Calls[0], "xs bg-deploy -i 12345 -a abort")
				assert.Contains(t, s.Calls[1], "xs logout")
			}

		}
	})

	t.Run("BG deploy abort fails due to missing operationId", func(t *testing.T) {

		defer func() {
			fileUtilsMock.copiedFiles = nil
			removedFiles = nil
			s.Calls = nil
		}()

		oldMode := myXsDeployOptions.Mode
		oldAction := myXsDeployOptions.Action

		defer func() {
			myXsDeployOptions.Mode = oldMode
			myXsDeployOptions.Action = oldAction
		}()

		myXsDeployOptions.Mode = "BG_DEPLOY"
		myXsDeployOptions.Action = "ABORT"

<<<<<<< HEAD
		e := runXsDeploy(myXsDeployOptions, &s, &fileUtilsMock, fRemove, ioutil.Discard)
		assert.EqualError(t, e, "OperationID was not provided. This is required for action 'ABORT'.")
=======
		e := runXsDeploy(myXsDeployOptions, &cpeOut, &s, &fileUtilsMock, fRemove, ioutil.Discard)
		checkErr(t, e, "OperationID was not provided")
>>>>>>> e10a7f20
	})
}

func TestRetrieveOperationID(t *testing.T) {
	operationID := retrieveOperationID(`
	Uploading 1 files:
        myFolder/dummy.mtar
	File upload finished
	
	Detected MTA schema version: "3.1.0"
	Detected deploy target as "myOrg mySpace"
	Detected deployed MTA with ID "my_mta" and version "0.0.1"
	Deployed MTA color: blue
	New MTA color: green
	Detected new MTA version: "0.0.1"
	Deployed MTA version: 0.0.1
	Service "xxx" is not modified and will not be updated
	Creating application "db-green" from MTA module "xx"...
	Uploading application "xx-green"...
	Staging application "xx-green"...
	Application "xx-green" staged
	Executing task "deploy" on application "xx-green"...
	Task execution status: succeeded
	Process has entered validation phase. After testing your new deployment you can resume or abort the process.
	Use "xs bg-deploy -i 1234 -a resume" to resume the process.
	Use "xs bg-deploy -i 1234 -a abort" to abort the process.
	Hint: Use the '--no-confirm' option of the bg-deploy command to skip this phase.
	`, `^.*xs bg-deploy -i (.*) -a.*$`)

	assert.Equal(t, "1234", operationID)
}<|MERGE_RESOLUTION|>--- conflicted
+++ resolved
@@ -140,13 +140,8 @@
 		// this file is not denoted in the file exists mock
 		myXsDeployOptions.MtaPath = "doesNotExist"
 
-<<<<<<< HEAD
-		e := runXsDeploy(myXsDeployOptions, &s, &fileUtilsMock, fRemove, ioutil.Discard)
+		e := runXsDeploy(myXsDeployOptions, &cpeOut, &s, &fileUtilsMock, fRemove, ioutil.Discard)
 		assert.EqualError(t, e, "Deployable 'doesNotExist' does not exist")
-=======
-		e := runXsDeploy(myXsDeployOptions, &cpeOut, &s, &fileUtilsMock, fRemove, ioutil.Discard)
-		checkErr(t, e, "Deployable 'doesNotExist' does not exist")
->>>>>>> e10a7f20
 	})
 
 	t.Run("Standard deploy fails, action provided", func(t *testing.T) {
@@ -162,13 +157,8 @@
 			myXsDeployOptions.Action = "NONE"
 		}()
 
-<<<<<<< HEAD
-		e := runXsDeploy(myXsDeployOptions, &s, &fileUtilsMock, fRemove, ioutil.Discard)
+		e := runXsDeploy(myXsDeployOptions, &cpeOut, &s, &fileUtilsMock, fRemove, ioutil.Discard)
 		assert.EqualError(t, e, "Cannot perform action 'RETRY' in mode 'DEPLOY'. Only action 'NONE' is allowed.")
-=======
-		e := runXsDeploy(myXsDeployOptions, &cpeOut, &s, &fileUtilsMock, fRemove, ioutil.Discard)
-		checkErr(t, e, "Cannot perform action 'RETRY' in mode 'DEPLOY'. Only action 'NONE' is allowed.")
->>>>>>> e10a7f20
 	})
 
 	t.Run("Standard deploy fails, error from underlying process", func(t *testing.T) {
@@ -182,13 +172,8 @@
 
 		s.ShouldFailOnCommand = map[string]error{"#!/bin/bash\nxs login -a https://example.org:12345 -u me -p 'secretPassword' -o myOrg -s mySpace --skip-ssl-validation\n": errors.New("Error from underlying process")}
 
-<<<<<<< HEAD
-		e := runXsDeploy(myXsDeployOptions, &s, &fileUtilsMock, fRemove, ioutil.Discard)
+		e := runXsDeploy(myXsDeployOptions, &cpeOut, &s, &fileUtilsMock, fRemove, ioutil.Discard)
 		assert.EqualError(t, e, "Error from underlying process")
-=======
-		e := runXsDeploy(myXsDeployOptions, &cpeOut, &s, &fileUtilsMock, fRemove, ioutil.Discard)
-		checkErr(t, e, "Error from underlying process")
->>>>>>> e10a7f20
 	})
 
 	t.Run("BG deploy succeeds", func(t *testing.T) {
@@ -211,12 +196,7 @@
 
 		myXsDeployOptions.Mode = "BG_DEPLOY"
 
-<<<<<<< HEAD
-		e := runXsDeploy(myXsDeployOptions, &s, &fileUtilsMock, fRemove, ioutil.Discard)
-=======
-		e := runXsDeploy(myXsDeployOptions, &cpeOut, &s, &fileUtilsMock, fRemove, ioutil.Discard)
-		checkErr(t, e, "")
->>>>>>> e10a7f20
+		e := runXsDeploy(myXsDeployOptions, &cpeOut, &s, &fileUtilsMock, fRemove, ioutil.Discard)
 
 		if assert.NoError(t, e) {
 			if assert.Len(t, s.Calls, 2) { // There are two entries --> no logout in this case.
@@ -246,7 +226,7 @@
 		myXsDeployOptions.Mode = "BG_DEPLOY"
 
 		e := runXsDeploy(myXsDeployOptions, &cpeOut, &s, &fileUtilsMock, fRemove, ioutil.Discard)
-		checkErr(t, e, "No operationID found")
+		assert.EqualError(t, e, "No operationID found")
 	})
 
 	t.Run("BG deploy abort succeeds", func(t *testing.T) {
@@ -270,12 +250,7 @@
 		myXsDeployOptions.Action = "ABORT"
 		myXsDeployOptions.OperationID = "12345"
 
-<<<<<<< HEAD
-		e := runXsDeploy(myXsDeployOptions, &s, &fileUtilsMock, fRemove, ioutil.Discard)
-=======
-		e := runXsDeploy(myXsDeployOptions, &cpeOut, &s, &fileUtilsMock, fRemove, ioutil.Discard)
-		checkErr(t, e, "")
->>>>>>> e10a7f20
+		e := runXsDeploy(myXsDeployOptions, &cpeOut, &s, &fileUtilsMock, fRemove, ioutil.Discard)
 
 		if assert.NoError(t, e) {
 			if assert.Len(t, s.Calls, 2) { // There is no login --> we have two calls
@@ -305,13 +280,8 @@
 		myXsDeployOptions.Mode = "BG_DEPLOY"
 		myXsDeployOptions.Action = "ABORT"
 
-<<<<<<< HEAD
-		e := runXsDeploy(myXsDeployOptions, &s, &fileUtilsMock, fRemove, ioutil.Discard)
+		e := runXsDeploy(myXsDeployOptions, &cpeOut, &s, &fileUtilsMock, fRemove, ioutil.Discard)
 		assert.EqualError(t, e, "OperationID was not provided. This is required for action 'ABORT'.")
-=======
-		e := runXsDeploy(myXsDeployOptions, &cpeOut, &s, &fileUtilsMock, fRemove, ioutil.Discard)
-		checkErr(t, e, "OperationID was not provided")
->>>>>>> e10a7f20
 	})
 }
 
