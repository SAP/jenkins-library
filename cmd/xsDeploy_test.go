--- conflicted
+++ resolved
@@ -209,11 +209,8 @@
 
 	t.Run("BG deploy fails, missing operationID", func(t *testing.T) {
 
-<<<<<<< HEAD
 		s.StdoutReturn = make(map[string]string)
 		s.StdoutReturn[".*bg_deploy.*"] = "There is no operationID ...\n"
-=======
->>>>>>> 161e0b5d
 		defer func() {
 			fileUtilsMock.copiedFiles = nil
 			removedFiles = nil
@@ -221,12 +218,6 @@
 			s.StdoutReturn = make(map[string]string)
 		}()
 
-<<<<<<< HEAD
-=======
-		s.StdoutReturn = make(map[string]string)
-		s.StdoutReturn[".*xs bg-deploy.*"] = "There is no operation id\n"
-
->>>>>>> 161e0b5d
 		oldMode := myXsDeployOptions.Mode
 
 		defer func() {
@@ -235,11 +226,7 @@
 
 		myXsDeployOptions.Mode = "BG_DEPLOY"
 
-<<<<<<< HEAD
-		e := runXsDeploy(myXsDeployOptions, &cpeOut, &s, &fileUtilsMock, fRemove, ioutil.Discard)
-=======
-		e := runXsDeploy(myXsDeployOptions, &s, &fileUtilsMock, fRemove, ioutil.Discard)
->>>>>>> 161e0b5d
+		e := runXsDeploy(myXsDeployOptions, &cpeOut, &s, &fileUtilsMock, fRemove, ioutil.Discard)
 		checkErr(t, e, "No operationID found")
 	})
 
