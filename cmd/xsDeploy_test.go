package cmd

import (
	"bytes"
	"errors"
	"fmt"
	"github.com/SAP/jenkins-library/pkg/mock"
	"github.com/stretchr/testify/assert"
	"io"
	"io/ioutil"
	"os"
	"strings"
	"sync"
	"testing"
)

type FileUtilsMock struct {
	copiedFiles []string
}

func (f *FileUtilsMock) FileExists(path string) (bool, error) {
	return path == "dummy.mtar" || path == ".xs_session", nil
}

func (f *FileUtilsMock) Copy(src, dest string) (int64, error) {
	f.copiedFiles = append(f.copiedFiles, fmt.Sprintf("%s->%s", src, dest))
	return 0, nil
}

func (f *FileUtilsMock) FileRead(path string) ([]byte, error) {
	return []byte{}, nil
}

func (f *FileUtilsMock) FileWrite(path string, content []byte, perm os.FileMode) error {
	return nil
}

func (f *FileUtilsMock) MkdirAll(path string, perm os.FileMode) error {
	return nil
}

func TestDeploy(t *testing.T) {
	myXsDeployOptions := xsDeployOptions{
		APIURL:                "https://example.org:12345",
		User:                  "me",
		Password:              "secretPassword",
		Org:                   "myOrg",
		Space:                 "mySpace",
		LoginOpts:             "--skip-ssl-validation",
		DeployOpts:            "--dummy-deploy-opts",
		XsSessionFile:         ".xs_session",
		Mode:                  "DEPLOY",
		Action:                "NONE",
		MtaPath:               "dummy.mtar",
		OperationIDLogPattern: `^.*xs bg-deploy -i (.*) -a.*$`,
	}

	s := mock.ShellMockRunner{}

	var removedFiles []string

<<<<<<< HEAD
	cpeOut := xsDeployCommonPipelineEnvironment{}

	fExists := func(path string) (bool, error) {
		return path == "dummy.mtar" || path == ".xs_session", nil
	}

	fCopy := func(src, dest string) (int64, error) {
		copiedFiles = append(copiedFiles, fmt.Sprintf("%s->%s", src, dest))
		return 0, nil
	}
=======
	fileUtilsMock := FileUtilsMock{}
>>>>>>> ef330e1e

	fRemove := func(path string) error {
		removedFiles = append(removedFiles, path)
		return nil
	}

	var stdout string

	t.Run("Standard deploy succeeds", func(t *testing.T) {

		defer func() {
			fileUtilsMock.copiedFiles = nil
			removedFiles = nil
			s.Calls = nil
			stdout = ""
		}()

		rStdout, wStdout := io.Pipe()

		var wg sync.WaitGroup
		wg.Add(1)

		go func() {
			buf := new(bytes.Buffer)
			io.Copy(buf, rStdout)
			stdout = buf.String()
			wg.Done()
		}()

<<<<<<< HEAD
		e := runXsDeploy(myXsDeployOptions, &cpeOut, &s, fExists, fCopy, fRemove, wStdout)
=======
		e := runXsDeploy(myXsDeployOptions, &s, &fileUtilsMock, fRemove, wStdout)
>>>>>>> ef330e1e

		wStdout.Close()
		wg.Wait()

		checkErr(t, e, "")

		t.Run("Standard checks", func(t *testing.T) {
			// Contains --> we do not check for the shebang
			assert.Contains(t, s.Calls[0], "xs login -a https://example.org:12345 -u me -p 'secretPassword' -o myOrg -s mySpace --skip-ssl-validation")
			assert.Contains(t, s.Calls[1], "xs deploy dummy.mtar --dummy-deploy-opts")
			assert.Contains(t, s.Calls[2], "xs logout")
			assert.Len(t, s.Calls, 3)

			// xs session file needs to be removed at end during a normal deployment
			assert.Len(t, removedFiles, 1)
			assert.Contains(t, removedFiles, ".xs_session")

			assert.Len(t, fileUtilsMock.copiedFiles, 2)
			// We copy the xs session file to the workspace in order to be able to use the file later.
			// This happens directly after login
			// We copy the xs session file from the workspace to the home folder in order to be able to
			// use that file. This is important in case we rely on a login which happend e
			assert.Contains(t, fileUtilsMock.copiedFiles[0], "/.xs_session->.xs_session")
			assert.Contains(t, fileUtilsMock.copiedFiles[1], ".xs_session->")
			assert.Contains(t, fileUtilsMock.copiedFiles[1], "/.xs_session")
		})

		t.Run("Password not exposed", func(t *testing.T) {
			assert.NotEmpty(t, stdout)
			assert.NotContains(t, stdout, myXsDeployOptions.Password)
		})
	})

	t.Run("Standard deploy fails, deployable missing", func(t *testing.T) {

		defer func() {
			fileUtilsMock.copiedFiles = nil
			removedFiles = nil
			s.Calls = nil
		}()

		oldMtaPath := myXsDeployOptions.MtaPath

		defer func() {
			myXsDeployOptions.MtaPath = oldMtaPath
		}()

		// this file is not denoted in the file exists mock
		myXsDeployOptions.MtaPath = "doesNotExist"

<<<<<<< HEAD
		e := runXsDeploy(myXsDeployOptions, &cpeOut, &s, fExists, fCopy, fRemove, ioutil.Discard)
=======
		e := runXsDeploy(myXsDeployOptions, &s, &fileUtilsMock, fRemove, ioutil.Discard)
>>>>>>> ef330e1e
		checkErr(t, e, "Deployable 'doesNotExist' does not exist")
	})

	t.Run("Standard deploy fails, action provided", func(t *testing.T) {

		defer func() {
			fileUtilsMock.copiedFiles = nil
			removedFiles = nil
			s.Calls = nil
		}()

		myXsDeployOptions.Action = "RETRY"
		defer func() {
			myXsDeployOptions.Action = "NONE"
		}()

<<<<<<< HEAD
		e := runXsDeploy(myXsDeployOptions, &cpeOut, &s, fExists, fCopy, fRemove, ioutil.Discard)
=======
		e := runXsDeploy(myXsDeployOptions, &s, &fileUtilsMock, fRemove, ioutil.Discard)
>>>>>>> ef330e1e
		checkErr(t, e, "Cannot perform action 'RETRY' in mode 'DEPLOY'. Only action 'NONE' is allowed.")
	})

	t.Run("Standard deploy fails, error from underlying process", func(t *testing.T) {

		defer func() {
			fileUtilsMock.copiedFiles = nil
			removedFiles = nil
			s.Calls = nil
			s.ShouldFailOnCommand = nil
		}()

		s.ShouldFailOnCommand = map[string]error{"#!/bin/bash\nxs login -a https://example.org:12345 -u me -p 'secretPassword' -o myOrg -s mySpace --skip-ssl-validation\n": errors.New("Error from underlying process")}

<<<<<<< HEAD
		e := runXsDeploy(myXsDeployOptions, &cpeOut, &s, fExists, fCopy, fRemove, ioutil.Discard)
=======
		e := runXsDeploy(myXsDeployOptions, &s, &fileUtilsMock, fRemove, ioutil.Discard)
>>>>>>> ef330e1e
		checkErr(t, e, "Error from underlying process")
	})

	t.Run("BG deploy succeeds", func(t *testing.T) {

		s.RegisterStdout("Use \"xs bg-deploy -i 1234 -a resume\" to resume the process.\n")
		defer func() {
			fileUtilsMock.copiedFiles = nil
			removedFiles = nil
<<<<<<< HEAD
			s.calls = nil
			s.RegisterStdout("")
=======
			s.Calls = nil
>>>>>>> ef330e1e
		}()

		oldMode := myXsDeployOptions.Mode

		defer func() {
			myXsDeployOptions.Mode = oldMode
		}()

		myXsDeployOptions.Mode = "BG_DEPLOY"

<<<<<<< HEAD
		e := runXsDeploy(myXsDeployOptions, &cpeOut, &s, fExists, fCopy, fRemove, ioutil.Discard)
		checkErr(t, e, "")

		assert.Equal(t, "1234", cpeOut.operationID)
		assert.Contains(t, s.calls[0], "xs login")
		assert.Contains(t, s.calls[1], "xs bg-deploy dummy.mtar --dummy-deploy-opts")
		assert.Len(t, s.calls, 2) // There are two entries --> no logout in this case.
=======
		e := runXsDeploy(myXsDeployOptions, &s, &fileUtilsMock, fRemove, ioutil.Discard)
		checkErr(t, e, "")

		assert.Contains(t, s.Calls[0], "xs login")
		assert.Contains(t, s.Calls[1], "xs bg-deploy dummy.mtar --dummy-deploy-opts")
		assert.Len(t, s.Calls, 2) // There are two entries --> no logout in this case.
>>>>>>> ef330e1e
	})

	t.Run("BG deploy fails, missing operationID", func(t *testing.T) {

		s.RegisterStdout("There is no operationID ...\n")
		defer func() {
			copiedFiles = nil
			removedFiles = nil
			s.calls = nil
			s.RegisterStdout("")
		}()

		oldMode := myXsDeployOptions.Mode

		defer func() {
			myXsDeployOptions.Mode = oldMode
		}()

		myXsDeployOptions.Mode = "BG_DEPLOY"

		e := runXsDeploy(myXsDeployOptions, &cpeOut, &s, fExists, fCopy, fRemove, ioutil.Discard)
		checkErr(t, e, "No operationID found")
	})

	t.Run("BG deploy abort succeeds", func(t *testing.T) {

		defer func() {
			fileUtilsMock.copiedFiles = nil
			removedFiles = nil
			s.Calls = nil
		}()

		oldMode := myXsDeployOptions.Mode
		oldAction := myXsDeployOptions.Action

		defer func() {
			myXsDeployOptions.Mode = oldMode
			myXsDeployOptions.Action = oldAction
			myXsDeployOptions.OperationID = ""
		}()

		myXsDeployOptions.Mode = "BG_DEPLOY"
		myXsDeployOptions.Action = "ABORT"
		myXsDeployOptions.OperationID = "12345"

<<<<<<< HEAD
		e := runXsDeploy(myXsDeployOptions, &cpeOut, &s, fExists, fCopy, fRemove, ioutil.Discard)
=======
		e := runXsDeploy(myXsDeployOptions, &s, &fileUtilsMock, fRemove, ioutil.Discard)
>>>>>>> ef330e1e
		checkErr(t, e, "")

		assert.Contains(t, s.Calls[0], "xs bg-deploy -i 12345 -a abort")
		assert.Contains(t, s.Calls[1], "xs logout")
		assert.Len(t, s.Calls, 2) // There is no login --> we have two calls
	})

	t.Run("BG deploy abort fails due to missing operationId", func(t *testing.T) {

		defer func() {
			fileUtilsMock.copiedFiles = nil
			removedFiles = nil
			s.Calls = nil
		}()

		oldMode := myXsDeployOptions.Mode
		oldAction := myXsDeployOptions.Action

		defer func() {
			myXsDeployOptions.Mode = oldMode
			myXsDeployOptions.Action = oldAction
		}()

		myXsDeployOptions.Mode = "BG_DEPLOY"
		myXsDeployOptions.Action = "ABORT"

<<<<<<< HEAD
		e := runXsDeploy(myXsDeployOptions, &cpeOut, &s, fExists, fCopy, fRemove, ioutil.Discard)
=======
		e := runXsDeploy(myXsDeployOptions, &s, &fileUtilsMock, fRemove, ioutil.Discard)
>>>>>>> ef330e1e
		checkErr(t, e, "OperationID was not provided")
	})
}

func TestRetrieveOperationID(t *testing.T) {
	operationID := retrieveOperationID(`
	Uploading 1 files:
        myFolder/dummy.mtar
	File upload finished
	
	Detected MTA schema version: "3.1.0"
	Detected deploy target as "myOrg mySpace"
	Detected deployed MTA with ID "my_mta" and version "0.0.1"
	Deployed MTA color: blue
	New MTA color: green
	Detected new MTA version: "0.0.1"
	Deployed MTA version: 0.0.1
	Service "xxx" is not modified and will not be updated
	Creating application "db-green" from MTA module "xx"...
	Uploading application "xx-green"...
	Staging application "xx-green"...
	Application "xx-green" staged
	Executing task "deploy" on application "xx-green"...
	Task execution status: succeeded
	Process has entered validation phase. After testing your new deployment you can resume or abort the process.
	Use "xs bg-deploy -i 1234 -a resume" to resume the process.
	Use "xs bg-deploy -i 1234 -a abort" to abort the process.
	Hint: Use the '--no-confirm' option of the bg-deploy command to skip this phase.
	`, `^.*xs bg-deploy -i (.*) -a.*$`)

	assert.Equal(t, "1234", operationID)
}

func checkErr(t *testing.T, e error, message string) {

	expectError := len(message) > 0

	if expectError {
		if e == nil {
			t.Errorf("Expected error not received. Expected: '%s'.", message)
		} else {
			if !strings.Contains(e.Error(), message) {
				t.Errorf("Unexpected error message received: '%s'. Expected: '%s'.", e.Error(), message)
			}
		}
	} else {
		if e != nil {
			t.Errorf("No error expected, but error received: %s", e.Error())
		}
	}
}<|MERGE_RESOLUTION|>--- conflicted
+++ resolved
@@ -59,20 +59,8 @@
 
 	var removedFiles []string
 
-<<<<<<< HEAD
 	cpeOut := xsDeployCommonPipelineEnvironment{}
-
-	fExists := func(path string) (bool, error) {
-		return path == "dummy.mtar" || path == ".xs_session", nil
-	}
-
-	fCopy := func(src, dest string) (int64, error) {
-		copiedFiles = append(copiedFiles, fmt.Sprintf("%s->%s", src, dest))
-		return 0, nil
-	}
-=======
 	fileUtilsMock := FileUtilsMock{}
->>>>>>> ef330e1e
 
 	fRemove := func(path string) error {
 		removedFiles = append(removedFiles, path)
@@ -102,11 +90,7 @@
 			wg.Done()
 		}()
 
-<<<<<<< HEAD
-		e := runXsDeploy(myXsDeployOptions, &cpeOut, &s, fExists, fCopy, fRemove, wStdout)
-=======
-		e := runXsDeploy(myXsDeployOptions, &s, &fileUtilsMock, fRemove, wStdout)
->>>>>>> ef330e1e
+		e := runXsDeploy(myXsDeployOptions, &cpeOut, &s, &fileUtilsMock, fRemove, wStdout)
 
 		wStdout.Close()
 		wg.Wait()
@@ -157,11 +141,7 @@
 		// this file is not denoted in the file exists mock
 		myXsDeployOptions.MtaPath = "doesNotExist"
 
-<<<<<<< HEAD
-		e := runXsDeploy(myXsDeployOptions, &cpeOut, &s, fExists, fCopy, fRemove, ioutil.Discard)
-=======
-		e := runXsDeploy(myXsDeployOptions, &s, &fileUtilsMock, fRemove, ioutil.Discard)
->>>>>>> ef330e1e
+		e := runXsDeploy(myXsDeployOptions, &cpeOut, &s, &fileUtilsMock, fRemove, ioutil.Discard)
 		checkErr(t, e, "Deployable 'doesNotExist' does not exist")
 	})
 
@@ -178,11 +158,7 @@
 			myXsDeployOptions.Action = "NONE"
 		}()
 
-<<<<<<< HEAD
-		e := runXsDeploy(myXsDeployOptions, &cpeOut, &s, fExists, fCopy, fRemove, ioutil.Discard)
-=======
-		e := runXsDeploy(myXsDeployOptions, &s, &fileUtilsMock, fRemove, ioutil.Discard)
->>>>>>> ef330e1e
+		e := runXsDeploy(myXsDeployOptions, &cpeOut, &s, &fileUtilsMock, fRemove, ioutil.Discard)
 		checkErr(t, e, "Cannot perform action 'RETRY' in mode 'DEPLOY'. Only action 'NONE' is allowed.")
 	})
 
@@ -197,26 +173,19 @@
 
 		s.ShouldFailOnCommand = map[string]error{"#!/bin/bash\nxs login -a https://example.org:12345 -u me -p 'secretPassword' -o myOrg -s mySpace --skip-ssl-validation\n": errors.New("Error from underlying process")}
 
-<<<<<<< HEAD
-		e := runXsDeploy(myXsDeployOptions, &cpeOut, &s, fExists, fCopy, fRemove, ioutil.Discard)
-=======
-		e := runXsDeploy(myXsDeployOptions, &s, &fileUtilsMock, fRemove, ioutil.Discard)
->>>>>>> ef330e1e
+		e := runXsDeploy(myXsDeployOptions, &cpeOut, &s, &fileUtilsMock, fRemove, ioutil.Discard)
 		checkErr(t, e, "Error from underlying process")
 	})
 
 	t.Run("BG deploy succeeds", func(t *testing.T) {
 
-		s.RegisterStdout("Use \"xs bg-deploy -i 1234 -a resume\" to resume the process.\n")
-		defer func() {
-			fileUtilsMock.copiedFiles = nil
-			removedFiles = nil
-<<<<<<< HEAD
-			s.calls = nil
-			s.RegisterStdout("")
-=======
-			s.Calls = nil
->>>>>>> ef330e1e
+		s.StdoutReturn = make(map[string]string)
+		s.StdoutReturn[".*bg-deploy.*"] = "Use \"xs bg-deploy -i 1234 -a resume\" to resume the process.\n"
+		defer func() {
+			fileUtilsMock.copiedFiles = nil
+			removedFiles = nil
+			s.Calls = nil
+			s.StdoutReturn = make(map[string]string)
 		}()
 
 		oldMode := myXsDeployOptions.Mode
@@ -227,32 +196,23 @@
 
 		myXsDeployOptions.Mode = "BG_DEPLOY"
 
-<<<<<<< HEAD
-		e := runXsDeploy(myXsDeployOptions, &cpeOut, &s, fExists, fCopy, fRemove, ioutil.Discard)
-		checkErr(t, e, "")
-
-		assert.Equal(t, "1234", cpeOut.operationID)
-		assert.Contains(t, s.calls[0], "xs login")
-		assert.Contains(t, s.calls[1], "xs bg-deploy dummy.mtar --dummy-deploy-opts")
-		assert.Len(t, s.calls, 2) // There are two entries --> no logout in this case.
-=======
-		e := runXsDeploy(myXsDeployOptions, &s, &fileUtilsMock, fRemove, ioutil.Discard)
+		e := runXsDeploy(myXsDeployOptions, &cpeOut, &s, &fileUtilsMock, fRemove, ioutil.Discard)
 		checkErr(t, e, "")
 
 		assert.Contains(t, s.Calls[0], "xs login")
 		assert.Contains(t, s.Calls[1], "xs bg-deploy dummy.mtar --dummy-deploy-opts")
 		assert.Len(t, s.Calls, 2) // There are two entries --> no logout in this case.
->>>>>>> ef330e1e
 	})
 
 	t.Run("BG deploy fails, missing operationID", func(t *testing.T) {
 
-		s.RegisterStdout("There is no operationID ...\n")
-		defer func() {
-			copiedFiles = nil
-			removedFiles = nil
-			s.calls = nil
-			s.RegisterStdout("")
+		s.StdoutReturn = make(map[string]string)
+		s.StdoutReturn[".*bg_deploy.*"] = "There is no operationID ...\n"
+		defer func() {
+			fileUtilsMock.copiedFiles = nil
+			removedFiles = nil
+			s.Calls = nil
+			s.StdoutReturn = make(map[string]string)
 		}()
 
 		oldMode := myXsDeployOptions.Mode
@@ -263,7 +223,7 @@
 
 		myXsDeployOptions.Mode = "BG_DEPLOY"
 
-		e := runXsDeploy(myXsDeployOptions, &cpeOut, &s, fExists, fCopy, fRemove, ioutil.Discard)
+		e := runXsDeploy(myXsDeployOptions, &cpeOut, &s, &fileUtilsMock, fRemove, ioutil.Discard)
 		checkErr(t, e, "No operationID found")
 	})
 
@@ -288,11 +248,7 @@
 		myXsDeployOptions.Action = "ABORT"
 		myXsDeployOptions.OperationID = "12345"
 
-<<<<<<< HEAD
-		e := runXsDeploy(myXsDeployOptions, &cpeOut, &s, fExists, fCopy, fRemove, ioutil.Discard)
-=======
-		e := runXsDeploy(myXsDeployOptions, &s, &fileUtilsMock, fRemove, ioutil.Discard)
->>>>>>> ef330e1e
+		e := runXsDeploy(myXsDeployOptions, &cpeOut, &s, &fileUtilsMock, fRemove, ioutil.Discard)
 		checkErr(t, e, "")
 
 		assert.Contains(t, s.Calls[0], "xs bg-deploy -i 12345 -a abort")
@@ -319,11 +275,7 @@
 		myXsDeployOptions.Mode = "BG_DEPLOY"
 		myXsDeployOptions.Action = "ABORT"
 
-<<<<<<< HEAD
-		e := runXsDeploy(myXsDeployOptions, &cpeOut, &s, fExists, fCopy, fRemove, ioutil.Discard)
-=======
-		e := runXsDeploy(myXsDeployOptions, &s, &fileUtilsMock, fRemove, ioutil.Discard)
->>>>>>> ef330e1e
+		e := runXsDeploy(myXsDeployOptions, &cpeOut, &s, &fileUtilsMock, fRemove, ioutil.Discard)
 		checkErr(t, e, "OperationID was not provided")
 	})
 }
