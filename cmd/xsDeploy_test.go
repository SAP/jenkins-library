package cmd

import (
	"bytes"
	"errors"
	"fmt"
	"github.com/SAP/jenkins-library/pkg/mock"
	"github.com/stretchr/testify/assert"
	"io"
	"io/ioutil"
	"os"
	"strings"
	"sync"
	"testing"
)

type FileUtilsMock struct {
	copiedFiles []string
}

func (f *FileUtilsMock) FileExists(path string) (bool, error) {
	return path == "dummy.mtar" || path == ".xs_session", nil
}

func (f *FileUtilsMock) Copy(src, dest string) (int64, error) {
	f.copiedFiles = append(f.copiedFiles, fmt.Sprintf("%s->%s", src, dest))
	return 0, nil
}

func (f *FileUtilsMock) FileRead(path string) ([]byte, error) {
	return []byte{}, nil
}

func (f *FileUtilsMock) FileWrite(path string, content []byte, perm os.FileMode) error {
	return nil
}

func (f *FileUtilsMock) MkdirAll(path string, perm os.FileMode) error {
	return nil
}

func TestDeploy(t *testing.T) {
	myXsDeployOptions := xsDeployOptions{
		APIURL:                "https://example.org:12345",
		User:                  "me",
		Password:              "secretPassword",
		Org:                   "myOrg",
		Space:                 "mySpace",
		LoginOpts:             "--skip-ssl-validation",
		DeployOpts:            "--dummy-deploy-opts",
		XsSessionFile:         ".xs_session",
		Mode:                  "DEPLOY",
		Action:                "NONE",
		MtaPath:               "dummy.mtar",
		OperationIDLogPattern: `^.*xs bg-deploy -i (.*) -a.*$`,
	}

	s := mock.ShellMockRunner{}

	var removedFiles []string

	fileUtilsMock := FileUtilsMock{}

	fRemove := func(path string) error {
		removedFiles = append(removedFiles, path)
		return nil
	}

	var stdout string

	t.Run("Standard deploy succeeds", func(t *testing.T) {

		defer func() {
			fileUtilsMock.copiedFiles = nil
			removedFiles = nil
			s.Calls = nil
			stdout = ""
		}()

		rStdout, wStdout := io.Pipe()

		var wg sync.WaitGroup
		wg.Add(1)

		go func() {
			buf := new(bytes.Buffer)
			io.Copy(buf, rStdout)
			stdout = buf.String()
			wg.Done()
		}()

		e := runXsDeploy(myXsDeployOptions, &s, &fileUtilsMock, fRemove, wStdout)

		wStdout.Close()
		wg.Wait()

		checkErr(t, e, "")

		t.Run("Standard checks", func(t *testing.T) {
			// Contains --> we do not check for the shebang
			assert.Contains(t, s.Calls[0], "xs login -a https://example.org:12345 -u me -p 'secretPassword' -o myOrg -s mySpace --skip-ssl-validation")
			assert.Contains(t, s.Calls[1], "xs deploy dummy.mtar --dummy-deploy-opts")
			assert.Contains(t, s.Calls[2], "xs logout")
			assert.Len(t, s.Calls, 3)

			// xs session file needs to be removed at end during a normal deployment
			assert.Len(t, removedFiles, 1)
			assert.Contains(t, removedFiles, ".xs_session")

			assert.Len(t, fileUtilsMock.copiedFiles, 2)
			// We copy the xs session file to the workspace in order to be able to use the file later.
			// This happens directly after login
			// We copy the xs session file from the workspace to the home folder in order to be able to
			// use that file. This is important in case we rely on a login which happend e
			assert.Contains(t, fileUtilsMock.copiedFiles[0], "/.xs_session->.xs_session")
			assert.Contains(t, fileUtilsMock.copiedFiles[1], ".xs_session->")
			assert.Contains(t, fileUtilsMock.copiedFiles[1], "/.xs_session")
		})

		t.Run("Password not exposed", func(t *testing.T) {
			assert.NotEmpty(t, stdout)
			assert.NotContains(t, stdout, myXsDeployOptions.Password)
		})
	})

	t.Run("Standard deploy fails, deployable missing", func(t *testing.T) {

		defer func() {
			fileUtilsMock.copiedFiles = nil
			removedFiles = nil
			s.Calls = nil
		}()

		oldMtaPath := myXsDeployOptions.MtaPath

		defer func() {
			myXsDeployOptions.MtaPath = oldMtaPath
		}()

		// this file is not denoted in the file exists mock
		myXsDeployOptions.MtaPath = "doesNotExist"

		e := runXsDeploy(myXsDeployOptions, &s, &fileUtilsMock, fRemove, ioutil.Discard)
		checkErr(t, e, "Deployable 'doesNotExist' does not exist")
	})

	t.Run("Standard deploy fails, action provided", func(t *testing.T) {

		defer func() {
			fileUtilsMock.copiedFiles = nil
			removedFiles = nil
			s.Calls = nil
		}()

		myXsDeployOptions.Action = "RETRY"
		defer func() {
			myXsDeployOptions.Action = "NONE"
		}()

		e := runXsDeploy(myXsDeployOptions, &s, &fileUtilsMock, fRemove, ioutil.Discard)
		checkErr(t, e, "Cannot perform action 'RETRY' in mode 'DEPLOY'. Only action 'NONE' is allowed.")
	})

	t.Run("Standard deploy fails, error from underlying process", func(t *testing.T) {

		defer func() {
			fileUtilsMock.copiedFiles = nil
			removedFiles = nil
			s.Calls = nil
			s.ShouldFailOnCommand = nil
		}()

		s.ShouldFailOnCommand = map[string]error{"#!/bin/bash\nxs login -a https://example.org:12345 -u me -p 'secretPassword' -o myOrg -s mySpace --skip-ssl-validation\n": errors.New("Error from underlying process")}

		e := runXsDeploy(myXsDeployOptions, &s, &fileUtilsMock, fRemove, ioutil.Discard)
		checkErr(t, e, "Error from underlying process")
	})

	t.Run("BG deploy succeeds", func(t *testing.T) {

		defer func() {
			fileUtilsMock.copiedFiles = nil
			removedFiles = nil
<<<<<<< HEAD
			s.calls = nil
			s.stdoutReturn = make(map[string]string)
=======
			s.Calls = nil
>>>>>>> ef330e1e
		}()

		s.stdoutReturn = make(map[string]string)
		s.stdoutReturn[".*xs bg-deploy.*"] = "Use \"xs bg-deploy -i 1234 -a resume\" to resume the process.\n"

		oldMode := myXsDeployOptions.Mode

		defer func() {
			myXsDeployOptions.Mode = oldMode
		}()

		myXsDeployOptions.Mode = "BG_DEPLOY"

		e := runXsDeploy(myXsDeployOptions, &s, &fileUtilsMock, fRemove, ioutil.Discard)
		checkErr(t, e, "")

		assert.Contains(t, s.Calls[0], "xs login")
		assert.Contains(t, s.Calls[1], "xs bg-deploy dummy.mtar --dummy-deploy-opts")
		assert.Len(t, s.Calls, 2) // There are two entries --> no logout in this case.
	})

	t.Run("BG deploy fails, missing operationID", func(t *testing.T) {

		defer func() {
			fileUtilsMock.copiedFiles = nil
			removedFiles = nil
			s.calls = nil
			s.stdoutReturn = make(map[string]string)
		}()

		s.stdoutReturn = make(map[string]string)
		s.stdoutReturn[".*xs bg-deploy.*"] = "There is no operation id\n"

		oldMode := myXsDeployOptions.Mode

		defer func() {
			myXsDeployOptions.Mode = oldMode
		}()

		myXsDeployOptions.Mode = "BG_DEPLOY"

		e := runXsDeploy(myXsDeployOptions, &s, &fileUtilsMock, fRemove, ioutil.Discard)
		checkErr(t, e, "No operationID found")
	})

	t.Run("BG deploy abort succeeds", func(t *testing.T) {

		defer func() {
			fileUtilsMock.copiedFiles = nil
			removedFiles = nil
			s.Calls = nil
		}()

		oldMode := myXsDeployOptions.Mode
		oldAction := myXsDeployOptions.Action

		defer func() {
			myXsDeployOptions.Mode = oldMode
			myXsDeployOptions.Action = oldAction
			myXsDeployOptions.OperationID = ""
		}()

		myXsDeployOptions.Mode = "BG_DEPLOY"
		myXsDeployOptions.Action = "ABORT"
		myXsDeployOptions.OperationID = "12345"

		e := runXsDeploy(myXsDeployOptions, &s, &fileUtilsMock, fRemove, ioutil.Discard)
		checkErr(t, e, "")

		assert.Contains(t, s.Calls[0], "xs bg-deploy -i 12345 -a abort")
		assert.Contains(t, s.Calls[1], "xs logout")
		assert.Len(t, s.Calls, 2) // There is no login --> we have two calls
	})

	t.Run("BG deploy abort fails due to missing operationId", func(t *testing.T) {

		defer func() {
			fileUtilsMock.copiedFiles = nil
			removedFiles = nil
			s.Calls = nil
		}()

		oldMode := myXsDeployOptions.Mode
		oldAction := myXsDeployOptions.Action

		defer func() {
			myXsDeployOptions.Mode = oldMode
			myXsDeployOptions.Action = oldAction
		}()

		myXsDeployOptions.Mode = "BG_DEPLOY"
		myXsDeployOptions.Action = "ABORT"

		e := runXsDeploy(myXsDeployOptions, &s, &fileUtilsMock, fRemove, ioutil.Discard)
		checkErr(t, e, "OperationID was not provided")
	})
}

func TestRetrieveOperationID(t *testing.T) {
	operationID := retrieveOperationID(`
	Uploading 1 files:
        myFolder/dummy.mtar
	File upload finished
	
	Detected MTA schema version: "3.1.0"
	Detected deploy target as "myOrg mySpace"
	Detected deployed MTA with ID "my_mta" and version "0.0.1"
	Deployed MTA color: blue
	New MTA color: green
	Detected new MTA version: "0.0.1"
	Deployed MTA version: 0.0.1
	Service "xxx" is not modified and will not be updated
	Creating application "db-green" from MTA module "xx"...
	Uploading application "xx-green"...
	Staging application "xx-green"...
	Application "xx-green" staged
	Executing task "deploy" on application "xx-green"...
	Task execution status: succeeded
	Process has entered validation phase. After testing your new deployment you can resume or abort the process.
	Use "xs bg-deploy -i 1234 -a resume" to resume the process.
	Use "xs bg-deploy -i 1234 -a abort" to abort the process.
	Hint: Use the '--no-confirm' option of the bg-deploy command to skip this phase.
	`, `^.*xs bg-deploy -i (.*) -a.*$`)

	assert.Equal(t, "1234", operationID)
}

func checkErr(t *testing.T, e error, message string) {

	expectError := len(message) > 0

	if expectError {
		if e == nil {
			t.Errorf("Expected error not received. Expected: '%s'.", message)
		} else {
			if !strings.Contains(e.Error(), message) {
				t.Errorf("Unexpected error message received: '%s'. Expected: '%s'.", e.Error(), message)
			}
		}
	} else {
		if e != nil {
			t.Errorf("No error expected, but error received: %s", e.Error())
		}
	}
}<|MERGE_RESOLUTION|>--- conflicted
+++ resolved
@@ -181,16 +181,12 @@
 		defer func() {
 			fileUtilsMock.copiedFiles = nil
 			removedFiles = nil
-<<<<<<< HEAD
-			s.calls = nil
-			s.stdoutReturn = make(map[string]string)
-=======
-			s.Calls = nil
->>>>>>> ef330e1e
-		}()
-
-		s.stdoutReturn = make(map[string]string)
-		s.stdoutReturn[".*xs bg-deploy.*"] = "Use \"xs bg-deploy -i 1234 -a resume\" to resume the process.\n"
+			s.Calls = nil
+			s.StdoutReturn = make(map[string]string)
+		}()
+
+		s.StdoutReturn = make(map[string]string)
+		s.StdoutReturn[".*xs bg-deploy.*"] = "Use \"xs bg-deploy -i 1234 -a resume\" to resume the process.\n"
 
 		oldMode := myXsDeployOptions.Mode
 
@@ -213,12 +209,12 @@
 		defer func() {
 			fileUtilsMock.copiedFiles = nil
 			removedFiles = nil
-			s.calls = nil
-			s.stdoutReturn = make(map[string]string)
-		}()
-
-		s.stdoutReturn = make(map[string]string)
-		s.stdoutReturn[".*xs bg-deploy.*"] = "There is no operation id\n"
+			s.Calls = nil
+			s.StdoutReturn = make(map[string]string)
+		}()
+
+		s.StdoutReturn = make(map[string]string)
+		s.StdoutReturn[".*xs bg-deploy.*"] = "There is no operation id\n"
 
 		oldMode := myXsDeployOptions.Mode
 
