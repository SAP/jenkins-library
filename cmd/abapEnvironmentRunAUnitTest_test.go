package cmd

import (
	"bytes"
	"encoding/xml"
	"errors"
	"fmt"
	"io/ioutil"
	"os"
	"testing"

	"github.com/SAP/jenkins-library/pkg/abaputils"
	"github.com/SAP/jenkins-library/pkg/mock"
	"github.com/stretchr/testify/assert"
)

type abapEnvironmentRunAUnitTestMockUtils struct {
	*mock.ExecMockRunner
	*mock.FilesMock
}

func newAbapEnvironmentRunAUnitTestTestsUtils() abapEnvironmentRunAUnitTestMockUtils {
	utils := abapEnvironmentRunAUnitTestMockUtils{
		ExecMockRunner: &mock.ExecMockRunner{},
		FilesMock:      &mock.FilesMock{},
	}
	return utils
}

func TestbuildAUnitRequestBody(t *testing.T) {
	t.Parallel()

	t.Run("Test AUnit test run body with no data", func(t *testing.T) {
		t.Parallel()

		expectedmetadataString := ""
		expectedoptionsString := ""
		expectedobjectSetString := ""

		var err error
		var config AUnitConfig
		var metadataString, optionsString, objectSetString string

		metadataString, optionsString, objectSetString, err = buildAUnitRequestBody(config)

		assert.Equal(t, expectedmetadataString, metadataString)
		assert.Equal(t, expectedoptionsString, optionsString)
		assert.Equal(t, expectedobjectSetString, objectSetString)
		assert.EqualError(t, err, "Error while parsing AUnit test run config. No title for the AUnit run has been provided. Please configure an appropriate title for the respective test run")
	})

	t.Run("Test AUnit test run body with example yaml config of not supported Object Sets", func(t *testing.T) {
		t.Parallel()

		expectedmetadataString := `<aunit:run title="Test Title" context="Test Context" xmlns:aunit="http://www.sap.com/adt/api/aunit">`
		expectedoptionsString := `<aunit:options><aunit:measurements type="none"/><aunit:scope ownTests="false" foreignTests="false"/><aunit:riskLevel harmless="false" dangerous="false" critical="false"/><aunit:duration short="false" medium="false" long="false"/></aunit:options>`
		expectedobjectSetString := `</aunit:run>`

		var err error
		var config AUnitConfig

		config = AUnitConfig{
			Title:   "Test Title",
			Context: "Test Context",
			Options: AUnitOptions{
				Measurements: "none",
				Scope: Scope{
					OwnTests:     new(bool),
					ForeignTests: new(bool),
				},
				RiskLevel: RiskLevel{
					Harmless:  new(bool),
					Dangerous: new(bool),
					Critical:  new(bool),
				},
				Duration: Duration{
					Short:  new(bool),
					Medium: new(bool),
					Long:   new(bool),
				},
			},
<<<<<<< HEAD
			ObjectSet: []ObjectSet{
				{
					Type: "testSet",
					Set: []Set{
						{
							Type: "testSet",
							Set: []Set{
								{
									Type: "testAUnitFlatObjectSet",
									FlatObjectSet: []AUnitFlatObjectSet{
										{
											Name: "TestCLAS",
											Type: "CLAS",
										},
										{
											Name: "TestINTF",
											Type: "INTF",
										}},
								},
								{
									Type: "testAUnitObjectTypeSet",
									ObjectTypeSet: []AUnitObjectTypeSet{
										{
											Name: "TestObjectType",
										}},
								}},
						}},
				}},
		}

		var metadataString, optionsString, objectSetString string

		metadataString, optionsString, objectSetString, err = buildAUnitRequestBody(config)

		assert.Equal(t, expectedmetadataString, metadataString)
		assert.Equal(t, expectedoptionsString, optionsString)
		assert.Equal(t, expectedobjectSetString, objectSetString)
		assert.Equal(t, nil, err)
	})

	t.Run("Test AUnit test run body with example yaml config of Multi Property Set and not supported Objects Sets combined", func(t *testing.T) {
		t.Parallel()

		expectedmetadataString := `<aunit:run title="Test Title" context="Test Context" xmlns:aunit="http://www.sap.com/adt/api/aunit">`
		expectedoptionsString := `<aunit:options><aunit:measurements type="none"/><aunit:scope ownTests="false" foreignTests="false"/><aunit:riskLevel harmless="false" dangerous="false" critical="false"/><aunit:duration short="false" medium="false" long="false"/></aunit:options>`
		//Ensure that each Set besides MPS will be empty. Full empty object sets can be send via the XML request body, they simply do nothing
		expectedobjectSetString := `<osl:objectSet xsi:type="multiPropertySet" xmlns:osl="http://www.sap.com/api/osl" xmlns:xsi="http://www.w3.org/2001/XMLSchema-instance"><osl:softwareComponent name="testComponent1"/><osl:softwareComponent name="testComponent2"/></osl:objectSet></aunit:run>`

		var err error
		var config AUnitConfig
=======
			ObjectSet: ObjectSet{
>>>>>>> 1930e086

				Type: "testSet",
				Set: []Set{
					{
						Type: "testSet",
						Set: []Set{
							{
								Type: "testAUnitFlatObjectSet",
								FlatObjectSet: []AUnitFlatObjectSet{
									{
										Name: "TestCLAS",
										Type: "CLAS",
									},
									{
										Name: "TestINTF",
										Type: "INTF",
									}},
							},
							{
								Type: "testAUnitObjectTypeSet",
								ObjectTypeSet: []AUnitObjectTypeSet{
									{
										Name: "TestObjectType",
									}},
							}},
					}},
			},
		}

		var metadataString, optionsString, objectSetString string

		metadataString, optionsString, objectSetString, err = buildAUnitRequestBody(config)

		assert.Equal(t, expectedmetadataString, metadataString)
		assert.Equal(t, expectedoptionsString, optionsString)
		assert.Equal(t, expectedobjectSetString, objectSetString)
		assert.Equal(t, nil, err)
	})

	t.Run("Test AUnit test run body with example yaml config of only Multi Property Set", func(t *testing.T) {
		t.Parallel()

		expectedmetadataString := `<aunit:run title="Test Title" context="Test Context" xmlns:aunit="http://www.sap.com/adt/api/aunit">`
		expectedoptionsString := `<aunit:options><aunit:measurements type="none"/><aunit:scope ownTests="false" foreignTests="false"/><aunit:riskLevel harmless="false" dangerous="false" critical="false"/><aunit:duration short="false" medium="false" long="false"/></aunit:options>`
		expectedobjectSetString := `<osl:objectSet xsi:type="multiPropertySet" xmlns:osl="http://www.sap.com/api/osl" xmlns:xsi="http://www.w3.org/2001/XMLSchema-instance"><osl:softwareComponent name="testComponent1"/><osl:softwareComponent name="testComponent2"/></osl:objectSet></aunit:run>`

		var err error
		var config AUnitConfig

		config = AUnitConfig{
			Title:   "Test Title",
			Context: "Test Context",
			Options: AUnitOptions{
				Measurements: "none",
				Scope: Scope{
					OwnTests:     new(bool),
					ForeignTests: new(bool),
				},
				RiskLevel: RiskLevel{
					Harmless:  new(bool),
					Dangerous: new(bool),
					Critical:  new(bool),
				},
				Duration: Duration{
					Short:  new(bool),
					Medium: new(bool),
					Long:   new(bool),
				},
			},
			ObjectSet: ObjectSet{
				Type: "multiPropertySet",
				MultiPropertySet: MultiPropertySet{
					SoftwareComponents: []SoftwareComponents{
						{
							Name: "testComponent1",
						},
						{
							Name: "testComponent2",
						},
					},
				},
			},
		}

		var metadataString, optionsString, objectSetString string

		metadataString, optionsString, objectSetString, err = buildAUnitRequestBody(config)

		assert.Equal(t, expectedmetadataString, metadataString)
		assert.Equal(t, expectedoptionsString, optionsString)
		assert.Equal(t, expectedobjectSetString, objectSetString)
		assert.Equal(t, nil, err)
	})

	t.Run("Test AUnit test run body with example yaml config of only Multi Property Set but empty type", func(t *testing.T) {
		t.Parallel()

		expectedmetadataString := `<aunit:run title="Test Title" context="Test Context" xmlns:aunit="http://www.sap.com/adt/api/aunit">`
		expectedoptionsString := `<aunit:options><aunit:measurements type="none"/><aunit:scope ownTests="false" foreignTests="false"/><aunit:riskLevel harmless="false" dangerous="false" critical="false"/><aunit:duration short="false" medium="false" long="false"/></aunit:options>`
		expectedobjectSetString := `<osl:objectSet xsi:type="multiPropertySet" xmlns:osl="http://www.sap.com/api/osl" xmlns:xsi="http://www.w3.org/2001/XMLSchema-instance"><osl:softwareComponent name="testComponent1"/><osl:softwareComponent name="testComponent2"/></osl:objectSet></aunit:run>`

		var err error
		var config AUnitConfig

		config = AUnitConfig{
			Title:   "Test Title",
			Context: "Test Context",
			Options: AUnitOptions{
				Measurements: "none",
				Scope: Scope{
					OwnTests:     new(bool),
					ForeignTests: new(bool),
				},
				RiskLevel: RiskLevel{
					Harmless:  new(bool),
					Dangerous: new(bool),
					Critical:  new(bool),
				},
				Duration: Duration{
					Short:  new(bool),
					Medium: new(bool),
					Long:   new(bool),
				},
			},
			ObjectSet: ObjectSet{
				Type: "",
				MultiPropertySet: MultiPropertySet{
					SoftwareComponents: []SoftwareComponents{
						{
							Name: "testComponent1",
						},
						{
							Name: "testComponent2",
						},
					},
				},
			},
		}

		var metadataString, optionsString, objectSetString string

		metadataString, optionsString, objectSetString, err = buildAUnitRequestBody(config)

		assert.Equal(t, expectedmetadataString, metadataString)
		assert.Equal(t, expectedoptionsString, optionsString)
		assert.Equal(t, expectedobjectSetString, objectSetString)
		assert.Equal(t, nil, err)
	})

	t.Run("Test AUnit test run body with example yaml config of only Multi Property Set with scomps & packages on top level", func(t *testing.T) {
		t.Parallel()

		expectedmetadataString := `<aunit:run title="Test Title" context="Test Context" xmlns:aunit="http://www.sap.com/adt/api/aunit">`
		expectedoptionsString := `<aunit:options><aunit:measurements type="none"/><aunit:scope ownTests="false" foreignTests="false"/><aunit:riskLevel harmless="false" dangerous="false" critical="false"/><aunit:duration short="false" medium="false" long="false"/></aunit:options>`
		expectedobjectSetString := `<osl:objectSet xsi:type="multiPropertySet" xmlns:osl="http://www.sap.com/api/osl" xmlns:xsi="http://www.w3.org/2001/XMLSchema-instance"><osl:package name="testPackage1"/><osl:package name="testPackage2"/><osl:softwareComponent name="testComponent1"/><osl:softwareComponent name="testComponent2"/></osl:objectSet></aunit:run>`

		var err error
		var config AUnitConfig

		config = AUnitConfig{
			Title:   "Test Title",
			Context: "Test Context",
			Options: AUnitOptions{
				Measurements: "none",
				Scope: Scope{
					OwnTests:     new(bool),
					ForeignTests: new(bool),
				},
				RiskLevel: RiskLevel{
					Harmless:  new(bool),
					Dangerous: new(bool),
					Critical:  new(bool),
				},
				Duration: Duration{
					Short:  new(bool),
					Medium: new(bool),
					Long:   new(bool),
				},
			},
			ObjectSet: ObjectSet{
				PackageNames: []AUnitPackage{{
					Name: "testPackage1",
				}, {
					Name: "testPackage2",
				}},
				SoftwareComponents: []SoftwareComponents{{
					Name: "testComponent1",
				}, {
					Name: "testComponent2",
				}},
			},
		}

		var metadataString, optionsString, objectSetString string

		metadataString, optionsString, objectSetString, err = buildAUnitRequestBody(config)

		assert.Equal(t, expectedmetadataString, metadataString)
		assert.Equal(t, expectedoptionsString, optionsString)
		assert.Equal(t, expectedobjectSetString, objectSetString)
		assert.Equal(t, nil, err)
	})

	t.Run("Test AUnit test run body with example yaml config fail: no Title", func(t *testing.T) {
		t.Parallel()

		expectedmetadataString := ""
		expectedoptionsString := ""
		expectedobjectSetString := ""

		var err error
		var config AUnitConfig

		config = AUnitConfig{}

		var metadataString, optionsString, objectSetString string

		metadataString, optionsString, objectSetString, err = buildAUnitRequestBody(config)

		assert.Equal(t, expectedmetadataString, metadataString)
		assert.Equal(t, expectedoptionsString, optionsString)
		assert.Equal(t, expectedobjectSetString, objectSetString)
		assert.EqualError(t, err, "Error while parsing AUnit test run config. No title for the AUnit run has been provided. Please configure an appropriate title for the respective test run")
	})

	t.Run("Test AUnit test run body with example yaml config: no Context", func(t *testing.T) {
		t.Parallel()

		expectedmetadataString := `<aunit:run title="Test" context="ABAP Environment Pipeline" xmlns:aunit="http://www.sap.com/adt/api/aunit">`
		expectedoptionsString := `<aunit:options><aunit:measurements type="none"/><aunit:scope ownTests="true" foreignTests="true"/><aunit:riskLevel harmless="true" dangerous="true" critical="true"/><aunit:duration short="true" medium="true" long="true"/></aunit:options>`
		expectedobjectSetString := `<osl:objectSet xsi:type="multiPropertySet" xmlns:osl="http://www.sap.com/api/osl" xmlns:xsi="http://www.w3.org/2001/XMLSchema-instance"><osl:package name="testPackage1"/><osl:softwareComponent name="testComponent1"/></osl:objectSet></aunit:run>`

		var err error
		var config AUnitConfig

		config = AUnitConfig{Title: "Test",
			ObjectSet: ObjectSet{
				PackageNames: []AUnitPackage{{
					Name: "testPackage1",
				}},
				SoftwareComponents: []SoftwareComponents{{
					Name: "testComponent1",
				}},
			}}

		var metadataString, optionsString, objectSetString string

		metadataString, optionsString, objectSetString, err = buildAUnitRequestBody(config)

		assert.Equal(t, expectedmetadataString, metadataString)
		assert.Equal(t, expectedoptionsString, optionsString)
		assert.Equal(t, expectedobjectSetString, objectSetString)
		assert.Equal(t, err, nil)
	})

	t.Run("Test AUnit test run body with example yaml config: no Options", func(t *testing.T) {
		t.Parallel()

		expectedmetadataString := `<aunit:run title="Test" context="Test" xmlns:aunit="http://www.sap.com/adt/api/aunit">`
		expectedoptionsString := `<aunit:options><aunit:measurements type="none"/><aunit:scope ownTests="true" foreignTests="true"/><aunit:riskLevel harmless="true" dangerous="true" critical="true"/><aunit:duration short="true" medium="true" long="true"/></aunit:options>`
		expectedobjectSetString := `<osl:objectSet xsi:type="multiPropertySet" xmlns:osl="http://www.sap.com/api/osl" xmlns:xsi="http://www.w3.org/2001/XMLSchema-instance"><osl:package name="testPackage1"/><osl:softwareComponent name="testComponent1"/></osl:objectSet></aunit:run>`

		var err error
		var config AUnitConfig

		config = AUnitConfig{Title: "Test", Context: "Test",
			ObjectSet: ObjectSet{
				PackageNames: []AUnitPackage{{
					Name: "testPackage1",
				}},
				SoftwareComponents: []SoftwareComponents{{
					Name: "testComponent1",
				}},
			}}

		var metadataString, optionsString, objectSetString string

		metadataString, optionsString, objectSetString, err = buildAUnitRequestBody(config)

		assert.Equal(t, expectedmetadataString, metadataString)
		assert.Equal(t, expectedoptionsString, optionsString)
		assert.Equal(t, expectedobjectSetString, objectSetString)
		assert.Equal(t, err, nil)
	})

	t.Run("Test AUnit test run body with example yaml config fail: no ObjectSet", func(t *testing.T) {
		t.Parallel()

		expectedmetadataString := ""
		expectedoptionsString := ""
		expectedobjectSetString := ""

		var err error
		var config AUnitConfig

		config = AUnitConfig{Title: "Test", Context: "Test", Options: AUnitOptions{Measurements: "Test"}}

		var metadataString, optionsString, objectSetString string

		metadataString, optionsString, objectSetString, err = buildAUnitRequestBody(config)

		assert.Equal(t, expectedmetadataString, metadataString)
		assert.Equal(t, expectedoptionsString, optionsString)
		assert.Equal(t, expectedobjectSetString, objectSetString)
		assert.EqualError(t, err, "Error while parsing AUnit test run object set config. No object set has been provided. Please configure the objects you want to be checked for the respective test run")
	})
}

func TestTriggerAUnitrun(t *testing.T) {

	t.Run("succes case: test parsing example yaml config", func(t *testing.T) {

		config := abapEnvironmentRunAUnitTestOptions{
			AUnitConfig:          "aUnitConfig.yml",
			AUnitResultsFileName: "aUnitResults.xml",
		}

		client := &abaputils.ClientMock{
			Body:       `AUnit test result body`,
			StatusCode: 200,
		}

		con := abaputils.ConnectionDetailsHTTP{
			User:     "Test",
			Password: "Test",
			URL:      "https://api.endpoint.com/Entity/",
		}

		dir, err := ioutil.TempDir("", "test parse AUnit yaml config")
		if err != nil {
			t.Fatal("Failed to create temporary directory")
		}
		oldCWD, _ := os.Getwd()
		_ = os.Chdir(dir)
		// clean up tmp dir
		defer func() {
			_ = os.Chdir(oldCWD)
			_ = os.RemoveAll(dir)
		}()

		yamlBody := `title: My AUnit run
context: AIE integration tests
options:
  measurements: none
  scope:
    owntests: true
    foreigntests: true
  riskLevel:
    harmless: true
    dangerous: true
    critical: true
  duration:
    short: true
    medium: true
    long: true
objectset:
<<<<<<< HEAD
- packages:
=======
  packages: 
>>>>>>> 1930e086
  - name: Z_TEST
  softwarecomponents:
  - name: Z_TEST
`

		err = ioutil.WriteFile(config.AUnitConfig, []byte(yamlBody), 0644)
		if assert.Equal(t, err, nil) {
			_, err := triggerAUnitrun(config, con, client)
			assert.Equal(t, nil, err)
		}
	})

	t.Run("succes case: test parsing example yaml config", func(t *testing.T) {

		config := abapEnvironmentRunAUnitTestOptions{
			AUnitConfig:          "aUnitConfig.yml",
			AUnitResultsFileName: "aUnitResults.xml",
		}

		client := &abaputils.ClientMock{
			Body: `AUnit test result body`,
		}

		con := abaputils.ConnectionDetailsHTTP{
			User:     "Test",
			Password: "Test",
			URL:      "https://api.endpoint.com/Entity/",
		}

		dir, err := ioutil.TempDir("", "test parse AUnit yaml config2")
		if err != nil {
			t.Fatal("Failed to create temporary directory")
		}
		oldCWD, _ := os.Getwd()
		_ = os.Chdir(dir)
		// clean up tmp dir
		defer func() {
			_ = os.Chdir(oldCWD)
			_ = os.RemoveAll(dir)
		}()

		yamlBody := `title: My AUnit run
context: AIE integration tests
options:
  measurements: none
  scope:
    owntests: true
    foreigntests: true
  riskLevel:
    harmless: true
    dangerous: true
    critical: true
  duration:
    short: true
    medium: true
    long: true
objectset:
  type: unionSet
  set:
    - type: componentSet
      component:
      - name: Z_TEST_SC
<<<<<<< HEAD
- packages:
  - name: Z_TEST_PACKAGE2
=======
>>>>>>> 1930e086
`

		err = ioutil.WriteFile(config.AUnitConfig, []byte(yamlBody), 0644)
		if assert.Equal(t, err, nil) {
			_, err := triggerAUnitrun(config, con, client)
			assert.Equal(t, nil, err)
		}
	})
}

func TestParseAUnitResult(t *testing.T) {
	t.Parallel()

	t.Run("succes case: test parsing example XML result", func(t *testing.T) {

		dir, err := ioutil.TempDir("", "test get result AUnit test run")
		if err != nil {
			t.Fatal("Failed to create temporary directory")
		}
		oldCWD, _ := os.Getwd()
		_ = os.Chdir(dir)
		// clean up tmp dir
		defer func() {
			_ = os.Chdir(oldCWD)
			_ = os.RemoveAll(dir)
		}()
		bodyString := `<?xml version="1.0" encoding="utf-8"?><testsuites title="My AUnit run" system="TST" client="100" executedBy="TESTUSER" time="000.000" timestamp="2021-01-01T00:00:00Z" failures="2" errors="2" skipped="0" asserts="0" tests="2"><testsuite name="" tests="2" failures="2" errors="0" skipped="0" asserts="0" package="testpackage" timestamp="2021-01-01T00:00:00ZZ" time="0.000" hostname="test"><testcase classname="test" name="execute" time="0.000" asserts="2"><failure message="testMessage1" type="Assert Failure">Test1</failure><failure message="testMessage2" type="Assert Failure">Test2</failure></testcase></testsuite></testsuites>`
		body := []byte(bodyString)
		err = parseAUnitResult(body, "AUnitResults.xml", false)
		assert.Equal(t, nil, err)
	})

	t.Run("succes case: test parsing empty AUnit run XML result", func(t *testing.T) {

		dir, err := ioutil.TempDir("", "test get result AUnit test run")
		if err != nil {
			t.Fatal("Failed to create temporary directory")
		}
		oldCWD, _ := os.Getwd()
		_ = os.Chdir(dir)
		// clean up tmp dir
		defer func() {
			_ = os.Chdir(oldCWD)
			_ = os.RemoveAll(dir)
		}()
		bodyString := `<?xml version="1.0" encoding="UTF-8"?>`
		body := []byte(bodyString)
		err = parseAUnitResult(body, "AUnitResults.xml", false)
		assert.Equal(t, nil, err)
	})

	t.Run("failure case: parsing empty xml", func(t *testing.T) {

		var bodyString string
		body := []byte(bodyString)

		err := parseAUnitResult(body, "AUnitResults.xml", false)
		assert.EqualError(t, err, "Parsing AUnit result failed: Body is empty, can't parse empty body")
	})
}

func TestGetResultAUnitRun(t *testing.T) {
	t.Parallel()

	t.Run("Get HTTP Response from AUnit test run Test", func(t *testing.T) {
		t.Parallel()

		client := &abaputils.ClientMock{
			Body: `AUnit test result body`,
		}

		con := abaputils.ConnectionDetailsHTTP{
			User:     "Test",
			Password: "Test",
			URL:      "https://api.endpoint.com/Entity/",
		}
		resp, err := getResultAUnitRun("GET", con, []byte(client.Body), client)
		defer resp.Body.Close()
		if assert.Equal(t, nil, err) {
			buf := new(bytes.Buffer)
			buf.ReadFrom(resp.Body)
			newStr := buf.String()
			assert.Equal(t, "AUnit test result body", newStr)
			assert.Equal(t, int64(0), resp.ContentLength)
			assert.Equal(t, []string([]string(nil)), resp.Header["X-Crsf-Token"])
		}
	})

	t.Run("Get HTTP Response from AUnit test run Test Failure", func(t *testing.T) {
		t.Parallel()

		client := &abaputils.ClientMock{
			Body:       `AUnit test result body`,
			BodyList:   []string{},
			StatusCode: 400,
			Error:      fmt.Errorf("%w", errors.New("Test fail")),
		}

		con := abaputils.ConnectionDetailsHTTP{
			User:     "Test",
			Password: "Test",
			URL:      "https://api.endpoint.com/Entity/",
		}
		resp, err := getResultAUnitRun("GET", con, []byte(client.Body), client)
		defer resp.Body.Close()
		if assert.EqualError(t, err, "Getting AUnit run results failed: Test fail") {
			buf := new(bytes.Buffer)
			buf.ReadFrom(resp.Body)
			newStr := buf.String()
			assert.Equal(t, "AUnit test result body", newStr)
			assert.Equal(t, int64(0), resp.ContentLength)
			assert.Equal(t, 400, resp.StatusCode)
			assert.Equal(t, []string([]string(nil)), resp.Header["X-Crsf-Token"])
		}
	})
}

func TestRunAbapEnvironmentRunAUnitTest(t *testing.T) {
	t.Parallel()

	t.Run("FetchXcsrfToken Test", func(t *testing.T) {

		t.Parallel()

		tokenExpected := "myToken"

		client := &abaputils.ClientMock{
			Body:  `Xcsrf Token test`,
			Token: tokenExpected,
		}

		con := abaputils.ConnectionDetailsHTTP{
			User:     "Test",
			Password: "Test",
			URL:      "https://api.endpoint.com/Entity/",
		}
		token, error := fetchAUnitXcsrfToken("GET", con, []byte(client.Body), client)
		if assert.Equal(t, nil, error) {
			assert.Equal(t, tokenExpected, token)
		}
	})

	t.Run("failure case: fetch token", func(t *testing.T) {
		t.Parallel()

		tokenExpected := ""

		client := &abaputils.ClientMock{
			Body:  `Xcsrf Token test`,
			Token: "",
		}

		con := abaputils.ConnectionDetailsHTTP{
			User:     "Test",
			Password: "Test",
			URL:      "https://api.endpoint.com/Entity/",
		}
		token, error := fetchAUnitXcsrfToken("GET", con, []byte(client.Body), client)
		if assert.Equal(t, nil, error) {
			assert.Equal(t, tokenExpected, token)
		}
	})

	t.Run("AUnit test run Poll Test", func(t *testing.T) {
		t.Parallel()

		tokenExpected := "myToken"

		client := &abaputils.ClientMock{
			Body:  `<?xml version="1.0" encoding="utf-8"?><aunit:run xmlns:aunit="http://www.sap.com/adt/api/aunit"><aunit:progress status="FINISHED"/><aunit:time/><atom:link href="/sap/bc/adt/api/abapunit/results/test" rel="http://www.sap.com/adt/relations/api/abapunit/run-result" type="application/vnd.sap.adt.api.junit.run-result.v1xml" title="JUnit Run Result" xmlns:atom="http://www.w3.org/2005/Atom"/></aunit:run>`,
			Token: tokenExpected,
		}

		con := abaputils.ConnectionDetailsHTTP{
			User:     "Test",
			Password: "Test",
			URL:      "https://api.endpoint.com/Entity/",
		}
		resp, err := pollAUnitRun(con, []byte(client.Body), client)
		if assert.Equal(t, nil, err) {
			assert.Equal(t, "/sap/bc/adt/api/abapunit/results/test", resp)

		}
	})

	t.Run("AUnit test run Poll Test Fail", func(t *testing.T) {
		t.Parallel()

		tokenExpected := "myToken"

		client := &abaputils.ClientMock{
			Body:  `<?xml version="1.0" encoding="utf-8"?><aunit:run xmlns:aunit="http://www.sap.com/adt/api/aunit"><aunit:progress status="Not Created"/><aunit:time/><atom:link href="/sap/bc/adt/api/abapunit/results/test" rel="http://www.sap.com/adt/relations/api/abapunit/run-result" type="application/vnd.sap.adt.api.junit.run-result.v1xml" title="JUnit Run Result" xmlns:atom="http://www.w3.org/2005/Atom"/></aunit:run>`,
			Token: tokenExpected,
		}

		con := abaputils.ConnectionDetailsHTTP{
			User:     "Test",
			Password: "Test",
			URL:      "https://api.endpoint.com/Entity/",
		}
		resp, err := pollAUnitRun(con, []byte(client.Body), client)
		if assert.Equal(t, nil, err) {
			assert.Equal(t, "", resp)
		}
	})

	t.Run("Get HTTP Response from AUnit test run Test", func(t *testing.T) {
		t.Parallel()

		client := &abaputils.ClientMock{
			Body: `HTTP response test`,
		}

		con := abaputils.ConnectionDetailsHTTP{
			User:     "Test",
			Password: "Test",
			URL:      "https://api.endpoint.com/Entity/",
		}
		fmt.Println("Body:" + string([]byte(client.Body)))
		resp, err := getHTTPResponseAUnitRun("GET", con, []byte(client.Body), client)
		defer resp.Body.Close()
		if assert.Equal(t, nil, err) {
			buf := new(bytes.Buffer)
			buf.ReadFrom(resp.Body)
			newStr := buf.String()
			assert.Equal(t, "HTTP response test", newStr)
			assert.Equal(t, int64(0), resp.ContentLength)
			assert.Equal(t, []string([]string(nil)), resp.Header["X-Crsf-Token"])
		}
	})
}

func TestGenerateHTMLDocumentAUnit(t *testing.T) {

	t.Run("Test empty XML Result", func(t *testing.T) {

		expectedString := `<!DOCTYPE html><html lang="en" xmlns="http://www.w3.org/1999/xhtml"><head><title>AUnit Results</title><meta http-equiv="Content-Type" content="text/html; charset=UTF-8" /><style>table,th,td {border-collapse:collapse;}th,td{padding: 5px;text-align:left;font-size:medium;}</style></head><body><h1 style="text-align:left;font-size:large">AUnit Results</h1><table><tr><th>Run title</th><td style="padding-right: 20px"></td><th>System</th><td style="padding-right: 20px"></td><th>Client</th><td style="padding-right: 20px"></td><th>ExecutedBy</th><td style="padding-right: 20px"></td><th>Duration</th><td style="padding-right: 20px">s</td><th>Timestamp</th><td style="padding-right: 20px"></td></tr><tr><th>Failures</th><td style="padding-right: 20px"></td><th>Errors</th><td style="padding-right: 20px"></td><th>Skipped</th><td style="padding-right: 20px"></td><th>Asserts</th><td style="padding-right: 20px"></td><th>Tests</th><td style="padding-right: 20px"></td></tr></table><br><table style="width:100%; border: 1px solid black""><tr style="border: 1px solid black"><th style="border: 1px solid black">Severity</th><th style="border: 1px solid black">File</th><th style="border: 1px solid black">Message</th><th style="border: 1px solid black">Type</th><th style="border: 1px solid black">Text</th></tr><tr><td colspan="5"><b>There are no AUnit findings to be displayed</b></td></tr></table></body></html>`

		result := AUnitResult{}

		resultString := generateHTMLDocumentAUnit(&result)

		assert.Equal(t, expectedString, resultString)
	})

	t.Run("Test AUnit XML Result", func(t *testing.T) {

		expectedString := `<!DOCTYPE html><html lang="en" xmlns="http://www.w3.org/1999/xhtml"><head><title>AUnit Results</title><meta http-equiv="Content-Type" content="text/html; charset=UTF-8" /><style>table,th,td {border-collapse:collapse;}th,td{padding: 5px;text-align:left;font-size:medium;}</style></head><body><h1 style="text-align:left;font-size:large">AUnit Results</h1><table><tr><th>Run title</th><td style="padding-right: 20px">Test title</td><th>System</th><td style="padding-right: 20px">Test system</td><th>Client</th><td style="padding-right: 20px">000</td><th>ExecutedBy</th><td style="padding-right: 20px">CC00000</td><th>Duration</th><td style="padding-right: 20px">0.15s</td><th>Timestamp</th><td style="padding-right: 20px">2021-00-00T00:00:00Z</td></tr><tr><th>Failures</th><td style="padding-right: 20px">4</td><th>Errors</th><td style="padding-right: 20px">4</td><th>Skipped</th><td style="padding-right: 20px">4</td><th>Asserts</th><td style="padding-right: 20px">12</td><th>Tests</th><td style="padding-right: 20px">12</td></tr></table><br><table style="width:100%; border: 1px solid black""><tr style="border: 1px solid black"><th style="border: 1px solid black">Severity</th><th style="border: 1px solid black">File</th><th style="border: 1px solid black">Message</th><th style="border: 1px solid black">Type</th><th style="border: 1px solid black">Text</th></tr><tr style="background-color: grey"><td colspan="5"><b>Testcase: my_test for class ZCL_my_test</b></td></tr><tr style="background-color: rgba(227,85,0)"><td style="border: 1px solid black">Failure</td><td style="border: 1px solid black">ZCL_my_test</td><td style="border: 1px solid black">testMessage</td><td style="border: 1px solid black">Assert Error</td><td style="border: 1px solid black">testError</td></tr><tr style="background-color: rgba(227,85,0)"><td style="border: 1px solid black">Failure</td><td style="border: 1px solid black">ZCL_my_test</td><td style="border: 1px solid black">testMessage2</td><td style="border: 1px solid black">Assert Error2</td><td style="border: 1px solid black">testError2</td></tr><tr style="background-color: rgba(227,85,0)"><td style="border: 1px solid black">Failure</td><td style="border: 1px solid black">ZCL_my_test</td><td style="border: 1px solid black">testMessage</td><td style="border: 1px solid black">Assert Failure</td><td style="border: 1px solid black">testFailure</td></tr><tr style="background-color: rgba(227,85,0)"><td style="border: 1px solid black">Failure</td><td style="border: 1px solid black">ZCL_my_test</td><td style="border: 1px solid black">testMessage2</td><td style="border: 1px solid black">Assert Failure2</td><td style="border: 1px solid black">testFailure2</td></tr><tr style="background-color: rgba(255,175,0, 0.2)"><td style="border: 1px solid black">Failure</td><td style="border: 1px solid black">ZCL_my_test</td><td style="border: 1px solid black">testSkipped</td><td style="border: 1px solid black">-</td><td style="border: 1px solid black">testSkipped</td></tr><tr style="background-color: rgba(255,175,0, 0.2)"><td style="border: 1px solid black">Failure</td><td style="border: 1px solid black">ZCL_my_test</td><td style="border: 1px solid black">testSkipped2</td><td style="border: 1px solid black">-</td><td style="border: 1px solid black">testSkipped2</td></tr><tr style="background-color: grey"><td colspan="5"><b>Testcase: my_test2 for class ZCL_my_test2</b></td></tr><tr style="background-color: rgba(227,85,0)"><td style="border: 1px solid black">Failure</td><td style="border: 1px solid black">ZCL_my_test2</td><td style="border: 1px solid black">testMessage3</td><td style="border: 1px solid black">Assert Error3</td><td style="border: 1px solid black">testError3</td></tr><tr style="background-color: rgba(227,85,0)"><td style="border: 1px solid black">Failure</td><td style="border: 1px solid black">ZCL_my_test2</td><td style="border: 1px solid black">testMessage4</td><td style="border: 1px solid black">Assert Error4</td><td style="border: 1px solid black">testError4</td></tr><tr style="background-color: rgba(227,85,0)"><td style="border: 1px solid black">Failure</td><td style="border: 1px solid black">ZCL_my_test2</td><td style="border: 1px solid black">testMessage5</td><td style="border: 1px solid black">Assert Failure5</td><td style="border: 1px solid black">testFailure5</td></tr><tr style="background-color: rgba(227,85,0)"><td style="border: 1px solid black">Failure</td><td style="border: 1px solid black">ZCL_my_test2</td><td style="border: 1px solid black">testMessage6</td><td style="border: 1px solid black">Assert Failure6</td><td style="border: 1px solid black">testFailure6</td></tr><tr style="background-color: rgba(255,175,0, 0.2)"><td style="border: 1px solid black">Failure</td><td style="border: 1px solid black">ZCL_my_test2</td><td style="border: 1px solid black">testSkipped7</td><td style="border: 1px solid black">-</td><td style="border: 1px solid black">testSkipped7</td></tr><tr style="background-color: rgba(255,175,0, 0.2)"><td style="border: 1px solid black">Failure</td><td style="border: 1px solid black">ZCL_my_test2</td><td style="border: 1px solid black">testSkipped8</td><td style="border: 1px solid black">-</td><td style="border: 1px solid black">testSkipped8</td></tr></table></body></html>`

		result := AUnitResult{
			XMLName:    xml.Name{Space: "testSpace", Local: "testLocal"},
			Title:      "Test title",
			System:     "Test system",
			Client:     "000",
			ExecutedBy: "CC00000",
			Time:       "0.15",
			Timestamp:  "2021-00-00T00:00:00Z",
			Failures:   "4",
			Errors:     "4",
			Skipped:    "4",
			Asserts:    "12",
			Tests:      "12",
			Testsuite: struct {
				Tests     string `xml:"tests,attr"`
				Asserts   string `xml:"asserts,attr"`
				Skipped   string `xml:"skipped,attr"`
				Errors    string `xml:"errors,attr"`
				Failures  string `xml:"failures,attr"`
				Timestamp string `xml:"timestamp,attr"`
				Time      string `xml:"time,attr"`
				Hostname  string `xml:"hostname,attr"`
				Package   string `xml:"package,attr"`
				Name      string `xml:"name,attr"`
				Testcase  []struct {
					Asserts   string `xml:"asserts,attr"`
					Time      string `xml:"time,attr"`
					Name      string `xml:"name,attr"`
					Classname string `xml:"classname,attr"`
					Error     []struct {
						Text    string `xml:",chardata"`
						Type    string `xml:"type,attr"`
						Message string `xml:"message,attr"`
					} `xml:"error"`
					Failure []struct {
						Text    string `xml:",chardata"`
						Type    string `xml:"type,attr"`
						Message string `xml:"message,attr"`
					} `xml:"failure"`
					Skipped []struct {
						Text    string `xml:",chardata"`
						Message string `xml:"message,attr"`
					} `xml:"skipped"`
				} `xml:"testcase"`
			}{
				Tests:     "6",
				Asserts:   "4",
				Skipped:   "2",
				Errors:    "2",
				Failures:  "2",
				Timestamp: "2021-00-00T00:00:00Z",
				Time:      "0.15",
				Hostname:  "0xb",
				Package:   "testPackage",
				Name:      "ZCL_testPackage",
				Testcase: []struct {
					Asserts   string "xml:\"asserts,attr\""
					Time      string "xml:\"time,attr\""
					Name      string "xml:\"name,attr\""
					Classname string "xml:\"classname,attr\""
					Error     []struct {
						Text    string "xml:\",chardata\""
						Type    string "xml:\"type,attr\""
						Message string "xml:\"message,attr\""
					} "xml:\"error\""
					Failure []struct {
						Text    string "xml:\",chardata\""
						Type    string "xml:\"type,attr\""
						Message string "xml:\"message,attr\""
					} "xml:\"failure\""
					Skipped []struct {
						Text    string "xml:\",chardata\""
						Message string "xml:\"message,attr\""
					} "xml:\"skipped\""
				}{{
					Asserts:   "4",
					Time:      "0.15",
					Name:      "my_test",
					Classname: "ZCL_my_test",
					Error: []struct {
						Text    string "xml:\",chardata\""
						Type    string "xml:\"type,attr\""
						Message string "xml:\"message,attr\""
					}{{
						Text:    "testError",
						Type:    "Assert Error",
						Message: "testMessage",
					}, {
						Text:    "testError2",
						Type:    "Assert Error2",
						Message: "testMessage2",
					}},
					Failure: []struct {
						Text    string "xml:\",chardata\""
						Type    string "xml:\"type,attr\""
						Message string "xml:\"message,attr\""
					}{{
						Text:    "testFailure",
						Type:    "Assert Failure",
						Message: "testMessage",
					}, {
						Text:    "testFailure2",
						Type:    "Assert Failure2",
						Message: "testMessage2",
					}},
					Skipped: []struct {
						Text    string "xml:\",chardata\""
						Message string "xml:\"message,attr\""
					}{{
						Text:    "testSkipped",
						Message: "testSkipped",
					}, {
						Text:    "testSkipped2",
						Message: "testSkipped2",
					}},
				}, {
					Asserts:   "4",
					Time:      "0.15",
					Name:      "my_test2",
					Classname: "ZCL_my_test2",
					Error: []struct {
						Text    string "xml:\",chardata\""
						Type    string "xml:\"type,attr\""
						Message string "xml:\"message,attr\""
					}{{
						Text:    "testError3",
						Type:    "Assert Error3",
						Message: "testMessage3",
					}, {
						Text:    "testError4",
						Type:    "Assert Error4",
						Message: "testMessage4",
					}},
					Failure: []struct {
						Text    string "xml:\",chardata\""
						Type    string "xml:\"type,attr\""
						Message string "xml:\"message,attr\""
					}{{
						Text:    "testFailure5",
						Type:    "Assert Failure5",
						Message: "testMessage5",
					}, {
						Text:    "testFailure6",
						Type:    "Assert Failure6",
						Message: "testMessage6",
					}},
					Skipped: []struct {
						Text    string "xml:\",chardata\""
						Message string "xml:\"message,attr\""
					}{{
						Text:    "testSkipped7",
						Message: "testSkipped7",
					}, {
						Text:    "testSkipped8",
						Message: "testSkipped8",
					}},
				}},
			},
		}

		resultString := generateHTMLDocumentAUnit(&result)
		fmt.Println(resultString)
		assert.Equal(t, expectedString, resultString)
	})

}<|MERGE_RESOLUTION|>--- conflicted
+++ resolved
@@ -79,60 +79,7 @@
 					Long:   new(bool),
 				},
 			},
-<<<<<<< HEAD
-			ObjectSet: []ObjectSet{
-				{
-					Type: "testSet",
-					Set: []Set{
-						{
-							Type: "testSet",
-							Set: []Set{
-								{
-									Type: "testAUnitFlatObjectSet",
-									FlatObjectSet: []AUnitFlatObjectSet{
-										{
-											Name: "TestCLAS",
-											Type: "CLAS",
-										},
-										{
-											Name: "TestINTF",
-											Type: "INTF",
-										}},
-								},
-								{
-									Type: "testAUnitObjectTypeSet",
-									ObjectTypeSet: []AUnitObjectTypeSet{
-										{
-											Name: "TestObjectType",
-										}},
-								}},
-						}},
-				}},
-		}
-
-		var metadataString, optionsString, objectSetString string
-
-		metadataString, optionsString, objectSetString, err = buildAUnitRequestBody(config)
-
-		assert.Equal(t, expectedmetadataString, metadataString)
-		assert.Equal(t, expectedoptionsString, optionsString)
-		assert.Equal(t, expectedobjectSetString, objectSetString)
-		assert.Equal(t, nil, err)
-	})
-
-	t.Run("Test AUnit test run body with example yaml config of Multi Property Set and not supported Objects Sets combined", func(t *testing.T) {
-		t.Parallel()
-
-		expectedmetadataString := `<aunit:run title="Test Title" context="Test Context" xmlns:aunit="http://www.sap.com/adt/api/aunit">`
-		expectedoptionsString := `<aunit:options><aunit:measurements type="none"/><aunit:scope ownTests="false" foreignTests="false"/><aunit:riskLevel harmless="false" dangerous="false" critical="false"/><aunit:duration short="false" medium="false" long="false"/></aunit:options>`
-		//Ensure that each Set besides MPS will be empty. Full empty object sets can be send via the XML request body, they simply do nothing
-		expectedobjectSetString := `<osl:objectSet xsi:type="multiPropertySet" xmlns:osl="http://www.sap.com/api/osl" xmlns:xsi="http://www.w3.org/2001/XMLSchema-instance"><osl:softwareComponent name="testComponent1"/><osl:softwareComponent name="testComponent2"/></osl:objectSet></aunit:run>`
-
-		var err error
-		var config AUnitConfig
-=======
 			ObjectSet: ObjectSet{
->>>>>>> 1930e086
 
 				Type: "testSet",
 				Set: []Set{
@@ -489,11 +436,7 @@
     medium: true
     long: true
 objectset:
-<<<<<<< HEAD
-- packages:
-=======
-  packages: 
->>>>>>> 1930e086
+  packages:
   - name: Z_TEST
   softwarecomponents:
   - name: Z_TEST
@@ -556,11 +499,6 @@
     - type: componentSet
       component:
       - name: Z_TEST_SC
-<<<<<<< HEAD
-- packages:
-  - name: Z_TEST_PACKAGE2
-=======
->>>>>>> 1930e086
 `
 
 		err = ioutil.WriteFile(config.AUnitConfig, []byte(yamlBody), 0644)
