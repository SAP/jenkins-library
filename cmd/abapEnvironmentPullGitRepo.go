package cmd

import (
	"encoding/json"
	"io/ioutil"
	"net/http/cookiejar"
	"reflect"
	"time"

	"github.com/SAP/jenkins-library/pkg/abaputils"
	"github.com/SAP/jenkins-library/pkg/command"
	piperhttp "github.com/SAP/jenkins-library/pkg/http"
	"github.com/SAP/jenkins-library/pkg/log"
	"github.com/SAP/jenkins-library/pkg/telemetry"
	"github.com/pkg/errors"
)

func abapEnvironmentPullGitRepo(options abapEnvironmentPullGitRepoOptions, telemetryData *telemetry.CustomData) {

	// for command execution use Command
	c := command.Command{}
	// reroute command output to logging framework
	c.Stdout(log.Writer())
	c.Stderr(log.Writer())

	var autils = abaputils.AbapUtils{
		Exec: &c,
	}

	client := piperhttp.Client{}

	// for http calls import  piperhttp "github.com/SAP/jenkins-library/pkg/http"
	// and use a  &piperhttp.Client{} in a custom system
	// Example: step checkmarxExecuteScan.go

	// error situations should stop execution through log.Entry().Fatal() call which leads to an os.Exit(1) in the end
	err := runAbapEnvironmentPullGitRepo(&options, telemetryData, &autils, &client)
	if err != nil {
		log.Entry().WithError(err).Fatal("step execution failed")
	}
}

func runAbapEnvironmentPullGitRepo(options *abapEnvironmentPullGitRepoOptions, telemetryData *telemetry.CustomData, com abaputils.Communication, client piperhttp.Sender) error {

	// Mapping for options
	subOptions := abaputils.AbapEnvironmentOptions{}

	subOptions.CfAPIEndpoint = options.CfAPIEndpoint
	subOptions.CfServiceInstance = options.CfServiceInstance
	subOptions.CfServiceKeyName = options.CfServiceKeyName
	subOptions.CfOrg = options.CfOrg
	subOptions.CfSpace = options.CfSpace
	subOptions.Host = options.Host
	subOptions.Password = options.Password
	subOptions.Username = options.Username

	// Determine the host, user and password, either via the input parameters or via a cloud foundry service key
	connectionDetails, errorGetInfo := com.GetAbapCommunicationArrangementInfo(subOptions, "/sap/opu/odata/sap/MANAGE_GIT_REPOSITORY/Pull")
	if errorGetInfo != nil {
		return errors.Wrap(errorGetInfo, "Parameters for the ABAP Connection not available")
	}

	// Configuring the HTTP Client and CookieJar

	cookieJar, errorCookieJar := cookiejar.New(nil)
	if errorCookieJar != nil {
		return errors.Wrap(errorCookieJar, "Could not create a Cookie Jar")
	}
	clientOptions := piperhttp.ClientOptions{
		MaxRequestDuration: 180 * time.Second,
		CookieJar:          cookieJar,
		Username:           connectionDetails.User,
		Password:           connectionDetails.Password,
	}
	client.SetOptions(clientOptions)
	pollIntervall := 10 * time.Second

	log.Entry().Infof("Start pulling %v repositories", len(options.RepositoryNames))
	for _, repositoryName := range options.RepositoryNames {

		log.Entry().Info("-------------------------")
		log.Entry().Info("Start pulling " + repositoryName)
		log.Entry().Info("-------------------------")

		// Triggering the Pull of the repository into the ABAP Environment system
		uriConnectionDetails, errorTriggerPull := triggerPull(repositoryName, connectionDetails, client)
		if errorTriggerPull != nil {
			return errors.Wrapf(errorTriggerPull, "Pull of '%s' failed on the ABAP System", repositoryName)

		}

		// Polling the status of the repository import on the ABAP Environment system
<<<<<<< HEAD
		status, errorPollEntity := abaputils.PollEntity(repositoryName, uriConnectionDetails, &client, pollIntervall)
=======
		status, errorPollEntity := pollEntity(repositoryName, uriConnectionDetails, client, pollIntervall)
>>>>>>> 1c61ba1d
		if errorPollEntity != nil {
			return errors.Wrapf(errorPollEntity, "Pull of '%s' failed on the ABAP System", repositoryName)
		}
		if status == "E" {
			return errors.New("Pull of " + repositoryName + " failed on the ABAP System")
		}

		log.Entry().Info(repositoryName + " was pulled successfully")
	}
	log.Entry().Info("-------------------------")
	log.Entry().Info("All repositories were pulled successfully")
	return nil
}

func triggerPull(repositoryName string, pullConnectionDetails abaputils.ConnectionDetailsHTTP, client piperhttp.Sender) (abaputils.ConnectionDetailsHTTP, error) {

	uriConnectionDetails := pullConnectionDetails
	uriConnectionDetails.URL = ""
	pullConnectionDetails.XCsrfToken = "fetch"

	// Loging into the ABAP System - getting the x-csrf-token and cookies
	resp, err := abaputils.GetHTTPResponse("HEAD", pullConnectionDetails, nil, client)
	if err != nil {
		err = abaputils.HandleHTTPError(resp, err, "Authentication on the ABAP system failed", pullConnectionDetails)
		return uriConnectionDetails, err
	}
	defer resp.Body.Close()
	log.Entry().WithField("StatusCode", resp.Status).WithField("ABAP Endpoint", pullConnectionDetails.URL).Info("Authentication on the ABAP system successfull")
	uriConnectionDetails.XCsrfToken = resp.Header.Get("X-Csrf-Token")
	pullConnectionDetails.XCsrfToken = uriConnectionDetails.XCsrfToken

	// Trigger the Pull of a Repository
	if repositoryName == "" {
		return uriConnectionDetails, errors.New("An empty string was passed for the parameter 'repositoryName'")
	}
	jsonBody := []byte(`{"sc_name":"` + repositoryName + `"}`)
	resp, err = abaputils.GetHTTPResponse("POST", pullConnectionDetails, jsonBody, client)
	if err != nil {
		err = abaputils.HandleHTTPError(resp, err, "Could not pull the Repository / Software Component "+repositoryName, uriConnectionDetails)
		return uriConnectionDetails, err
	}
	defer resp.Body.Close()
	log.Entry().WithField("StatusCode", resp.Status).WithField("repositoryName", repositoryName).Info("Triggered Pull of Repository / Software Component")

	// Parse Response
	var body abaputils.PullEntity
	var abapResp map[string]*json.RawMessage
	bodyText, errRead := ioutil.ReadAll(resp.Body)
	if errRead != nil {
		return uriConnectionDetails, err
	}
	json.Unmarshal(bodyText, &abapResp)
	json.Unmarshal(*abapResp["d"], &body)
	if reflect.DeepEqual(abaputils.PullEntity{}, body) {
		log.Entry().WithField("StatusCode", resp.Status).WithField("repositoryName", repositoryName).Error("Could not pull the Repository / Software Component")
		err := errors.New("Request to ABAP System not successful")
		return uriConnectionDetails, err
	}

	expandLog := "?$expand=to_Execution_log,to_Transport_log"
	uriConnectionDetails.URL = body.Metadata.URI + expandLog
	return uriConnectionDetails, nil
}

/* func pollEntity(repositoryName string, connectionDetails abaputils.ConnectionDetailsHTTP, client piperhttp.Sender, pollIntervall time.Duration) (string, error) {

	log.Entry().Info("Start polling the status...")
	var status string = "R"

	for {
		var resp, err = getHTTPResponse("GET", connectionDetails, nil, client)
		if err != nil {
			err = handleHTTPError(resp, err, "Could not pull the Repository / Software Component "+repositoryName, connectionDetails)
			return "", err
		}
		defer resp.Body.Close()

		// Parse response
		var body abaputils.PullEntity
		bodyText, _ := ioutil.ReadAll(resp.Body)
		var abapResp map[string]*json.RawMessage
		json.Unmarshal(bodyText, &abapResp)
		json.Unmarshal(*abapResp["d"], &body)
		if reflect.DeepEqual(abaputils.PullEntity{}, body) {
			log.Entry().WithField("StatusCode", resp.Status).WithField("repositoryName", repositoryName).Error("Could not pull the Repository / Software Component")
			var err = errors.New("Request to ABAP System not successful")
			return "", err
		}
		status = body.Status
		log.Entry().WithField("StatusCode", resp.Status).Info("Pull Status: " + body.StatusDescription)
		if body.Status != "R" {
			printLogs(body)
			break
		}
		time.Sleep(pollIntervall)
	}

	return status, nil
}

func getHTTPResponse(requestType string, connectionDetails abaputils.ConnectionDetailsHTTP, body []byte, client piperhttp.Sender) (*http.Response, error) {

	header := make(map[string][]string)
	header["Content-Type"] = []string{"application/json"}
	header["Accept"] = []string{"application/json"}
	header["x-csrf-token"] = []string{connectionDetails.XCsrfToken}

	req, err := client.SendRequest(requestType, connectionDetails.URL, bytes.NewBuffer(body), header, nil)
	return req, err
}

func handleHTTPError(resp *http.Response, err error, message string, connectionDetails abaputils.ConnectionDetailsHTTP) error {
	if resp == nil {
		// Response is nil in case of a timeout
		log.Entry().WithError(err).WithField("ABAP Endpoint", connectionDetails.URL).Error("Request failed")
	} else {
		log.Entry().WithField("StatusCode", resp.Status).Error(message)

		// Include the error message of the ABAP Environment system, if available
		var abapErrorResponse abaputils.AbapError
		bodyText, readError := ioutil.ReadAll(resp.Body)
		if readError != nil {
			return readError
		}
		var abapResp map[string]*json.RawMessage
		json.Unmarshal(bodyText, &abapResp)
		json.Unmarshal(*abapResp["error"], &abapErrorResponse)
		if (abaputils.AbapError{}) != abapErrorResponse {
			log.Entry().WithField("ErrorCode", abapErrorResponse.Code).Error(abapErrorResponse.Message.Value)
			abapError := errors.New(abapErrorResponse.Code + " - " + abapErrorResponse.Message.Value)
			err = errors.Wrap(abapError, err.Error())
		}
		resp.Body.Close()
	}
	return err
}

func printLogs(entity abaputils.PullEntity) {

	// Sort logs
	sort.SliceStable(entity.ToExecutionLog.Results, func(i, j int) bool {
		return entity.ToExecutionLog.Results[i].Index < entity.ToExecutionLog.Results[j].Index
	})

	sort.SliceStable(entity.ToTransportLog.Results, func(i, j int) bool {
		return entity.ToTransportLog.Results[i].Index < entity.ToTransportLog.Results[j].Index
	})

	log.Entry().Info("-------------------------")
	log.Entry().Info("Transport Log")
	log.Entry().Info("-------------------------")
	for _, logEntry := range entity.ToTransportLog.Results {

		log.Entry().WithField("Timestamp", convertTime(logEntry.Timestamp)).Info(logEntry.Description)
	}

	log.Entry().Info("-------------------------")
	log.Entry().Info("Execution Log")
	log.Entry().Info("-------------------------")
	for _, logEntry := range entity.ToExecutionLog.Results {
		log.Entry().WithField("Timestamp", convertTime(logEntry.Timestamp)).Info(logEntry.Description)
	}
	log.Entry().Info("-------------------------")

}

func convertTime(logTimeStamp string) time.Time {
	// The ABAP Environment system returns the date in the following format: /Date(1585576807000+0000)/
	seconds := strings.TrimPrefix(strings.TrimSuffix(logTimeStamp, "000+0000)/"), "/Date(")
	n, error := strconv.ParseInt(seconds, 10, 64)
	if error != nil {
		return time.Unix(0, 0).UTC()
	}
	t := time.Unix(n, 0).UTC()
	return t
}
*/<|MERGE_RESOLUTION|>--- conflicted
+++ resolved
@@ -90,11 +90,7 @@
 		}
 
 		// Polling the status of the repository import on the ABAP Environment system
-<<<<<<< HEAD
-		status, errorPollEntity := abaputils.PollEntity(repositoryName, uriConnectionDetails, &client, pollIntervall)
-=======
-		status, errorPollEntity := pollEntity(repositoryName, uriConnectionDetails, client, pollIntervall)
->>>>>>> 1c61ba1d
+		status, errorPollEntity := abaputils.PollEntity(repositoryName, uriConnectionDetails, client, pollIntervall)
 		if errorPollEntity != nil {
 			return errors.Wrapf(errorPollEntity, "Pull of '%s' failed on the ABAP System", repositoryName)
 		}
@@ -157,118 +153,4 @@
 	expandLog := "?$expand=to_Execution_log,to_Transport_log"
 	uriConnectionDetails.URL = body.Metadata.URI + expandLog
 	return uriConnectionDetails, nil
-}
-
-/* func pollEntity(repositoryName string, connectionDetails abaputils.ConnectionDetailsHTTP, client piperhttp.Sender, pollIntervall time.Duration) (string, error) {
-
-	log.Entry().Info("Start polling the status...")
-	var status string = "R"
-
-	for {
-		var resp, err = getHTTPResponse("GET", connectionDetails, nil, client)
-		if err != nil {
-			err = handleHTTPError(resp, err, "Could not pull the Repository / Software Component "+repositoryName, connectionDetails)
-			return "", err
-		}
-		defer resp.Body.Close()
-
-		// Parse response
-		var body abaputils.PullEntity
-		bodyText, _ := ioutil.ReadAll(resp.Body)
-		var abapResp map[string]*json.RawMessage
-		json.Unmarshal(bodyText, &abapResp)
-		json.Unmarshal(*abapResp["d"], &body)
-		if reflect.DeepEqual(abaputils.PullEntity{}, body) {
-			log.Entry().WithField("StatusCode", resp.Status).WithField("repositoryName", repositoryName).Error("Could not pull the Repository / Software Component")
-			var err = errors.New("Request to ABAP System not successful")
-			return "", err
-		}
-		status = body.Status
-		log.Entry().WithField("StatusCode", resp.Status).Info("Pull Status: " + body.StatusDescription)
-		if body.Status != "R" {
-			printLogs(body)
-			break
-		}
-		time.Sleep(pollIntervall)
-	}
-
-	return status, nil
-}
-
-func getHTTPResponse(requestType string, connectionDetails abaputils.ConnectionDetailsHTTP, body []byte, client piperhttp.Sender) (*http.Response, error) {
-
-	header := make(map[string][]string)
-	header["Content-Type"] = []string{"application/json"}
-	header["Accept"] = []string{"application/json"}
-	header["x-csrf-token"] = []string{connectionDetails.XCsrfToken}
-
-	req, err := client.SendRequest(requestType, connectionDetails.URL, bytes.NewBuffer(body), header, nil)
-	return req, err
-}
-
-func handleHTTPError(resp *http.Response, err error, message string, connectionDetails abaputils.ConnectionDetailsHTTP) error {
-	if resp == nil {
-		// Response is nil in case of a timeout
-		log.Entry().WithError(err).WithField("ABAP Endpoint", connectionDetails.URL).Error("Request failed")
-	} else {
-		log.Entry().WithField("StatusCode", resp.Status).Error(message)
-
-		// Include the error message of the ABAP Environment system, if available
-		var abapErrorResponse abaputils.AbapError
-		bodyText, readError := ioutil.ReadAll(resp.Body)
-		if readError != nil {
-			return readError
-		}
-		var abapResp map[string]*json.RawMessage
-		json.Unmarshal(bodyText, &abapResp)
-		json.Unmarshal(*abapResp["error"], &abapErrorResponse)
-		if (abaputils.AbapError{}) != abapErrorResponse {
-			log.Entry().WithField("ErrorCode", abapErrorResponse.Code).Error(abapErrorResponse.Message.Value)
-			abapError := errors.New(abapErrorResponse.Code + " - " + abapErrorResponse.Message.Value)
-			err = errors.Wrap(abapError, err.Error())
-		}
-		resp.Body.Close()
-	}
-	return err
-}
-
-func printLogs(entity abaputils.PullEntity) {
-
-	// Sort logs
-	sort.SliceStable(entity.ToExecutionLog.Results, func(i, j int) bool {
-		return entity.ToExecutionLog.Results[i].Index < entity.ToExecutionLog.Results[j].Index
-	})
-
-	sort.SliceStable(entity.ToTransportLog.Results, func(i, j int) bool {
-		return entity.ToTransportLog.Results[i].Index < entity.ToTransportLog.Results[j].Index
-	})
-
-	log.Entry().Info("-------------------------")
-	log.Entry().Info("Transport Log")
-	log.Entry().Info("-------------------------")
-	for _, logEntry := range entity.ToTransportLog.Results {
-
-		log.Entry().WithField("Timestamp", convertTime(logEntry.Timestamp)).Info(logEntry.Description)
-	}
-
-	log.Entry().Info("-------------------------")
-	log.Entry().Info("Execution Log")
-	log.Entry().Info("-------------------------")
-	for _, logEntry := range entity.ToExecutionLog.Results {
-		log.Entry().WithField("Timestamp", convertTime(logEntry.Timestamp)).Info(logEntry.Description)
-	}
-	log.Entry().Info("-------------------------")
-
-}
-
-func convertTime(logTimeStamp string) time.Time {
-	// The ABAP Environment system returns the date in the following format: /Date(1585576807000+0000)/
-	seconds := strings.TrimPrefix(strings.TrimSuffix(logTimeStamp, "000+0000)/"), "/Date(")
-	n, error := strconv.ParseInt(seconds, 10, 64)
-	if error != nil {
-		return time.Unix(0, 0).UTC()
-	}
-	t := time.Unix(n, 0).UTC()
-	return t
-}
-*/+}