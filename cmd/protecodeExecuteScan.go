--- conflicted
+++ resolved
@@ -67,12 +67,6 @@
 			(*config).FilePath = filePath
 			log.Entry().Debugf("Filepath for upload image: %v", config.FilePath)
 		}
-<<<<<<< HEAD
-	} else {
-		// Get filename from a fetch URL
-		fileName = filepath.Base(config.FetchURL)
-		log.Entry().Debugf("[DEBUG] ===> Filepath from fetch URL: %v", fileName)
-=======
 	} else if len(config.FilePath) > 0 {
 		parts := strings.Split(config.FilePath, "/")
 		pathFragment := strings.Join(parts[:len(parts)-1], "/")
@@ -82,7 +76,11 @@
 			(*config).FilePath = "./"
 		}
 		fileName = parts[len(parts)-1]
->>>>>>> d8d5f91b
+    
+  } else if len(config.FetchURL) > 0 {
+		// Get filename from a fetch URL
+		fileName = filepath.Base(config.FetchURL)
+		log.Entry().Debugf("[DEBUG] ===> Filepath from fetch URL: %v", fileName)
 	}
 
 	log.Entry().Debug("Execute protecode scan")
@@ -159,7 +157,6 @@
 }
 
 func executeProtecodeScan(influx *protecodeExecuteScanInflux, client protecode.Protecode, config *protecodeExecuteScanOptions, fileName string, writeReportToFile func(resp io.ReadCloser, reportFileName string) error) error {
-<<<<<<< HEAD
 
 	log.Entry().Debugf("[DEBUG] ===> Load existing product Group:%v, VerifyOnly:%v, Filename:%v, replaceProductId:%v", config.Group, config.VerifyOnly, fileName, config.ReplaceProductID)
 
@@ -196,18 +193,7 @@
 
 	log.Entry().Debugf("[DEBUG] ===> After 'uploadScanOrDeclareFetch' returned productID: %v", productID)
 
-=======
-	productID := -1
-	if config.VerifyOnly {
-		//load existing product by filename
-		log.Entry().Debugf("Load existing product Group:%v Reuse:%v", config.Group, config.VerifyOnly)
-		productID = client.LoadExistingProduct(config.Group)
-	}
-	if !config.VerifyOnly || productID <= 0 {
-		// check if no existing is found or reuse existing is false
-		productID = uploadScanOrDeclareFetch(*config, client, fileName)
-	}
->>>>>>> d8d5f91b
+
 	if productID <= 0 {
 		return fmt.Errorf("the product id is not valid '%d'", productID)
 	}
@@ -343,7 +329,6 @@
 	return dClient
 }
 
-<<<<<<< HEAD
 func uploadScanOrDeclareFetch(config protecodeExecuteScanOptions, productID int, client protecode.Protecode, fileName string) int {
 	//check if the LoadExistingProduct) before returns an valid product id, than skip this
 	//if !hasExisting(productID, config.VerifyOnly) {
@@ -375,7 +360,6 @@
 		log.Entry().Debugf("[DEBUG] ===> VerifyOnly (reuseExisting) option is enabled and returned productID: %v", productID)
 		return productID
 	}
-
 }
 
 func uploadFile(config protecodeExecuteScanOptions, productID int, client protecode.Protecode, fileName string, replaceBinary bool) int {
@@ -402,33 +386,8 @@
 		resultData := client.UploadScanFile(config.CleanupMode, config.Group, pathToFile, combinedFileName, productID, replaceBinary)
 		productID = resultData.Result.ProductID
 		log.Entry().Debugf("[DEBUG] ===> uploadFile return FINAL product id: %v", productID)
-=======
-func uploadScanOrDeclareFetch(config protecodeExecuteScanOptions, client protecode.Protecode, fileName string) int {
-	if len(config.FetchURL) > 0 {
-		log.Entry().Debugf("Declare fetch url %v", config.FetchURL)
-		resultData := client.DeclareFetchURL(config.CleanupMode, config.Group, config.FetchURL)
-		return resultData.Result.ProductID
-	} else {
-		log.Entry().Debugf("Upload file path: %v", config.FilePath)
-		if len(config.FilePath) <= 0 {
-			//TODO: bubble up error
-			log.Entry().Fatalf("There is no file path configured for upload: %v", config.FilePath)
-		}
-		pathToFile := filepath.Join(config.FilePath, fileName)
-		if !(fileExists(pathToFile)) {
-			//TODO: bubble up error
-			log.Entry().Fatalf("There is no file for upload: %v", pathToFile)
-		}
-
-		combinedFileName := fileName
-		if len(config.PullRequestName) > 0 {
-			combinedFileName = fmt.Sprintf("%v_%v", config.PullRequestName, fileName)
-		}
-
-		resultData := client.UploadScanFile(config.CleanupMode, config.Group, pathToFile, combinedFileName)
-		return resultData.Result.ProductID
->>>>>>> d8d5f91b
-	}
+	}
+  return productID
 }
 
 func fileExists(filename string) bool {
@@ -439,7 +398,7 @@
 	return !info.IsDir()
 }
 
-<<<<<<< HEAD
+
 func hasExisting(productID int, verifyOnly bool) bool {
 	if (productID > 0) || verifyOnly {
 		return true
@@ -447,8 +406,6 @@
 	return false
 }
 
-=======
->>>>>>> d8d5f91b
 var writeReportToFile = func(resp io.ReadCloser, reportFileName string) error {
 	filePath := filepath.Join(reportPath, reportFileName)
 	f, err := os.Create(filePath)
