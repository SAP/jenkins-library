--- conflicted
+++ resolved
@@ -352,10 +352,10 @@
 	return err
 }
 
-<<<<<<< HEAD
 func correctDockerConfigEnvVar() error {
 	configFile := os.Getenv("DOCKER_CONFIG")
 	if len(configFile) > 0 {
+		log.Entry().Infof("Docker credentials configuration: %v", path)
 		configFile, _ = filepath.Abs(configFile)
 		if exists, err := FileUtils.FileExists(configFile); err != nil || !exists {
 			//TODO: define error category config
@@ -370,21 +370,12 @@
 			}
 			log.Entry().Warningf("the Docker credential config file was renamed from '%s' to '%s'.", filepath.Base(oldConfigFile), "config.json")
 		}
+		// use parent directory
 		configPath := filepath.Dir(configFile)
 		fmt.Println("DOCKER_CONFIG: use parent directory")
 		os.Setenv("DOCKER_CONFIG", configPath)
-=======
-func correctDockerConfigEnvVar() {
-	path := os.Getenv("DOCKER_CONFIG")
-	if len(path) > 0 {
-		log.Entry().Infof("Docker credentials configuration: %v", path)
-		path, _ := filepath.Abs(path)
-		// use parent directory
-		path = filepath.Dir(path)
-		os.Setenv("DOCKER_CONFIG", path)
 	} else {
 		log.Entry().Info("Docker credentials configuration: NONE")
->>>>>>> 6a76adf5
 	}
 	return nil
 }