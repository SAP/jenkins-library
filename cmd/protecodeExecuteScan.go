package cmd

import (
	"encoding/json"
	"fmt"
	"io"
	"io/ioutil"
	"os"
	"path"
	"path/filepath"
	"regexp"
	"strings"
	"time"

	"github.com/SAP/jenkins-library/pkg/command"
	piperDocker "github.com/SAP/jenkins-library/pkg/docker"
	"github.com/SAP/jenkins-library/pkg/log"
	FileUtils "github.com/SAP/jenkins-library/pkg/piperutils"
	StepResults "github.com/SAP/jenkins-library/pkg/piperutils"
	"github.com/SAP/jenkins-library/pkg/protecode"
	"github.com/SAP/jenkins-library/pkg/telemetry"
)

const (
	webReportPath  = "%s/products/%v/"
	scanResultFile = "protecodescan_vulns.json"
	stepResultFile = "protecodeExecuteScan.json"
)

var reportPath = "./"
var cachePath = "./cache"
var cacheProtecodeImagePath = "/protecode/Image"
var cacheProtecodePath = "/protecode"

func protecodeExecuteScan(config protecodeExecuteScanOptions, telemetryData *telemetry.CustomData, influx *protecodeExecuteScanInflux) {
	c := command.Command{}
	// reroute command output to loging framework
	c.Stdout(log.Writer())
	c.Stderr(log.Writer())

	dClient := createDockerClient(&config)
	if err := runProtecodeScan(&config, influx, dClient); err != nil {
		log.Entry().WithError(err).Fatal("Execution failed")
	}
}

func runProtecodeScan(config *protecodeExecuteScanOptions, influx *protecodeExecuteScanInflux, dClient piperDocker.Download) error {
<<<<<<< HEAD

	if err := handleDockerCredentialConfigFile(config); err != nil {
		return err
	}

=======
	correctDockerConfigEnvVar(config)
>>>>>>> b59bac78
	var fileName, filePath string
	//create client for sending api request
	log.Entry().Debug("Create protecode client")
	client := createClient(config)
	if len(config.FetchURL) <= 0 {
		log.Entry().Debugf("Get docker image: %v, %v, %v, %v", config.ScanImage, config.DockerRegistryURL, config.FilePath, config.IncludeLayers)
		fileName, filePath = getDockerImage(dClient, config)
		if len(config.FilePath) <= 0 {
			(*config).FilePath = filePath
			log.Entry().Debugf("Filepath for upload image: %v", config.FilePath)
		}
	}

	log.Entry().Debug("Execute protecode scan")
	if err := executeProtecodeScan(influx, client, config, fileName, writeReportToFile); err != nil {
		return err
	}

	defer os.Remove(config.FilePath)

	if err := os.RemoveAll(filepath.Join(cachePath, cacheProtecodePath)); err != nil {
		log.Entry().Warnf("Error during cleanup folder %v", err)
	}

	return nil
}

// reused by cmd/sonarExecuteScan.go
// TODO: extract to version utils
func handleArtifactVersion(artifactVersion string) string {
	matches, _ := regexp.MatchString("([\\d\\.]){1,}-[\\d]{14}([\\Wa-z\\d]{41})?", artifactVersion)
	if matches {
		split := strings.SplitN(artifactVersion, ".", 2)
		log.Entry().WithField("old", artifactVersion).WithField("new", split[0]).Debug("Trimming version to major version digit.")
		return split[0]
	}
	return artifactVersion
}

func getDockerImage(dClient piperDocker.Download, config *protecodeExecuteScanOptions) (string, string) {

	cacheImagePath := filepath.Join(cachePath, cacheProtecodeImagePath)
	deletePath := filepath.Join(cachePath, cacheProtecodePath)
	err := os.RemoveAll(deletePath)

	os.Mkdir(cacheImagePath, 600)

	imageSource, err := dClient.GetImageSource()
	if err != nil {
		log.Entry().WithError(err).Fatal("Error during get docker image source")
	}
	image, err := dClient.DownloadImageToPath(imageSource, cacheImagePath)
	if err != nil {
		log.Entry().Fatalf("Error during get docker image: %v", err)
	}

	tarFile, fileName := tarImage(config)
	if tarFile != nil {
		defer tarFile.Close()
		err = dClient.TarImage(tarFile, image)
		if err != nil {
			log.Entry().WithError(err).Fatal("Error during tar the docker image")
		}
	}

	resultFilePath := config.FilePath

	if len(config.FilePath) <= 0 {
		resultFilePath = cachePath
	}

	return fileName, resultFilePath
}

func tarImage(config *protecodeExecuteScanOptions) (*os.File, string) {
	if !(filepath.Ext(config.ScanImage) == ".tar" ||
		filepath.Ext(config.ScanImage) == ".tar.gz" ||
		filepath.Ext(config.ScanImage) == ".tgz") {

		artifactVersion := handleArtifactVersion(config.ArtifactVersion)
		fileName := fmt.Sprintf("%v%v.tar", strings.ReplaceAll(config.ScanImage, "/", "_"), strings.ReplaceAll(artifactVersion, ":", "_"))
		tarFileName := filepath.Join(cachePath, fileName)

		tarFile, err := os.Create(tarFileName)
		if err != nil {
			log.Entry().WithError(err).Fatal("Error during create tar for the docker image")
		}
		if err := os.Chmod(tarFileName, 0644); err != nil {
			log.Entry().WithError(err).Fatal("Error during create tar for the docker image")
		}

		return tarFile, fileName
	}

	return nil, config.ScanImage
}

func executeProtecodeScan(influx *protecodeExecuteScanInflux, client protecode.Protecode, config *protecodeExecuteScanOptions, fileName string, writeReportToFile func(resp io.ReadCloser, reportFileName string) error) error {
	//load existing product by filename
	log.Entry().Debugf("Load existing product Group:%v Reuse:%v", config.Group, config.ReuseExisting)
	productID := client.LoadExistingProduct(config.Group, config.ReuseExisting)

	// check if no existing is found or reuse existing is false
	productID = uploadScanOrDeclareFetch(*config, productID, client, fileName)
	if productID <= 0 {
		return fmt.Errorf("the product id is not valid '%d'", productID)
	}
	//pollForResult
	log.Entry().Debugf("Poll for scan result %v", productID)
	result := client.PollForResult(productID, config.TimeoutMinutes)
	// write results to file
	jsonData, _ := json.Marshal(result)
	ioutil.WriteFile(filepath.Join(reportPath, scanResultFile), jsonData, 0644)

	//check if result is ok else notify
	if protecode.HasFailed(result) {
		log.SetErrorCategory(log.ErrorService)
		return fmt.Errorf("protecode scan failed: %v/products/%v", config.ServerURL, productID)
	}

	//loadReport
	log.Entry().Debugf("Load report %v for %v", config.ReportFileName, productID)
	resp := client.LoadReport(config.ReportFileName, productID)
	//save report to filesystem
	if err := writeReportToFile(*resp, config.ReportFileName); err != nil {
		log.Entry().Warningf("failed to write report: %s", err)
	}
	//clean scan from server
	log.Entry().Debugf("Delete scan %v for %v", config.CleanupMode, productID)
	client.DeleteScan(config.CleanupMode, productID)

	//count vulnerabilities
	log.Entry().Debug("Parse scan result")
	parsedResult, vulns := client.ParseResultForInflux(result.Result, config.ExcludeCVEs)

	log.Entry().Debug("Write report to filesystem")
	if err := protecode.WriteReport(
		protecode.ReportData{
			ServerURL:                   config.ServerURL,
			FailOnSevereVulnerabilities: config.FailOnSevereVulnerabilities,
			ExcludeCVEs:                 config.ExcludeCVEs,
			Target:                      config.ReportFileName,
			Vulnerabilities:             vulns,
			ProductID:                   fmt.Sprintf("%v", productID),
		}, reportPath, stepResultFile, parsedResult, ioutil.WriteFile); err != nil {
		log.Entry().Warningf("failed to write report: %v", err)
	}

	log.Entry().Debug("Write influx data")
	setInfluxData(influx, parsedResult)

	// write reports JSON
	reports := []StepResults.Path{
		{Target: config.ReportFileName, Mandatory: true},
		{Target: stepResultFile, Mandatory: true},
		{Target: scanResultFile, Mandatory: true},
	}
	// write links JSON
	links := []StepResults.Path{
		{Name: "Protecode WebUI", Target: fmt.Sprintf(webReportPath, config.ServerURL, productID)},
		{Name: "Protecode Report", Target: path.Join("artifact", config.ReportFileName), Scope: "job"},
	}
	StepResults.PersistReportsAndLinks("protecodeExecuteScan", "", reports, links)

	if config.FailOnSevereVulnerabilities && protecode.HasSevereVulnerabilities(result.Result, config.ExcludeCVEs) {
		log.SetErrorCategory(log.ErrorCompliance)
		return fmt.Errorf("the product is not compliant")
	}
	return nil
}

func setInfluxData(influx *protecodeExecuteScanInflux, result map[string]int) {
	influx.protecode_data.fields.historical_vulnerabilities = fmt.Sprintf("%v", result["historical_vulnerabilities"])
	influx.protecode_data.fields.triaged_vulnerabilities = fmt.Sprintf("%v", result["triaged_vulnerabilities"])
	influx.protecode_data.fields.excluded_vulnerabilities = fmt.Sprintf("%v", result["excluded_vulnerabilities"])
	influx.protecode_data.fields.minor_vulnerabilities = fmt.Sprintf("%v", result["minor_vulnerabilities"])
	influx.protecode_data.fields.major_vulnerabilities = fmt.Sprintf("%v", result["major_vulnerabilities"])
	influx.protecode_data.fields.vulnerabilities = fmt.Sprintf("%v", result["vulnerabilities"])
}

func createClient(config *protecodeExecuteScanOptions) protecode.Protecode {

	var duration time.Duration = time.Duration(time.Minute * 1)

	if len(config.TimeoutMinutes) > 0 {
		dur, err := time.ParseDuration(fmt.Sprintf("%vm", config.TimeoutMinutes))
		if err != nil {
			log.Entry().Warnf("Failed to parse timeout %v, switched back to default timeout %v minutes", config.TimeoutMinutes, duration)
		} else {
			duration = dur
		}
	}

	pc := protecode.Protecode{}

	protecodeOptions := protecode.Options{
		ServerURL: config.ServerURL,
		Logger:    log.Entry().WithField("package", "SAP/jenkins-library/pkg/protecode"),
		Duration:  duration,
		Username:  config.Username,
		Password:  config.Password,
	}

	pc.SetOptions(protecodeOptions)

	return pc
}

func createDockerClient(config *protecodeExecuteScanOptions) piperDocker.Download {

	dClientOptions := piperDocker.ClientOptions{ImageName: config.ScanImage, RegistryURL: config.DockerRegistryURL, LocalPath: config.FilePath, IncludeLayers: config.IncludeLayers}
	dClient := &piperDocker.Client{}
	dClient.SetOptions(dClientOptions)

	return dClient
}

func uploadScanOrDeclareFetch(config protecodeExecuteScanOptions, productID int, client protecode.Protecode, fileName string) int {
	//check if the LoadExistingProduct) before returns an valid product id, than scip this
	if !hasExisting(productID, config.ReuseExisting) {
		if len(config.FetchURL) > 0 {
			log.Entry().Debugf("Declare fetch url %v", config.FetchURL)
			resultData := client.DeclareFetchURL(config.CleanupMode, config.Group, config.FetchURL)
			productID = resultData.Result.ProductID
		} else {
			log.Entry().Debugf("Upload file path: %v", config.FilePath)
			if len(config.FilePath) <= 0 {
				log.Entry().Fatalf("There is no file path configured for upload : %v", config.FilePath)
			}
			pathToFile := filepath.Join(config.FilePath, fileName)
			if !(fileExists(pathToFile)) {
				log.Entry().Fatalf("There is no file for upload: %v", pathToFile)
			}

			combinedFileName := fileName
			if len(config.PullRequestName) > 0 {
				combinedFileName = fmt.Sprintf("%v_%v", config.PullRequestName, fileName)
			}

			resultData := client.UploadScanFile(config.CleanupMode, config.Group, pathToFile, combinedFileName)
			productID = resultData.Result.ProductID
		}
	}
	return productID
}

func fileExists(filename string) bool {
	info, err := os.Stat(filename)
	if os.IsNotExist(err) {
		return false
	}
	return !info.IsDir()
}

func hasExisting(productID int, reuseExisting bool) bool {
	if (productID > 0) || reuseExisting {
		return true
	}
	return false
}

var writeReportToFile = func(resp io.ReadCloser, reportFileName string) error {
	filePath := filepath.Join(reportPath, reportFileName)
	f, err := os.Create(filePath)
	if err == nil {
		defer f.Close()
		_, err = io.Copy(f, resp)
	}

	return err
}

func handleDockerCredentialConfigFile(config *protecodeExecuteScanOptions) error {
	path := config.DockerConfigJSON
	if len(path) > 0 {
		path, _ = filepath.Abs(path)
		if exists, err := FileUtils.FileExists(path); err != nil || !exists {
			log.SetErrorCategory(log.ErrorConfiguration)
			return fmt.Errorf("the Docker credential config file doesn't exist")
		}
		if configJSONFileName := "config.json"; filepath.Base(path) != configJSONFileName {
			originalPath := path
			path = filepath.Join(filepath.Dir(originalPath), configJSONFileName)
			if err := os.Rename(originalPath, path); err != nil {
				log.SetErrorCategory(log.ErrorConfiguration)
				log.Entry().Warningf("failed to move the Docker credential config file from '%s' to '%s'", filepath.Base(originalPath), configJSONFileName)
				return fmt.Errorf("the Docker credential config file doesn't point to a 'config.json' file")
			}
			log.Entry().Debugf("moved the Docker credential config file from '%s' to '%s'.", filepath.Base(originalPath), configJSONFileName)
		}
		log.Entry().Infof("Docker credentials configuration: %v", path)
		// use parent directory
		path = filepath.Dir(path)
		os.Setenv("DOCKER_CONFIG", path)
	} else {
		log.Entry().Info("Docker credentials configuration: NONE")
	}
	return nil
}<|MERGE_RESOLUTION|>--- conflicted
+++ resolved
@@ -45,15 +45,9 @@
 }
 
 func runProtecodeScan(config *protecodeExecuteScanOptions, influx *protecodeExecuteScanInflux, dClient piperDocker.Download) error {
-<<<<<<< HEAD
-
 	if err := handleDockerCredentialConfigFile(config); err != nil {
 		return err
 	}
-
-=======
-	correctDockerConfigEnvVar(config)
->>>>>>> b59bac78
 	var fileName, filePath string
 	//create client for sending api request
 	log.Entry().Debug("Create protecode client")
