--- conflicted
+++ resolved
@@ -54,13 +54,9 @@
 
 func runProtecodeScan(config *protecodeExecuteScanOptions, influx *protecodeExecuteScanInflux, dClient piperDocker.Download) error {
 
-<<<<<<< HEAD
-	if err := correctDockerConfigEnvVar(); err != nil {
+	if err := correctDockerConfigEnvVar(config); err != nil {
 		return err
 	}
-=======
-	correctDockerConfigEnvVar(config)
->>>>>>> 173b453d
 
 	var fileName, filePath string
 	//create client for sending api request
@@ -356,13 +352,8 @@
 	return err
 }
 
-<<<<<<< HEAD
-func correctDockerConfigEnvVar() error {
-	path := os.Getenv("DOCKER_CONFIG")
-=======
-func correctDockerConfigEnvVar(config *protecodeExecuteScanOptions) {
+func correctDockerConfigEnvVar(config *protecodeExecuteScanOptions) error {
 	path := config.DockerConfigJSON
->>>>>>> 173b453d
 	if len(path) > 0 {
 		log.Entry().Infof("Docker credentials configuration: %v", path)
 		path, _ = filepath.Abs(path)
