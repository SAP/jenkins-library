--- conflicted
+++ resolved
@@ -26,11 +26,7 @@
 )
 
 const (
-<<<<<<< HEAD
-	webReportPath  = "%s/product/%v/"
-=======
 	webReportPath  = "%s/#/product/%v/"
->>>>>>> 2997714a
 	scanResultFile = "protecodescan_vulns.json"
 	stepResultFile = "protecodeExecuteScan.json"
 )
