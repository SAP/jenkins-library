site_name: 'Project "Piper": Continuous Delivery for the SAP Ecosystem'
nav:
    - 'Home': index.md
    - 'Getting Started With Project "Piper"' : guidedtour.md
    - 'Configuration': configuration.md
    - 'Infrastructure':
        - 'Overview': infrastructure/overview.md
        - 'Custom Jenkins Setup': infrastructure/customjenkins.md
        - 'Vault For Pipline Secrets': infrastructure/vault.md
        - 'Fixing docker rate limit': infrastructure/docker-rate-limit.md
    - 'Pipelines':
        - 'ABAP Environment pipeline':
            - 'Introduction': pipelines/abapEnvironment/introduction.md
            - 'Configuration': pipelines/abapEnvironment/configuration.md
            - 'Extensibility': pipelines/abapEnvironment/extensibility.md
            - 'Stages':
              - 'Initial Checks': pipelines/abapEnvironment/stages/initialChecks.md
              - 'Prepare System': pipelines/abapEnvironment/stages/prepareSystem.md
              - 'Clone Repositories': pipelines/abapEnvironment/stages/cloneRepositories.md
              - 'Test': pipelines/abapEnvironment/stages/Test.md
              - 'Build': pipelines/abapEnvironment/stages/build.md
              - 'Integration Tests': pipelines/abapEnvironment/stages/integrationTest.md
              - 'Confirm': pipelines/abapEnvironment/stages/confirm.md
              - 'Publish': pipelines/abapEnvironment/stages/publish.md
              - 'Post': pipelines/abapEnvironment/stages/post.md
        - 'General purpose pipeline':
            - 'Introduction': stages/introduction.md
            - 'Examples': stages/examples.md
            - 'Stages':
                - 'Init Stage': stages/init.md
                - 'Pull-Request Voting Stage': stages/prvoting.md
                - 'Build Stage': stages/build.md
                - 'Additional Unit Test Stage': stages/additionalunittests.md
                - 'Integration Stage': stages/integration.md
                - 'Acceptance Stage': stages/acceptance.md
                - 'Security Stage': stages/security.md
                - 'Performance Stage': stages/performance.md
                - 'Compliance': stages/compliance.md
                - 'Confirm Stage': stages/confirm.md
                - 'Promote Stage': stages/promote.md
                - 'Release Stage': stages/release.md
    - 'Scenarios':
        - 'Build and Deploy Hybrid Applications with SAP Solution Manager': scenarios/changeManagement.md
        - 'Build and Deploy SAPUI5/SAP Fiori Applications on SAP Cloud Platform': scenarios/ui5-sap-cp/Readme.md
        - 'Build and Deploy SAP Cloud Application Programming Model Applications': scenarios/CAP_Scenario.md
        - 'Integrate SAP Cloud Transport Management Into Your CI/CD Pipeline': scenarios/TMS_Extension.md
        - 'Build and Deploy SAP Fiori Applications on SAP HANA Extended Application Services, Advanced Model': scenarios/xsa-deploy/Readme.md
        - 'Build an SAP Fiori Application and Attach It to a Transport Request on an ABAP System': scenarios/upload-to-transportrequest/Readme.md
        - 'Build and Publish Add-on Products on SAP BTP, ABAP Environment': scenarios/abapEnvironmentAddons.md
        - 'Continuous Testing on SAP BTP, ABAP Environment': scenarios/abapEnvironmentTest.md
    - Extensibility: extensibility.md
    - 'Library steps':
        - abapAddonAssemblyKitCheckCVs: steps/abapAddonAssemblyKitCheckCVs.md
        - abapAddonAssemblyKitCheckCVs: steps/abapAddonAssemblyKitCheckPV.md
        - abapAddonAssemblyKitCreateTargetVector: steps/abapAddonAssemblyKitCreateTargetVector.md
        - abapAddonAssemblyKitPublishTargetVector: steps/abapAddonAssemblyKitPublishTargetVector.md
        - abapAddonAssemblyKitRegisterPackages: steps/abapAddonAssemblyKitRegisterPackages.md
        - abapAddonAssemblyKitReleasePackages: steps/abapAddonAssemblyKitReleasePackages.md
        - abapAddonAssemblyKitReserveNextPackages: steps/abapAddonAssemblyKitReserveNextPackages.md
        - abapEnvironmentAssemblePackages: steps/abapEnvironmentAssemblePackages.md
        - abapEnvironmentAssembleConfirm: steps/abapEnvironmentAssembleConfirm.md
        - abapEnvironmentCheckoutBranch: steps/abapEnvironmentCheckoutBranch.md
        - abapEnvironmentCloneGitRepo: steps/abapEnvironmentCloneGitRepo.md
        - abapEnvironmentCreateSystem: steps/abapEnvironmentCreateSystem.md
        - abapEnvironmentPullGitRepo: steps/abapEnvironmentPullGitRepo.md
        - abapEnvironmentRunATCCheck: steps/abapEnvironmentRunATCCheck.md
<<<<<<< HEAD
        - abapEnvironmentRunAUnitTest: steps/abapEnvironmentRunAUnitTest.md
=======
        - apiProxyDownload: steps/apiProxyDownload.md
>>>>>>> 52461a87
        - artifactPrepareVersion: steps/artifactPrepareVersion.md
        - batsExecuteTests: steps/batsExecuteTests.md
        - buildExecute: steps/buildExecute.md
        - checkmarxExecuteScan: steps/checkmarxExecuteScan.md
        - checksPublishResults: steps/checksPublishResults.md
        - cfManifestSubstituteVariables: steps/cfManifestSubstituteVariables.md
        - cloudFoundryCreateService: steps/cloudFoundryCreateService.md
        - cloudFoundryCreateServiceKey: steps/cloudFoundryCreateServiceKey.md
        - cloudFoundryDeleteService: steps/cloudFoundryDeleteService.md
        - cloudFoundryDeploy: steps/cloudFoundryDeploy.md
        - cnbBuild: steps/cnbBuild.md
        - commonPipelineEnvironment: steps/commonPipelineEnvironment.md
        - containerExecuteStructureTests: steps/containerExecuteStructureTests.md
        - containerPushToRegistry: steps/containerPushToRegistry.md
        - debugReportArchive: steps/debugReportArchive.md
        - detectExecuteScan: steps/detectExecuteScan.md
        - dockerExecute: steps/dockerExecute.md
        - dockerExecuteOnKubernetes: steps/dockerExecuteOnKubernetes.md
        - dubExecute: steps/dubExecute.md
        - durationMeasure: steps/durationMeasure.md
        - fortifyExecuteScan: steps/fortifyExecuteScan.md
        - gatlingExecuteTests: steps/gatlingExecuteTests.md
        - gaugeExecuteTests: steps/gaugeExecuteTests.md
        - gctsCloneRepository: steps/gctsCloneRepository.md
        - gctsCreateRepository: steps/gctsCreateRepository.md
        - gctsDeploy: steps/gctsDeploy.md
        - gctsExecuteABAPUnitTests: steps/gctsExecuteABAPUnitTests.md
        - gctsRollback: steps/gctsRollback.md
        - githubCheckBranchProtection: steps/githubCheckBranchProtection.md
        - githubCommentIssue: steps/githubCommentIssue.md
        - githubCreateIssue: steps/githubCreateIssue.md
        - githubCreatePullRequest: steps/githubCreatePullRequest.md
        - githubPublishRelease: steps/githubPublishRelease.md
        - githubSetCommitStatus: steps/githubSetCommitStatus.md
        - gitopsUpdateDeployment: steps/gitopsUpdateDeployment.md
        - hadolintExecute: steps/hadolintExecute.md
        - handlePipelineStepErrors: steps/handlePipelineStepErrors.md
        - healthExecuteCheck: steps/healthExecuteCheck.md
        - influxWriteData: steps/influxWriteData.md
        - integrationArtifactDeploy: steps/integrationArtifactDeploy.md
        - integrationArtifactDownload: steps/integrationArtifactDownload.md
        - integrationArtifactGetMplStatus: steps/integrationArtifactGetMplStatus.md
        - integrationArtifactGetServiceEndpoint: steps/integrationArtifactGetServiceEndpoint.md
        - integrationArtifactResource: steps/integrationArtifactResource.md
        - integrationArtifactUnDeploy: steps/integrationArtifactUnDeploy.md
        - integrationArtifactUpdateConfiguration: steps/integrationArtifactUpdateConfiguration.md
        - integrationArtifactUpload: steps/integrationArtifactUpload.md
        - isChangeInDevelopment: steps/isChangeInDevelopment.md
        - jenkinsMaterializeLog: steps/jenkinsMaterializeLog.md
        - kanikoExecute: steps/kanikoExecute.md
        - karmaExecuteTests: steps/karmaExecuteTests.md
        - kubernetesDeploy: steps/kubernetesDeploy.md
        - mailSendNotification: steps/mailSendNotification.md
        - malwareExecuteScan: steps/malwareExecuteScan.md
        - mavenBuild: steps/mavenBuild.md
        - mavenExecute: steps/mavenExecute.md
        - mavenExecuteIntegration: steps/mavenExecuteIntegration.md
        - mavenExecuteStaticCodeChecks: steps/mavenExecuteStaticCodeChecks.md
        - mtaBuild: steps/mtaBuild.md
        - multicloudDeploy: steps/multicloudDeploy.md
        - neoDeploy: steps/neoDeploy.md
        - newmanExecute: steps/newmanExecute.md
        - nexusUpload: steps/nexusUpload.md
        - npmExecuteEndToEndTests: steps/npmExecuteEndToEndTests.md
        - npmExecuteLint: steps/npmExecuteLint.md
        - npmExecuteScripts: steps/npmExecuteScripts.md
        - pipelineExecute: steps/pipelineExecute.md
        - pipelineRestartSteps: steps/pipelineRestartSteps.md
        - pipelineStashFiles: steps/pipelineStashFiles.md
        - pipelineStashFilesAfterBuild: steps/pipelineStashFilesAfterBuild.md
        - pipelineStashFilesBeforeBuild: steps/pipelineStashFilesBeforeBuild.md
        - piperLoadGlobalExtensions: steps/piperLoadGlobalExtensions.md
        - piperPublishWarnings: steps/piperPublishWarnings.md
        - prepareDefaultValues: steps/prepareDefaultValues.md
        - protecodeExecuteScan: steps/protecodeExecuteScan.md
        - seleniumExecuteTests: steps/seleniumExecuteTests.md
        - setupCommonPipelineEnvironment: steps/setupCommonPipelineEnvironment.md
        - slackSendNotification: steps/slackSendNotification.md
        - snykExecute: steps/snykExecute.md
        - sonarExecuteScan: steps/sonarExecuteScan.md
        - spinnakerTriggerPipeline: steps/spinnakerTriggerPipeline.md
        - testsPublishResults: steps/testsPublishResults.md
        - tmsUpload: steps/tmsUpload.md
        - transportRequestCreate: steps/transportRequestCreate.md
        - transportRequestDocIDFromGit: steps/transportRequestDocIDFromGit.md
        - transportRequestRelease:  steps/transportRequestRelease.md
        - transportRequestReqIDFromGit: steps/transportRequestReqIDFromGit.md
        - transportRequestUploadCTS: steps/transportRequestUploadCTS.md
        - transportRequestUploadRFC: steps/transportRequestUploadRFC.md
        - transportRequestUploadSOLMAN: steps/transportRequestUploadSOLMAN.md
        - uiVeri5ExecuteTests: steps/uiVeri5ExecuteTests.md
        - vaultRotateSecretId: steps/vaultRotateSecretId.md
        - whitesourceExecuteScan: steps/whitesourceExecuteScan.md
        - writeTemporaryCredentials: steps/writeTemporaryCredentials.md
        - xsDeploy: steps/xsDeploy.md
    - 'Library Steps (deprecated)':
        - artifactSetVersion: steps/artifactSetVersion.md
        - checkChangeInDevelopment: steps/checkChangeInDevelopment.md
        - npmExecute: steps/npmExecute.md
        - transportRequestUploadFile: steps/transportRequestUploadFile.md
    - 'Command line tool': cli/index.md

theme:
    name: 'material'
    palette:
      primary: 'teal'
      accent: 'purple'
    logo: 'images/piper_400_white.png'
    favicon: 'images/favicon.ico'
extra:
    font:
      text: 'Slabo 13px'
      code: 'Ubuntu Mono'
markdown_extensions:
    - admonition
    - attr_list
    - codehilite:
        guess_lang: false
    - toc:
        permalink: true
    - footnotes
    - pymdownx.superfences
    - pymdownx.tabbed
    - pymdownx.details
extra_css:
    - 'css/extra.css'
edit_uri: edit/master/documentation/docs
site_dir: docs-gen
repo_url: https://github.com/SAP/jenkins-library<|MERGE_RESOLUTION|>--- conflicted
+++ resolved
@@ -64,11 +64,8 @@
         - abapEnvironmentCreateSystem: steps/abapEnvironmentCreateSystem.md
         - abapEnvironmentPullGitRepo: steps/abapEnvironmentPullGitRepo.md
         - abapEnvironmentRunATCCheck: steps/abapEnvironmentRunATCCheck.md
-<<<<<<< HEAD
         - abapEnvironmentRunAUnitTest: steps/abapEnvironmentRunAUnitTest.md
-=======
         - apiProxyDownload: steps/apiProxyDownload.md
->>>>>>> 52461a87
         - artifactPrepareVersion: steps/artifactPrepareVersion.md
         - batsExecuteTests: steps/batsExecuteTests.md
         - buildExecute: steps/buildExecute.md
