--- conflicted
+++ resolved
@@ -27,11 +27,8 @@
         - prepareDefaultValues: steps/prepareDefaultValues.md
         - seleniumExecuteTests: steps/seleniumExecuteTests.md
         - setupCommonPipelineEnvironment: steps/setupCommonPipelineEnvironment.md
-<<<<<<< HEAD
         - slackSendNotification: steps/slackSendNotification.md
-=======
         - testsPublishResults: steps/testsPublishResults.md
->>>>>>> 0326dd5f
         - toolValidate: steps/toolValidate.md
         - transportRequestCreate: steps/transportRequestCreate.md
         - transportRequestRelease:  steps/transportRequestRelease.md
