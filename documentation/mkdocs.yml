site_name: 'Project "Piper": Continuous Delivery for the SAP Ecosystem'
nav:
    - 'Home': index.md
    - 'Getting Started With Project "Piper"' : guidedtour.md
    - 'Configuration': configuration.md
    - 'Infrastructure':
        - 'Overview': infrastructure/overview.md
        - 'Custom Jenkins Setup': infrastructure/customjenkins.md
    - 'Pipelines':
        - 'ABAP Environment pipeline':
            - 'Introduction': pipelines/abapEnvironment/introduction.md
            - 'Configuration': pipelines/abapEnvironment/configuration.md
        - 'General purpose pipeline':
            - 'Introduction': stages/introduction.md
            - 'Examples': stages/examples.md
            - 'Stages':
                - 'Init Stage': stages/init.md
                - 'Pull-Request Voting Stage': stages/prvoting.md
                - 'Build Stage': stages/build.md
                - 'Additional Unit Test Stage': stages/additionalunittests.md
                - 'Integration Stage': stages/integration.md
                - 'Acceptance Stage': stages/acceptance.md
                - 'Security Stage': stages/security.md
                - 'Performance Stage': stages/performance.md
                - 'Compliance': stages/compliance.md
                - 'Confirm Stage': stages/confirm.md
                - 'Promote Stage': stages/promote.md
                - 'Release Stage': stages/release.md
        - 'SAP Cloud SDK pipeline':
            - 'Introduction': pipelines/cloud-sdk/introduction.md
            - 'Build Tools': pipelines/cloud-sdk/build-tools.md
            - 'Cloud Qualities': pipelines/cloud-sdk/cloud-qualities.md
    - 'Scenarios':
        - 'Build and Deploy Hybrid Applications with Jenkins and SAP Solution Manager': scenarios/changeManagement.md
        - 'Build and Deploy SAP UI5 or SAP Fiori Applications on SAP Cloud Platform with Jenkins': scenarios/ui5-sap-cp/Readme.md
        - 'Build and Deploy Applications with Jenkins and the SAP Cloud Application Programming Model': scenarios/CAP_Scenario.md
        - 'Integrate SAP Cloud Platform Transport Management Into Your CI/CD Pipeline': scenarios/TMS_Extension.md
        - 'Build and Deploy SAP Fiori Applications on SAP HANA XS Advanced': scenarios/xsa-deploy/Readme.md
        - 'Build an SAP Fiori Application and Attach It to a Transport Request on an ABAP System with Jenkins': scenarios/upload-to-transportrequest/Readme.md
    - Extensibility: extensibility.md
    - 'Library steps':
<<<<<<< HEAD
        - abapAddonAssemblyKitCheckPV: steps/abapAddonAssemblyKitCheckPV.md
        - abapAddonAssemblyKitCheckCVs: steps/abapAddonAssemblyKitCheckCVs.md
        - abapAddonAssemblyKitReserveNextPackages: steps/abapAddonAssemblyKitReserveNextPackages.md
        - abapAddonAssemblyKitRegisterPackages: steps/abapAddonAssemblyKitRegisterPackages.md
        - abapAddonAssemblyKitCreateTargetVector: steps/abapAddonAssemblyKitCreateTargetVector.md
        - abapAddonAssemblyKitPublishTargetVector: steps/abapAddonAssemblyKitPublishTargetVector.md
        - abapAddonAssemblyKitReleasePackages: steps/abapAddonAssemblyKitReleasePackages.md
=======
        - abapEnvironmentAssemblePackages: steps/abapEnvironmentAssemblePackages.md
>>>>>>> d64f89e0
        - abapEnvironmentCheckoutBranch: steps/abapEnvironmentCheckoutBranch.md
        - abapEnvironmentCloneGitRepo: steps/abapEnvironmentCloneGitRepo.md
        - abapEnvironmentPullGitRepo: steps/abapEnvironmentPullGitRepo.md
        - abapEnvironmentRunATCCheck: steps/abapEnvironmentRunATCCheck.md
        - artifactPrepareVersion: steps/artifactPrepareVersion.md
        - batsExecuteTests: steps/batsExecuteTests.md
        - buildExecute: steps/buildExecute.md
        - checkChangeInDevelopment: steps/checkChangeInDevelopment.md
        - checkmarxExecuteScan: steps/checkmarxExecuteScan.md
        - checksPublishResults: steps/checksPublishResults.md
        - cfManifestSubstituteVariables: steps/cfManifestSubstituteVariables.md
        - cloudFoundryCreateService: steps/cloudFoundryCreateService.md
        - cloudFoundryCreateServiceKey: steps/cloudFoundryCreateServiceKey.md
        - cloudFoundryDeleteService: steps/cloudFoundryDeleteService.md
        - cloudFoundryDeploy: steps/cloudFoundryDeploy.md
        - commonPipelineEnvironment: steps/commonPipelineEnvironment.md
        - containerExecuteStructureTests: steps/containerExecuteStructureTests.md
        - containerPushToRegistry: steps/containerPushToRegistry.md
        - detectExecuteScan: steps/detectExecuteScan.md
        - dockerExecute: steps/dockerExecute.md
        - dockerExecuteOnKubernetes: steps/dockerExecuteOnKubernetes.md
        - dubExecute: steps/dubExecute.md
        - durationMeasure: steps/durationMeasure.md
        - fortifyExecuteScan: steps/fortifyExecuteScan.md
        - gaugeExecuteTests: steps/gaugeExecuteTests.md
        - gctsCloneRepository: steps/gctsCloneRepository.md
        - gctsCreateRepository: steps/gctsCreateRepository.md
        - gctsDeploy: steps/gctsDeploy.md
        - gctsExecuteABAPUnitTests: steps/gctsExecuteABAPUnitTests.md
        - gctsRollback: steps/gctsRollback.md
        - githubPublishRelease: steps/githubPublishRelease.md
        - hadolintExecute: steps/hadolintExecute.md
        - handlePipelineStepErrors: steps/handlePipelineStepErrors.md
        - healthExecuteCheck: steps/healthExecuteCheck.md
        - influxWriteData: steps/influxWriteData.md
        - jenkinsMaterializeLog: steps/jenkinsMaterializeLog.md
        - kanikoExecute: steps/kanikoExecute.md
        - karmaExecuteTests: steps/karmaExecuteTests.md
        - kubernetesDeploy: steps/kubernetesDeploy.md
        - mailSendNotification: steps/mailSendNotification.md
        - malwareExecuteScan: steps/malwareExecuteScan.md
        - mavenBuild: steps/mavenBuild.md
        - mavenExecute: steps/mavenExecute.md
        - mavenExecuteStaticCodeChecks: steps/mavenExecuteStaticCodeChecks.md
        - mtaBuild: steps/mtaBuild.md
        - multicloudDeploy: steps/multicloudDeploy.md
        - neoDeploy: steps/neoDeploy.md
        - newmanExecute: steps/newmanExecute.md
        - nexusUpload: steps/nexusUpload.md
        - npmExecuteEndToEndTests: steps/npmExecuteEndToEndTests.md
        - npmExecuteLint: steps/npmExecuteLint.md
        - npmExecuteScripts: steps/npmExecuteScripts.md
        - pipelineExecute: steps/pipelineExecute.md
        - pipelineRestartSteps: steps/pipelineRestartSteps.md
        - pipelineStashFiles: steps/pipelineStashFiles.md
        - pipelineStashFilesAfterBuild: steps/pipelineStashFilesAfterBuild.md
        - pipelineStashFilesBeforeBuild: steps/pipelineStashFilesBeforeBuild.md
        - piperLoadGlobalExtensions: steps/piperLoadGlobalExtensions.md
        - piperPublishWarnings: steps/piperPublishWarnings.md
        - prepareDefaultValues: steps/prepareDefaultValues.md
        - protecodeExecuteScan: steps/protecodeExecuteScan.md
        - seleniumExecuteTests: steps/seleniumExecuteTests.md
        - setupCommonPipelineEnvironment: steps/setupCommonPipelineEnvironment.md
        - slackSendNotification: steps/slackSendNotification.md
        - snykExecute: steps/snykExecute.md
        - sonarExecuteScan: steps/sonarExecuteScan.md
        - spinnakerTriggerPipeline: steps/spinnakerTriggerPipeline.md
        - testsPublishResults: steps/testsPublishResults.md
        - tmsUpload: steps/tmsUpload.md
        - transportRequestCreate: steps/transportRequestCreate.md
        - transportRequestRelease:  steps/transportRequestRelease.md
        - transportRequestUploadFile: steps/transportRequestUploadFile.md
        - uiVeri5ExecuteTests: steps/uiVeri5ExecuteTests.md
        - whitesourceExecuteScan: steps/whitesourceExecuteScan.md
        - writeTemporaryCredentials: steps/writeTemporaryCredentials.md
        - xsDeploy: steps/xsDeploy.md
    - 'Library Steps (deprecated)':
        - artifactSetVersion: steps/artifactSetVersion.md
        - npmExecute: steps/npmExecute.md
    - 'Command line tool': cli/index.md

theme:
    name: 'material'
    palette:
      primary: 'teal'
      accent: 'purple'
    logo: 'images/piper_head_white.png'
    favicon: 'images/favicon.ico'
extra:
    font:
      text: 'Slabo 13px'
      code: 'Ubuntu Mono'
markdown_extensions:
    - admonition
    - codehilite(guess_lang=false)
    - toc(permalink=true)
    - footnotes
    - pymdownx.superfences
extra_css:
    - 'css/extra.css'
edit_uri: edit/master/documentation/docs
site_dir: docs-gen
repo_url: https://github.com/SAP/jenkins-library<|MERGE_RESOLUTION|>--- conflicted
+++ resolved
@@ -39,7 +39,6 @@
         - 'Build an SAP Fiori Application and Attach It to a Transport Request on an ABAP System with Jenkins': scenarios/upload-to-transportrequest/Readme.md
     - Extensibility: extensibility.md
     - 'Library steps':
-<<<<<<< HEAD
         - abapAddonAssemblyKitCheckPV: steps/abapAddonAssemblyKitCheckPV.md
         - abapAddonAssemblyKitCheckCVs: steps/abapAddonAssemblyKitCheckCVs.md
         - abapAddonAssemblyKitReserveNextPackages: steps/abapAddonAssemblyKitReserveNextPackages.md
@@ -47,9 +46,7 @@
         - abapAddonAssemblyKitCreateTargetVector: steps/abapAddonAssemblyKitCreateTargetVector.md
         - abapAddonAssemblyKitPublishTargetVector: steps/abapAddonAssemblyKitPublishTargetVector.md
         - abapAddonAssemblyKitReleasePackages: steps/abapAddonAssemblyKitReleasePackages.md
-=======
         - abapEnvironmentAssemblePackages: steps/abapEnvironmentAssemblePackages.md
->>>>>>> d64f89e0
         - abapEnvironmentCheckoutBranch: steps/abapEnvironmentCheckoutBranch.md
         - abapEnvironmentCloneGitRepo: steps/abapEnvironmentCloneGitRepo.md
         - abapEnvironmentPullGitRepo: steps/abapEnvironmentPullGitRepo.md
