--- conflicted
+++ resolved
@@ -75,12 +75,8 @@
         - neoDeploy: steps/neoDeploy.md
         - newmanExecute: steps/newmanExecute.md
         - nexusUpload: steps/nexusUpload.md
-<<<<<<< HEAD
-        - npmExecute: steps/npmExecute.md
         - npmExecuteLint: steps/npmExecuteLint.md
-=======
         - npmExecuteScripts: steps/npmExecuteScripts.md
->>>>>>> c693c4c7
         - pipelineExecute: steps/pipelineExecute.md
         - pipelineRestartSteps: steps/pipelineRestartSteps.md
         - pipelineStashFiles: steps/pipelineStashFiles.md
