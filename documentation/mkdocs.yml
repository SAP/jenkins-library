site_name: 'Project "Piper": Continuous Delivery for the SAP Ecosystem'
nav:
    - Home: index.md
    - 'Guided Tour' : guidedtour.md
    - Configuration: configuration.md
    - 'Pipelines':
        - 'General purpose pipeline':
            - 'Introduction': stages/introduction.md
            - 'Examples': stages/examples.md
            - 'Stages':
                - 'Init Stage': stages/init.md
                - 'Pull-Request Voting Stage': stages/prvoting.md
                - 'Build Stage': stages/build.md
                - 'Additional Unit Test Stage': stages/additionalunittests.md
                - 'Integration Stage': stages/integration.md
                - 'Acceptance Stage': stages/acceptance.md
                - 'Security Stage': stages/security.md
                - 'Performance Stage': stages/performance.md
                - 'Compliance': stages/compliance.md
                - 'Confirm Stage': stages/confirm.md
                - 'Promote Stage': stages/promote.md
                - 'Release Stage': stages/release.md
        - 'SAP Cloud SDK pipeline': pipelines/cloud-sdk/introduction.md
    - 'Scenarios':
        - 'Build and Deploy Hybrid Applications with Jenkins and SAP Solution Manager': scenarios/changeManagement.md
        - 'Build and Deploy SAP UI5 or SAP Fiori Applications on SAP Cloud Platform with Jenkins': scenarios/ui5-sap-cp/Readme.md
        - 'Build and Deploy Applications with Jenkins and the SAP Cloud Application Programming Model': scenarios/CAP_Scenario.md
        - 'Integrate SAP Cloud Platform Transport Management Into Your CI/CD Pipeline': scenarios/TMS_Extension.md
    - Extensibility: extensibility.md
    - 'Library steps':
        - artifactSetVersion: steps/artifactSetVersion.md
        - batsExecuteTests: steps/batsExecuteTests.md
        - buildExecute: steps/buildExecute.md
        - checkChangeInDevelopment: steps/checkChangeInDevelopment.md
        - checksPublishResults: steps/checksPublishResults.md
        - cfManifestSubstituteVariables: steps/cfManifestSubstituteVariables.md
        - cloudFoundryDeploy: steps/cloudFoundryDeploy.md
        - commonPipelineEnvironment: steps/commonPipelineEnvironment.md
        - containerExecuteStructureTests: steps/containerExecuteStructureTests.md
        - containerPushToRegistry: steps/containerPushToRegistry.md
        - detectExecuteScan: steps/detectExecuteScan.md
        - dockerExecute: steps/dockerExecute.md
        - dockerExecuteOnKubernetes: steps/dockerExecuteOnKubernetes.md
        - dubExecute: steps/dubExecute.md
        - durationMeasure: steps/durationMeasure.md
        - gaugeExecuteTests: steps/gaugeExecuteTests.md
        - githubPublishRelease: steps/githubPublishRelease.md
        - hadolintExecute: steps/hadolintExecute.md
        - handlePipelineStepErrors: steps/handlePipelineStepErrors.md
        - healthExecuteCheck: steps/healthExecuteCheck.md
        - influxWriteData: steps/influxWriteData.md
        - kanikoExecute: steps/kanikoExecute.md
        - karmaExecuteTests: steps/karmaExecuteTests.md
        - mailSendNotification: steps/mailSendNotification.md
        - mavenExecute: steps/mavenExecute.md
        - mtaBuild: steps/mtaBuild.md
        - multicloudDeploy: steps/multicloudDeploy.md
        - neoDeploy: steps/neoDeploy.md
        - newmanExecute: steps/newmanExecute.md
        - npmExecute: steps/npmExecute.md
        - pipelineExecute: steps/pipelineExecute.md
        - pipelineRestartSteps: steps/pipelineRestartSteps.md
        - pipelineStashFiles: steps/pipelineStashFiles.md
        - pipelineStashFilesAfterBuild: steps/pipelineStashFilesAfterBuild.md
        - pipelineStashFilesBeforeBuild: steps/pipelineStashFilesBeforeBuild.md
        - piperPublishWarnings: steps/piperPublishWarnings.md
        - prepareDefaultValues: steps/prepareDefaultValues.md
        - seleniumExecuteTests: steps/seleniumExecuteTests.md
        - setupCommonPipelineEnvironment: steps/setupCommonPipelineEnvironment.md
        - slackSendNotification: steps/slackSendNotification.md
        - snykExecute: steps/snykExecute.md
        - sonarExecuteScan: steps/sonarExecuteScan.md
        - testsPublishResults: steps/testsPublishResults.md
        - tmsUpload: steps/tmsUpload.md
        - transportRequestCreate: steps/transportRequestCreate.md
        - transportRequestRelease:  steps/transportRequestRelease.md
        - transportRequestUploadFile: steps/transportRequestUploadFile.md
        - uiVeri5ExecuteTests: steps/uiVeri5ExecuteTests.md
        - whitesourceExecuteScan: steps/whitesourceExecuteScan.md
<<<<<<< HEAD
    - 'Pipelines':
        - 'General purpose pipeline':
            - 'Introduction': stages/introduction.md
            - 'Examples': stages/examples.md
            - 'Stages':
                - 'Init Stage': stages/init.md
                - 'Pull-Request Voting Stage': stages/prvoting.md
                - 'Build Stage': stages/build.md
                - 'Additional Unit Test Stage': stages/additionalunittests.md
                - 'Integration Stage': stages/integration.md
                - 'Acceptance Stage': stages/acceptance.md
                - 'Security Stage': stages/security.md
                - 'Performance Stage': stages/performance.md
                - 'Compliance': stages/compliance.md
                - 'Confirm Stage': stages/confirm.md
                - 'Promote Stage': stages/promote.md
                - 'Release Stage': stages/release.md
    - 'Scenarios':
        - 'Build and Deploy Hybrid Applications with Jenkins and SAP Solution Manager': scenarios/changeManagement.md
        - 'Build and Deploy SAP UI5 or SAP Fiori Applications on SAP Cloud Platform with Jenkins': scenarios/ui5-sap-cp/Readme.md
        - 'Build and Deploy Applications with Jenkins and the SAP Cloud Application Programming Model': scenarios/CAP_Scenario.md
        - 'Build and Deploy SAP Fiori Applications for SAP HANA XS Advanced ': scenarios/xsa-deploy/Readme.md
=======
        - xsDeploy: steps/xsDeploy.md
>>>>>>> c1eb9f5c
    - Resources:
        - 'Required Plugins': jenkins/requiredPlugins.md

theme:
    name: 'material'
    palette:
      primary: 'teal'
      accent: 'purple'
    logo: 'images/piper_head_white.png'
    favicon: 'images/favicon.ico'
extra:
    font:
      text: 'Slabo 13px'
      code: 'Ubuntu Mono'
markdown_extensions:
    - admonition
    - codehilite(guess_lang=false)
    - toc(permalink=true)
    - footnotes
    - pymdownx.superfences
extra_css:
    - 'css/extra.css'
edit_uri: edit/master/documentation/docs
site_dir: docs-gen
repo_url: https://github.com/SAP/jenkins-library<|MERGE_RESOLUTION|>--- conflicted
+++ resolved
@@ -77,7 +77,7 @@
         - transportRequestUploadFile: steps/transportRequestUploadFile.md
         - uiVeri5ExecuteTests: steps/uiVeri5ExecuteTests.md
         - whitesourceExecuteScan: steps/whitesourceExecuteScan.md
-<<<<<<< HEAD
+        - xsDeploy: steps/xsDeploy.md
     - 'Pipelines':
         - 'General purpose pipeline':
             - 'Introduction': stages/introduction.md
@@ -100,9 +100,6 @@
         - 'Build and Deploy SAP UI5 or SAP Fiori Applications on SAP Cloud Platform with Jenkins': scenarios/ui5-sap-cp/Readme.md
         - 'Build and Deploy Applications with Jenkins and the SAP Cloud Application Programming Model': scenarios/CAP_Scenario.md
         - 'Build and Deploy SAP Fiori Applications for SAP HANA XS Advanced ': scenarios/xsa-deploy/Readme.md
-=======
-        - xsDeploy: steps/xsDeploy.md
->>>>>>> c1eb9f5c
     - Resources:
         - 'Required Plugins': jenkins/requiredPlugins.md
 
