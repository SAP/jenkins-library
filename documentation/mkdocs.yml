site_name: 'Project "Piper": Continuous Delivery for the SAP Ecosystem'
nav:
    - Home: index.md
    - 'Guided Tour' : guidedtour.md
    - Configuration: configuration.md
    - 'Pipelines':
        - 'General purpose pipeline':
            - 'Introduction': stages/introduction.md
            - 'Examples': stages/examples.md
            - 'Stages':
                - 'Init Stage': stages/init.md
                - 'Pull-Request Voting Stage': stages/prvoting.md
                - 'Build Stage': stages/build.md
                - 'Additional Unit Test Stage': stages/additionalunittests.md
                - 'Integration Stage': stages/integration.md
                - 'Acceptance Stage': stages/acceptance.md
                - 'Security Stage': stages/security.md
                - 'Performance Stage': stages/performance.md
                - 'Compliance': stages/compliance.md
                - 'Confirm Stage': stages/confirm.md
                - 'Promote Stage': stages/promote.md
                - 'Release Stage': stages/release.md
        - 'SAP Cloud SDK pipeline': pipelines/cloud-sdk/introduction.md
    - 'Scenarios':
        - 'Build and Deploy Hybrid Applications with Jenkins and SAP Solution Manager': scenarios/changeManagement.md
        - 'Build and Deploy SAP UI5 or SAP Fiori Applications on SAP Cloud Platform with Jenkins': scenarios/ui5-sap-cp/Readme.md
        - 'Build and Deploy Applications with Jenkins and the SAP Cloud Application Programming Model': scenarios/CAP_Scenario.md
        - 'Integrate SAP Cloud Platform Transport Management Into Your CI/CD Pipeline': scenarios/TMS_Extension.md
    - Extensibility: extensibility.md
    - 'Library steps':
        - abapEnvironmentPullGitRepo: steps/abapEnvironmentPullGitRepo.md
        - artifactSetVersion: steps/artifactSetVersion.md
        - batsExecuteTests: steps/batsExecuteTests.md
        - buildExecute: steps/buildExecute.md
        - checkChangeInDevelopment: steps/checkChangeInDevelopment.md
        - checksPublishResults: steps/checksPublishResults.md
        - cfManifestSubstituteVariables: steps/cfManifestSubstituteVariables.md
<<<<<<< HEAD
=======
        - cloudFoundryCreateService: steps/cloudFoundryCreateService.md
>>>>>>> 2ad57f3d
        - cloudFoundryCreateServiceKey: steps/cloudFoundryCreateServiceKey.md
        - cloudFoundryDeploy: steps/cloudFoundryDeploy.md
        - commonPipelineEnvironment: steps/commonPipelineEnvironment.md
        - containerExecuteStructureTests: steps/containerExecuteStructureTests.md
        - containerPushToRegistry: steps/containerPushToRegistry.md
        - detectExecuteScan: steps/detectExecuteScan.md
        - dockerExecute: steps/dockerExecute.md
        - dockerExecuteOnKubernetes: steps/dockerExecuteOnKubernetes.md
        - dubExecute: steps/dubExecute.md
        - durationMeasure: steps/durationMeasure.md
        - gaugeExecuteTests: steps/gaugeExecuteTests.md
        - githubPublishRelease: steps/githubPublishRelease.md
        - hadolintExecute: steps/hadolintExecute.md
        - handlePipelineStepErrors: steps/handlePipelineStepErrors.md
        - healthExecuteCheck: steps/healthExecuteCheck.md
        - influxWriteData: steps/influxWriteData.md
        - kanikoExecute: steps/kanikoExecute.md
        - karmaExecuteTests: steps/karmaExecuteTests.md
        - mailSendNotification: steps/mailSendNotification.md
        - mavenExecute: steps/mavenExecute.md
        - mtaBuild: steps/mtaBuild.md
        - multicloudDeploy: steps/multicloudDeploy.md
        - neoDeploy: steps/neoDeploy.md
        - newmanExecute: steps/newmanExecute.md
        - npmExecute: steps/npmExecute.md
        - pipelineExecute: steps/pipelineExecute.md
        - pipelineRestartSteps: steps/pipelineRestartSteps.md
        - pipelineStashFiles: steps/pipelineStashFiles.md
        - pipelineStashFilesAfterBuild: steps/pipelineStashFilesAfterBuild.md
        - pipelineStashFilesBeforeBuild: steps/pipelineStashFilesBeforeBuild.md
        - piperPublishWarnings: steps/piperPublishWarnings.md
        - prepareDefaultValues: steps/prepareDefaultValues.md
        - seleniumExecuteTests: steps/seleniumExecuteTests.md
        - setupCommonPipelineEnvironment: steps/setupCommonPipelineEnvironment.md
        - slackSendNotification: steps/slackSendNotification.md
        - snykExecute: steps/snykExecute.md
        - sonarExecuteScan: steps/sonarExecuteScan.md
        - testsPublishResults: steps/testsPublishResults.md
        - tmsUpload: steps/tmsUpload.md
        - transportRequestCreate: steps/transportRequestCreate.md
        - transportRequestRelease:  steps/transportRequestRelease.md
        - transportRequestUploadFile: steps/transportRequestUploadFile.md
        - uiVeri5ExecuteTests: steps/uiVeri5ExecuteTests.md
        - whitesourceExecuteScan: steps/whitesourceExecuteScan.md
        - xsDeploy: steps/xsDeploy.md
    - Resources:
        - 'Required Plugins': jenkins/requiredPlugins.md

theme:
    name: 'material'
    palette:
      primary: 'teal'
      accent: 'purple'
    logo: 'images/piper_head_white.png'
    favicon: 'images/favicon.ico'
extra:
    font:
      text: 'Slabo 13px'
      code: 'Ubuntu Mono'
markdown_extensions:
    - admonition
    - codehilite(guess_lang=false)
    - toc(permalink=true)
    - footnotes
    - pymdownx.superfences
extra_css:
    - 'css/extra.css'
edit_uri: edit/master/documentation/docs
site_dir: docs-gen
repo_url: https://github.com/SAP/jenkins-library<|MERGE_RESOLUTION|>--- conflicted
+++ resolved
@@ -35,10 +35,7 @@
         - checkChangeInDevelopment: steps/checkChangeInDevelopment.md
         - checksPublishResults: steps/checksPublishResults.md
         - cfManifestSubstituteVariables: steps/cfManifestSubstituteVariables.md
-<<<<<<< HEAD
-=======
         - cloudFoundryCreateService: steps/cloudFoundryCreateService.md
->>>>>>> 2ad57f3d
         - cloudFoundryCreateServiceKey: steps/cloudFoundryCreateServiceKey.md
         - cloudFoundryDeploy: steps/cloudFoundryDeploy.md
         - commonPipelineEnvironment: steps/commonPipelineEnvironment.md
