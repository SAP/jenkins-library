--- conflicted
+++ resolved
@@ -349,17 +349,6 @@
 
 ### whitesourceScan
 
-<<<<<<< HEAD
-The `whitesourceScan` stage has been integrated into the `security` stage.
-The WhiteSource scan is configured using the step `whitesourceExecuteScan`.
-The stage is executed in the productive branch when the parameter `productName` in the step config of `whitesourceExecuteScan` is defined.
-
-### fortifyScan
-
-The `fortifyScan` stage has been integrated into the `security` stage.
-The Fortify scan is configured using the step `fortifyExecuteScan`.
-The stage is executed in the productive branch when the parameter `fortifyCredentialsId` in the step config of `fortifyExecuteScan` is defined.
-=======
 The `whitesourceScan` stage has been merged into the project "Piper" stage `security`.
 To configure WhiteSource please configure the step `whitesourceExecuteScan` as described [in the step documentation](../../../steps/whitesourceExecuteScan/).
 
@@ -367,7 +356,6 @@
 
 The `fortifyScan` stage has been merged into the project "Piper" stage `security`.
 To configure Fortify please configure the step `fortifyExecuteScan` as described [in the step documentation](../../../steps/fortifyExecuteScan/).
->>>>>>> 1e0e230b
 
 ### lint
 
@@ -378,13 +366,7 @@
 
 ### compliance
 
-<<<<<<< HEAD
-The stage `compliance` currently executes [SonarQube](https://www.sonarqube.org/) scans.
-The stage is executed in the productive branch when configuration for the step `sonarExecuteScan` exists.
-Note, the available configuration options can be found in the related [step documentation](https://sap.github.io/jenkins-library/steps/sonarExecuteScan/#parameters).
-=======
 The stage `compliance` executes [SonarQube](https://www.sonarqube.org/) scans, if the step [`sonarExecuteScan`](../../../steps/sonarExecuteScan/) is configured.
->>>>>>> 1e0e230b
 
 This is an optional feature for teams who prefer to use SonarQube.
 Note that it does some scans that are already done by the pipeline by default.
