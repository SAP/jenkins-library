--- conflicted
+++ resolved
@@ -38,13 +38,6 @@
 def myInfluxData = commonPipelineEnvironment.getInfluxCustomData()
 ```
 
-<<<<<<< HEAD
-### getMtarFileName()
-
-#### Description
-
-Returns the path of the mtar archive file.
-=======
 ### getInfluxCustomDataMap()
 
 #### Description
@@ -53,7 +46,6 @@
 It is used for example by step [`influxWriteData`](../steps/influxWriteData.md).
 The data map is a map of maps, like `[pipeline_data: [:], my_measurement: [:]]`
 Each map inside the map represents a dedicated measurement in the InfluxDB.
->>>>>>> ced0a723
 
 #### Parameters
 
@@ -61,11 +53,7 @@
 
 #### Return value
 
-<<<<<<< HEAD
-The path of the mtar archive file.
-=======
 A `Map` containing a `Map`s with data collected.
->>>>>>> ced0a723
 
 #### Side effects
 
@@ -78,20 +66,6 @@
 #### Example
 
 ```groovy
-<<<<<<< HEAD
-commonPipelineEnvironment.getMtarFileName()
-```
-
-### setMtarFileName(name)
-
-#### Description
-
-Sets the path of the mtar archive file. Any old value is discarded.
-
-#### Parameters
-
-* `mtarFilePath` - The path of the mtar archive file name.
-=======
 def myInfluxDataMap = commonPipelineEnvironment.getInfluxCustomDataMap()
 ```
 
@@ -139,7 +113,6 @@
 #### Return value
 
 none
->>>>>>> ced0a723
 
 #### Side effects
 
@@ -152,9 +125,5 @@
 #### Example
 
 ```groovy
-<<<<<<< HEAD
-commonPipelineEnvironment.setMtarFileName('path/to/foo.mtar')
-=======
 commonPipelineEnvironment.setPipelineMeasurement('build_stage_duration', 2345)
->>>>>>> ced0a723
 ```