# dockerExecute

## Description

Content here is generated from corresponnding step, see `vars`.

## Parameters
<<<<<<< HEAD
| parameter | mandatory | default | possible values |
| ----------|-----------|---------|-----------------|
|script|yes|||
|containerCommand|no|||
|containerPortMappings|no|||
|containerShell|no|||
|dockerEnvVars|no|`[:]`||
|dockerImage|no|`''`||
|dockerName|no|||
|dockerOptions|no|`''`||
|dockerPullImage|no|true|boolean value: `true`, `false` |
|dockerVolumeBind|no|`[:]`||
|dockerWorkspace|no|||
|jenkinsKubernetes|no|`[jnlpAgent:s4sdk/jenkins-agent-k8s:latest]`||
|sidecarEnvVars|no|||
|sidecarImage|no|||
|sidecarName|no|||
|sidecarOptions|no|||
|sidecarPullImage|no|true|boolean value: `true`, `false` |
|sidecarVolumeBind|no|||
|sidecarWorkspace|no|||

* `script` defines the global script environment of the Jenkinsfile run. Typically `this` is passed to this parameter. This allows the function to access the [`commonPipelineEnvironment`](commonPipelineEnvironment.md) for storing the measured duration.
* `containerCommand`: only used in case exeuction environment is Kubernetes, allows to specify start command for container created with dockerImage parameter to overwrite Piper default (`/usr/bin/tail -f /dev/null`).
* `containerPortMappings`: Map which defines per docker image the port mappings, like `containerPortMappings: ['selenium/standalone-chrome': [[name: 'selPort', containerPort: 4444, hostPort: 4444]]]`
* `containerShell`: only used in case exeuction environment is Kubernetes, allows to specify the shell to be used for execution of commands
* `dockerEnvVars`: Environment variables to set in the container, e.g. [http_proxy:'proxy:8080']
* `dockerImage`: Name of the docker image that should be used. If empty, Docker is not used and the command is executed directly on the Jenkins system.
* `dockerName`: Kubernetes case: Name of the container launching `dockerImage`, SideCar: Name of the container in local network
* `dockerOptions` Docker options to be set when starting the container. It can be a list or a string.
* `dockerPullImage`: Set this to 'false' to bypass a docker image pull. Usefull during development process. Allows testing of images which are available in the local registry only.
* `dockerVolumeBind` Volumes that should be mounted into the container.
* `dockerWorkspace`: only relevant for Kubernetes case: specifies a dedicated user home directory for the container which will be passed as value for environment variable `HOME`
* `sidecarEnvVars` defines environment variables for the sidecar container, similar to `dockerEnvVars`
* `sidecarImage`: Name of the docker image of the sidecar container. Do not provide this value if no sidecar container is required.
* `sidecarName`: as `dockerName` for the sidecar container
* `sidecarOptions`: as `dockerOptions` for the sidecar container
* `sidecarPullImage`: Set this to 'false' to bypass a docker image pull. Usefull during development process. Allows testing of images which are available in the local registry only.
* `sidecarVolumeBind`: as `dockerVolumeBind` for the sidecar container
* `sidecarWorkspace`: as `dockerWorkspace` for the sidecar container
=======

Content here is generated from corresponnding step, see `vars`.
>>>>>>> 74366631

## Kubernetes support

If the Jenkins is setup on a Kubernetes cluster, then you can execute the closure inside a container of a pod by setting an environment variable `ON_K8S` to `true`. However, it will ignore `containerPortMappings`, `dockerOptions` and `dockerVolumeBind` values.

## Step configuration

<<<<<<< HEAD
We recommend to define values of step parameters via [config.yml file](../configuration.md).

In following sections the configuration is possible:

| parameter | general | step | stage |
| ----------|-----------|---------|-----------------|
|script||||
|containerPortMappings||X|X|
|dockerEnvVars||X|X|
|dockerImage||X|X|
|dockerName||X|X|
|dockerOptions||X|X|
|dockerPullImage||X|X|
|dockerVolumeBind||X|X|
|dockerWorkspace||X|X|
|jenkinsKubernetes|X|||
|sidecarEnvVars||X|X|
|sidecarImage||X|X|
|sidecarName||X|X|
|sidecarOptions||X|X|
|sidecarPullImage||X|X|
|sidecarVolumeBind||X|X|
|sidecarWorkspace||X|X|
=======
Content here is generated from corresponnding step, see `vars`.
>>>>>>> 74366631

## Side effects

none

## Exceptions

none

## Example 1: Run closure inside a docker container

```groovy
dockerExecute(dockerImage: 'maven:3.5-jdk-7'){
    sh "mvn clean install"
}
```

## Example 2: Run closure inside a container in a kubernetes pod

```sh
# set environment variable
export ON_K8S=true"
```

```groovy
dockerExecute(script: this, dockerImage: 'maven:3.5-jdk-7'){
    sh "mvn clean install"
}
```

In the above example, the `dockerEcecute` step will internally invoke [dockerExecuteOnKubernetes](dockerExecuteOnKubernetes.md) step and execute the closure inside a pod.

## Example 3: Run closure inside a container which is attached to a sidecar container (as for example used in [seleniumExecuteTests](seleniumExecuteTests.md)

```groovy
dockerExecute(
        script: script,
        containerPortMappings: [containerPortMappings:'selenium/standalone-chrome':[containerPort: 4444, hostPort: 4444]],
        dockerImage: 'node:8-stretch',
        dockerName: 'node',
        dockerWorkspace: '/home/node',
        sidecarImage: 'selenium/standalone-chrome',
        sidecarName: 'selenium',
) {
    git url: 'https://github.wdf.sap.corp/XXXXX/WebDriverIOTest.git'
    sh '''npm install
          node index.js
    '''
}
```<|MERGE_RESOLUTION|>--- conflicted
+++ resolved
@@ -5,51 +5,8 @@
 Content here is generated from corresponnding step, see `vars`.
 
 ## Parameters
-<<<<<<< HEAD
-| parameter | mandatory | default | possible values |
-| ----------|-----------|---------|-----------------|
-|script|yes|||
-|containerCommand|no|||
-|containerPortMappings|no|||
-|containerShell|no|||
-|dockerEnvVars|no|`[:]`||
-|dockerImage|no|`''`||
-|dockerName|no|||
-|dockerOptions|no|`''`||
-|dockerPullImage|no|true|boolean value: `true`, `false` |
-|dockerVolumeBind|no|`[:]`||
-|dockerWorkspace|no|||
-|jenkinsKubernetes|no|`[jnlpAgent:s4sdk/jenkins-agent-k8s:latest]`||
-|sidecarEnvVars|no|||
-|sidecarImage|no|||
-|sidecarName|no|||
-|sidecarOptions|no|||
-|sidecarPullImage|no|true|boolean value: `true`, `false` |
-|sidecarVolumeBind|no|||
-|sidecarWorkspace|no|||
-
-* `script` defines the global script environment of the Jenkinsfile run. Typically `this` is passed to this parameter. This allows the function to access the [`commonPipelineEnvironment`](commonPipelineEnvironment.md) for storing the measured duration.
-* `containerCommand`: only used in case exeuction environment is Kubernetes, allows to specify start command for container created with dockerImage parameter to overwrite Piper default (`/usr/bin/tail -f /dev/null`).
-* `containerPortMappings`: Map which defines per docker image the port mappings, like `containerPortMappings: ['selenium/standalone-chrome': [[name: 'selPort', containerPort: 4444, hostPort: 4444]]]`
-* `containerShell`: only used in case exeuction environment is Kubernetes, allows to specify the shell to be used for execution of commands
-* `dockerEnvVars`: Environment variables to set in the container, e.g. [http_proxy:'proxy:8080']
-* `dockerImage`: Name of the docker image that should be used. If empty, Docker is not used and the command is executed directly on the Jenkins system.
-* `dockerName`: Kubernetes case: Name of the container launching `dockerImage`, SideCar: Name of the container in local network
-* `dockerOptions` Docker options to be set when starting the container. It can be a list or a string.
-* `dockerPullImage`: Set this to 'false' to bypass a docker image pull. Usefull during development process. Allows testing of images which are available in the local registry only.
-* `dockerVolumeBind` Volumes that should be mounted into the container.
-* `dockerWorkspace`: only relevant for Kubernetes case: specifies a dedicated user home directory for the container which will be passed as value for environment variable `HOME`
-* `sidecarEnvVars` defines environment variables for the sidecar container, similar to `dockerEnvVars`
-* `sidecarImage`: Name of the docker image of the sidecar container. Do not provide this value if no sidecar container is required.
-* `sidecarName`: as `dockerName` for the sidecar container
-* `sidecarOptions`: as `dockerOptions` for the sidecar container
-* `sidecarPullImage`: Set this to 'false' to bypass a docker image pull. Usefull during development process. Allows testing of images which are available in the local registry only.
-* `sidecarVolumeBind`: as `dockerVolumeBind` for the sidecar container
-* `sidecarWorkspace`: as `dockerWorkspace` for the sidecar container
-=======
 
 Content here is generated from corresponnding step, see `vars`.
->>>>>>> 74366631
 
 ## Kubernetes support
 
@@ -57,33 +14,7 @@
 
 ## Step configuration
 
-<<<<<<< HEAD
-We recommend to define values of step parameters via [config.yml file](../configuration.md).
-
-In following sections the configuration is possible:
-
-| parameter | general | step | stage |
-| ----------|-----------|---------|-----------------|
-|script||||
-|containerPortMappings||X|X|
-|dockerEnvVars||X|X|
-|dockerImage||X|X|
-|dockerName||X|X|
-|dockerOptions||X|X|
-|dockerPullImage||X|X|
-|dockerVolumeBind||X|X|
-|dockerWorkspace||X|X|
-|jenkinsKubernetes|X|||
-|sidecarEnvVars||X|X|
-|sidecarImage||X|X|
-|sidecarName||X|X|
-|sidecarOptions||X|X|
-|sidecarPullImage||X|X|
-|sidecarVolumeBind||X|X|
-|sidecarWorkspace||X|X|
-=======
 Content here is generated from corresponnding step, see `vars`.
->>>>>>> 74366631
 
 ## Side effects
 
