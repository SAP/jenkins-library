# ${docGenStepName}

<<<<<<< HEAD
## Description

Creates

* a Transport Request for a Change Document on the Solution Manager (type `SOLMAN`) or
* a Transport Request inside an ABAP system (type`CTS`)

The id of the transport request is availabe via [commonPipelineEnvironment.getValue('transportRequestId')](commonPipelineEnvironment.md)
=======
## ${docGenDescription}
>>>>>>> 52ef62e6

## Prerequisites

* **[Change Management Client 2.0.0 or compatible version](http://central.maven.org/maven2/com/sap/devops/cmclient/dist.cli/)** - available for download on Maven Central.
* Solution Manager version `ST720 SP08` or newer.

## ${docGenParameters}

## ${docGenConfiguration}

The step is configured using a customer configuration file provided as
resource in an custom shared library.

```groovy
@Library('piper-lib-os@master') _

// the shared lib containing the additional configuration
// needs to be configured in Jenkins
@Library('foo@master') __

// inside the shared lib denoted by 'foo' the additional configuration file
// needs to be located under 'resources' ('resoures/myConfig.yml')
prepareDefaultValues script: this,
                             customDefaults: 'myConfig.yml'
```

Example content of `'resources/myConfig.yml'` in branch `'master'` of the repository denoted by
`'foo'`:

```yaml
general:
  changeManagement:
    changeDocumentLabel: 'ChangeDocument\s?:'
    cmClientOpts: '-Djavax.net.ssl.trustStore=<path to truststore>'
    credentialsId: 'CM'
    type: 'SOLMAN'
    endpoint: 'https://example.org/cm'
    git:
      from: 'HEAD~1'
      to: 'HEAD'
      format: '%b'
```

The properties configured in section `'general/changeManagement'` are shared between
all change managment related steps.

The properties can also be configured on a per-step basis:

```yaml
  [...]
  steps:
    transportRequestCreate:
      changeManagement:
        type: 'SOLMAN'
        endpoint: 'https://example.org/cm'
        [...]
```

The parameters can also be provided when the step is invoked. For examples see below.

## Return value

none

## Exceptions

* `AbortException`:
  * If the creation of the transport request fails.
* `IllegalStateException`:
  * If the change id is not provided.

## Example

```groovy
// SOLMAN
def transportRequestId = transportRequestCreate script:this,
                                                changeDocumentId: '001,'
                                                changeManagement: [
                                                  type: 'SOLMAN'
                                                  endpoint: 'https://example.org/cm'
                                                ]
// CTS
def transportRequestId = transportRequestCreate script:this,
                                                transportType: 'W',
                                                targetSystem: 'XYZ',
                                                description: 'the description',
                                                changeManagement: [
                                                  type: 'CTS'
                                                  endpoint: 'https://example.org/cm'
                                                ]
```<|MERGE_RESOLUTION|>--- conflicted
+++ resolved
@@ -1,17 +1,6 @@
 # ${docGenStepName}
 
-<<<<<<< HEAD
-## Description
-
-Creates
-
-* a Transport Request for a Change Document on the Solution Manager (type `SOLMAN`) or
-* a Transport Request inside an ABAP system (type`CTS`)
-
-The id of the transport request is availabe via [commonPipelineEnvironment.getValue('transportRequestId')](commonPipelineEnvironment.md)
-=======
 ## ${docGenDescription}
->>>>>>> 52ef62e6
 
 ## Prerequisites
 
