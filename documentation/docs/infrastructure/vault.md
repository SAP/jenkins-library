# Vault for Pipeline Secrets

Project "Piper" supports fetching your pipeline secrets directly from [Vault](https://www.hashicorp.com/products/vault).
Currently, Vault's key value engine is supported in version 1 and 2, although we recommend version 2 since it supports
the versioning of secrets

Parameters that support being fetched from Vault are marked with the Vault Label in the Step Documentation.

![Vault Label](../images/parameter-with-vault-support.png)

## Authenticating Piper to Vault

Piper currently supports Vault's `AppRole` and `Token` authentication. However, `AppRole` authentication is recommended
since Piper is able to regularly rotate the SecretID, which is not possible with a Token.

### AppRole Authentication

To authenticate against Vault, using [AppRole](https://www.vaultproject.io/docs/auth/approle) authentication you need to
do the following things

- Enable AppRole authentication in your Vault instance.
- After that you have
  to [create an AppRole Role](https://www.vaultproject.io/api-docs/auth/approle#create-update-approle) for Piper
- Assign the necessary policies to your newly created AppRole.
- Take the **AppRole ID** and create a Jenkins `Secret Text` credential.
- Take the **AppRole Secret ID** and create a Jenkins `Secret Text` credential.

![Create two jenkins secret text credentials](../images/jenkins-vault-credential.png)

### Token Authentication

First step to use Token authentication is
to [Create a Vault Token](https://www.vaultproject.io/api/auth/token#create-token)
In order to use a Vault token for authentication you need to store the Vault token inside your Jenkins instance as shown
below.

![Create a Jenkins secret text credential](../images/jenkins-vault-token-credential.png)

## Setup a Secret Store in Vault

The first step to store your pipeline secrets in Vault, is to enable a the
[Key-Value Engine](https://www.vaultproject.io/docs/secrets/kv/kv-v2). Then create a policy which grants read access to
the key value engine.

![Enable a new secret engine in vault](../images/vault-secret-engine-enable.png)

## Pipeline Configuration

For pipelines to actually use the secrets stored in Vault you need to adjust your `config.yml`:

```yml
general:
  ...
  vaultServerUrl: '<YOUR_VAULT_SERVER_URL>'
  vaultNamespace: '<YOUR_NAMESPACE_NAME>' # if you are not using vault's namespace feature you can remove this line
  vaultPath: 'kv/my-pipeline' # the path under which your jenkins secrets are stored
  ...
```

To authenticate you need to provide `PIPER_vaultAppRoleID` and `PIPER_vaultAppRoleSecretID` if you use app role authentication or `PIPER_vaultToken` if you use token authentication.

!!! note "Jenkins"
    When running a step via the Jenkins library you can use Jenkins credentials for pass this values. Use `vaultAppRoleTokenCredentialsId` and `vaultAppRoleSecretTokenCredentialsId` or `vaultTokenCredentialsId` in your `config.yml`.

## Configuring the Secret Lookup

When Piper is configured to lookup secrets in Vault, there are some aspects that need to be considered.

### Overwriting of Parameters

Whenever a parameter is provided via `config.yml` or passed to the CLI it gets overwritten when a secret is found in
Vault. To disable overriding parameters put a `vaultDisableOverwrite: false` on `Step` `Stage` or `General` Section in
your config.

```yaml
general:
  ...
  vaultDisableOverwrite: true
  ...
steps:
  executeBuild:
    vaultDisableOverwrite: false
    ...
```

### Skipping Vault Secret Lookup

It is also possible to skip Vault for `Steps`, `Stages` or in `General` by using the `skipVault` config parameter as
shown below.

```yaml
...
steps:
  executeBuild:
    skipVault: true   # Skip Vault Secret Lookup for this step
```

<<<<<<< HEAD
## Using Vault for test credentials
=======
## Using vault for general purpose and test credentials

Vault can be used with piper to fetch any credentials, e.g. when they need to be appended to custom piper extensions or when they need to be appended to test command. The configuration for vault general purpose credentials can be added to **any** piper golang-based step. The configuration has to be done as follows:

```yaml
general:
  < your vault configuration > # see above
...
steps:
  < piper go step >:
    vaultCredentialPath: 'myStepCredentials'
    vaultCredentialKeys: ['myAppId', 'myAppSecret']
```

The `vaultCredentialPath` parameter is the endpoint of your credential path in vault. Depending on your _general_ config, the lookup for the credential IDs will be done in the following order respectively locations. The first path with found general purpose credentials will be used.

1. `<vaultPath>/<vaultCredentialPath>`
2. `<vaultBasePath>/<vaultPipelineName>/<vaultCredentialPath>`
3. `<vaultBasePath>/GROUP-SECRETS/<vaultCredentialPath>`

The `vaultCredentialKeys`parameter is a list of credential IDs. The secret value of the credential will be exposed as an environment variable prefixed by "PIPER_VAULTCREDENTIAL_" and transformed to a valid variable name. For a credential ID named `myAppId` the forwarded environment variable to the step will be `PIPER_VAULTCREDENTIAL_MYAPPID` containing the secret. Hyphens will be replaced by underscores and other non-alphanumeric characters will be removed.

!!! hint "Using a custom prefix for test credentials"
    By default the prefix for test credentials is `PIPER_VAULTCREDENTIAL_`.

    It is possible to use a custom prefix by setting for example `vaultCredentialEnvPrefix: MY_CUSTOM_PREFIX` in your configuration.
    With this above credential ID named `myAppId` will be populated into an environment variable with the name `MY_CUSTOM_PREFIX_MYAPPID`.

Extended logging for vault secret fetching (e.g. found credentials and environment variable names) can be activated via `verbose: true` configuration.

## Using vault for test credentials (Deprecated : use general purpose and test credentials as above)
>>>>>>> 3a0e7e3e

Vault can be used with piper to fetch any credentials, e.g. when they need to be appended to test command. The configuration for Vault test credentials can be added to **any** piper golang-based step. The configuration has to be done as follows:

```yaml
general:
  < your Vault configuration > # see above
...
steps:
  < piper go step >:
    vaultTestCredentialPath: 'myTestStepCrecetials'
    vaultTestCredentialKeys: ['myAppId', 'myAppSecret']
```

The `vaultTestCredentialPath` parameter is the endpoint of your credential path in vault. Depending on your _general_ config, the lookup for the credential IDs will be done in the following order respectively locations. The first path with found test credentials will be used.

1. `<vaultPath>/<vaultTestCredentialPath>`
2. `<vaultBasePath>/<vaultPipelineName>/<vaultTestCredentialPath>`
3. `<vaultBasePath>/GROUP-SECRETS/<vaultTestCredentialPath>`

The `vaultTestCredentialKeys`parameter is a list of credential IDs. The secret value of the credential will be exposed as an environment variable prefixed by "PIPER_TESTCREDENTIAL_" and transformed to a valid variable name. For a credential ID named `myAppId` the forwarded environment variable to the step will be `PIPER_TESTCREDENTIAL_MYAPPID` containing the secret. Hyphens will be replaced by underscores and other non-alphanumeric characters will be removed.

!!! hint "Using a custom prefix for test credentials"
    By default the prefix for test credentials is `PIPER_TESTCREDENTIAL_`.

    It is possible to use a custom prefix by setting for example `vaultTestCredentialEnvPrefix: MY_CUSTOM_PREFIX` in your configuration.
    With this above credential ID named `myAppId` will be populated into an environment variable with the name `MY_CUSTOM_PREFIX_MYAPPID`.

Extended logging for Vault secret fetching (e.g. found credentials and environment variable names) can be activated via `verbose: true` configuration.<|MERGE_RESOLUTION|>--- conflicted
+++ resolved
@@ -95,9 +95,6 @@
     skipVault: true   # Skip Vault Secret Lookup for this step
 ```
 
-<<<<<<< HEAD
-## Using Vault for test credentials
-=======
 ## Using vault for general purpose and test credentials
 
 Vault can be used with piper to fetch any credentials, e.g. when they need to be appended to custom piper extensions or when they need to be appended to test command. The configuration for vault general purpose credentials can be added to **any** piper golang-based step. The configuration has to be done as follows:
@@ -128,8 +125,7 @@
 
 Extended logging for vault secret fetching (e.g. found credentials and environment variable names) can be activated via `verbose: true` configuration.
 
-## Using vault for test credentials (Deprecated : use general purpose and test credentials as above)
->>>>>>> 3a0e7e3e
+## Using Vault for test credentials (Deprecated : use general purpose and test credentials as above)
 
 Vault can be used with piper to fetch any credentials, e.g. when they need to be appended to test command. The configuration for Vault test credentials can be added to **any** piper golang-based step. The configuration has to be done as follows:
 
