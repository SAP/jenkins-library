--- conflicted
+++ resolved
@@ -41,15 +41,9 @@
 A **software component version** is a technically distinguishable unit of software and is installed and patched as a whole. It consists of ABAP development packages and contained objects. Software component versions are delivered via delivery packages. But software component versions are not individual shipment entities. They can only be delivered to customers as part of an [add-on product version](#add-on-product-version).
 A software component version is defined by a name and a version string. The name of a software component is string with a maximum of 30 characters and consists of the [namespace](https://launchpad.support.sap.com/#/notes/84282) and a freely chooseble part - `/NAMESPC/COMPONENTA`. The version consists of three numbers separated by a dot - 1.2.0. The numbers in the version string have a hierarchic relationship:
 
-<<<<<<< HEAD
-- The first number denotes the release. Release deliveries are planned and contain the whole software component and deliver new and enhancements of existing functionalities. They are delivered with delivery packages of type [“Installation Package”](https://help.sap.com/viewer/9043aa5d2f834ad385e1cdfdadc06b6f/5.0.4.7/en-US/6082f55473568c77e10000000a174cb4.html).
-- The second number denotes the Support Package level. Support Package deliveries are planned and contain a larger collection of corrections or smaller functional enhancements. They are delivered with delivery packages of type [“Component Support Package”](https://help.sap.com/viewer/9043aa5d2f834ad385e1cdfdadc06b6f/5.0.4.7/en-US/6082f55473568c77e10000000a174cb4.html).
-- The third number denotes the Patch level. Patch deliveries are unplanned, usually urgent and shall only contain small corrections that are required to keep the software up-and-running. They are shipped with delivery packages of type “Correction Package”.
-=======
 - The first number denotes the release. Release deliveries contains the whole software component and deliver new and enhancements of existing functionalities. They are delivered with delivery packages of type “Installation Package”.
 - The second number denotes the Support Package level. Support Package deliveries contain a larger collection of corrections and may contains smaller functional enhancements. They are delivered with delivery packages of type “Component Support Package”.
 - The third number denotes the Patch level. Patch deliveries shall only contain small corrections. They are shipped with delivery packages of type “Correction Package”.
->>>>>>> b1ad123d
 
 The type of delivery does not need to be chosen manually; it is automatically determined by the delivery tools.
 
