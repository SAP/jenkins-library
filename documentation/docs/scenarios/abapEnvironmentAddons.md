--- conflicted
+++ resolved
@@ -2,26 +2,7 @@
 
 ## Introduction
 
-<<<<<<< HEAD
-!!! caution "Upcoming 2102 release of SAP BTP, ABAP environment"
-
-    With the upcoming 2102 release of SAP BTP, ABAP environment some changes to the backend behavior of the MANAGE_GIT_REPOSITORY service are introduced. Specifically:
-
-      - To pull a software component to a system, the software component needs to be cloned first.
-      - It is planned to add the possibility to clone a software component repeatedly with the hotfix collection HFC03 of release 2102
-
-    **Implications for the “abapEnvironmentPipeline”:**
-
-    If you are using the “Prepare System” stage to create a new ABAP environment system, it is no longer possible to use the “Clone Repositories” stage with the “Pull” strategy or with the default strategy (no strategy specified). Please use the strategy “Clone” instead. For more information, have a look at the [stage documentation](../pipelines/abapEnvironment/stages/cloneRepositories.md).
-    The strategy “AddonBuild” will execute the abapEnvironmentCloneGitRepo instead of the previous logic. No configuration changes should be necessary.
-
-    Please be aware that a repeated execution of a pipeline using the strategy “Clone” or “AddonBuild” will not be possible until hotfix collection HFC03 (planned).
-    The recommended workaround is to replace the strategy “AddonBuild” with “CheckoutPull”, whenever the system from a previous pipeline run is reused.
-
-This scenario describes how an add-on for the SAP BTP, ABAP environment is built. It is intended for SAP partners who want to provide a Software as a Service (SaaS) solution on the SAP BTP using the ABAP environment. Therefore, a partner development contract (see [SAP PartnerEdge Test, Demo & Development Price List](https://partneredge.sap.com/en/library/assets/partnership/sales/order_license/pl_pl_part_price_list.html)) is required. This page aims to provide an overview of the build process of the add-on.
-=======
-This scenario describes how an add-on for the SAP BTP ABAP Environment is built. It is intended for SAP partners who want to provide a Software as a Service (SaaS) solution on the SAP BTP using the ABAP Environment. Therefore, a partner development contract (see [SAP PartnerEdge Test, Demo & Development Price List](https://partneredge.sap.com/en/library/assets/partnership/sales/order_license/pl_pl_part_price_list.html)) is required. This page aims to provide an overview of the build process of the add-on.
->>>>>>> d52a1a36
+This scenario describes how an add-on for the SAP BTP, ABAP environment is built. It is intended for SAP partners who want to provide a Software as a Service (SaaS) solution on the SAP BTP using the ABAP Environment. Therefore, a partner development contract (see [SAP PartnerEdge Test, Demo & Development Price List](https://partneredge.sap.com/en/library/assets/partnership/sales/order_license/pl_pl_part_price_list.html)) is required. This page aims to provide an overview of the build process of the add-on.
 
 The development on SAP BTP, ABAP environment systems is done within [“software components”](https://help.sap.com/viewer/65de2977205c403bbc107264b8eccf4b/Cloud/en-US/58480f43e0b64de782196922bc5f1ca0.html) (also called: “repositories”). The add-ons being built in this scenario are made up by one or multiple software components combined to an add-on product. The “ABAP environment pipeline” can be used to build and publish the add-on product. Please read on for more details about the Add-on Product and the build process.
 
