# Continuous Testing on SAP BTP, ABAP Environment

## Introduction

This scenario describes how to test ABAP development for the SAP BTP, ABAP environment (also known as Steampunk). In Steampunk, the development is done within [“software components”](https://help.sap.com/viewer/65de2977205c403bbc107264b8eccf4b/Cloud/en-US/58480f43e0b64de782196922bc5f1ca0.html) (also called: “repositories”) and "transported" via git-based approaches. The [ABAP environment pipeline](../pipelines/abapEnvironment/introduction.md) is a predefined pipeline, which can be used to import ABAP development into a quality system and execute tests.

<<<<<<< HEAD
!!! caution "Upcoming 2102 release of SAP BTP, ABAP environment"

    With the upcoming 2102 release of SAP BTP, ABAP environment some changes to the backend behavior of the MANAGE_GIT_REPOSITORY service are introduced. Specifically:

      - To pull a software component to a system, the software component needs to be cloned first.
      - It is planned to add the possibility to clone a software component repeatedly with the hotfix collection HFC03 of release 2102

    **Implications for the “abapEnvironmentPipeline”:**

    If you are using the “Prepare System” stage to create a new ABAP environment system, it is no longer possible to use the “Clone Repositories” stage with the “Pull” strategy or with the default strategy (no strategy specified). Please use the strategy “Clone” instead. For more information, have a look at the [stage documentation](../pipelines/abapEnvironment/stages/cloneRepositories.md).
    The strategy “AddonBuild” will execute the abapEnvironmentCloneGitRepo instead of the previous logic. No configuration changes should be necessary.

    Please be aware that a repeated execution of a pipeline using the strategy “Clone” or “AddonBuild” will not be possible until hotfix collection HFC03 (planned).
    The recommended workaround is to replace the strategy “AddonBuild” with “CheckoutPull”, whenever the system from a previous pipeline run is reused.

=======
>>>>>>> d52a1a36
## Pipeline

For this scenario three stages of the ABAP environment pipeline are relevant: "Prepare System", "Clone Repositories" and "ATC".

### Prepare System

The pipeline starts with the stage "Prepare System". This stage, however, is optional.  **If this stage is active**, a new Steampunk system is created for each pipeline execution. This has the advantage that each test runs on a fresh system without a history. On the other hand, the duration of each pipeline execution will increase as the system provisioning takes a significant amount of time. **If this stage is not active**, you have to provide a prepared Steampunk (quality) system for the other stages. Then, each pipeline execution runs on the same system. Of course, the system has a history, but the pipeline duration will be shorter. Please also consider: the total costs may increase for a static system in contrast to a system, which is only active during the pipeline.

### Clone Repositories

This stage is responsible for cloning (or pulling) the defined software components (repositories) to the system.

### ATC

This stage runs ATC checks on the SAP BTP, ABAP environment system. The results are returned in the "CheckStyle" format. With the help of a stage extension, a plugin can be used to visualize the check results.

## Prerequisites

There are several parts that are required to run the pipeline.

### Jenkins Server

The pipeline for testing software components has been created specifically for [Jenkins](https://www.jenkins.io). Therefore, a Jenkins server is required. The [project "Piper"](https://sap.github.io/jenkins-library/guidedtour/) provides a Jenkins image, which already includes the necessary configurations. Of course, it is also possible to [configure an existing server](https://sap.github.io/jenkins-library/infrastructure/customjenkins/).

### Git Repository

The pipeline configuration is done in a git repository (for example on GitHub). This repository needs to be accessed by the Jenkins server. If the repository is password protected, the user and password (or access token) should be stored in the Jenkins Credentials Store (Manage Jenkins &rightarrow; Manage Credentials).

### Cloud Foundry Access

ABAP environment systems are created in the SAP BTP cockpit. For this pipeline, the creation and deletion of the systems are automated via the Cloud Foundry Command Line Interface: [cf CLI](https://docs.cloudfoundry.org/cf-cli/). For this to work, two things need to be configured:

- Cloud Foundry needs to be enabled on subaccount level. This can be done on the Subaccount Overview page. The subaccount is then mapped to a “Cloud Foundry Organization”, for which you must provide a suitable name during the creation. Have a look at the [documentation](https://help.sap.com/viewer/a96b1df8525f41f79484717368e30626/Cloud/en-US/dc18bac42270468d84b6c030a668e003.html) for more details.
- A (technical) user is required to access the SAP BTP via the cf CLI. The user needs to be a [member of the global account](https://help.sap.com/viewer/65de2977205c403bbc107264b8eccf4b/Cloud/en-US/4a0491330a164f5a873fa630c7f45f06.html) and has to have the [Space Developer](https://help.sap.com/viewer/a96b1df8525f41f79484717368e30626/Cloud/en-US/967fc4e2b1314cf7afc7d7043b53e566.html) role. The user and password need to be stored in the Jenkins Credentials Store.

During the pipeline configuration, you will specify the service plan, which will be used for the creation of an ABAP environment system. Please make sure, that there are enough entitlements for this [Service Plan in the Subaccount](https://help.sap.com/viewer/a96b1df8525f41f79484717368e30626/Cloud/en-US/c40cb18aeaa343389036fdcdd03c41d0.html).

## Configuration

Please refer to the [configuration page](../pipelines/abapEnvironment/configuration.md) or have a look at these examples: Running ATC checks on a [transient system](https://github.com/SAP-samples/abap-platform-ci-cd-samples/tree/atc-transient) or running ATC checks on a [static system](https://github.com/SAP-samples/abap-platform-ci-cd-samples/tree/atc-static).<|MERGE_RESOLUTION|>--- conflicted
+++ resolved
@@ -4,24 +4,6 @@
 
 This scenario describes how to test ABAP development for the SAP BTP, ABAP environment (also known as Steampunk). In Steampunk, the development is done within [“software components”](https://help.sap.com/viewer/65de2977205c403bbc107264b8eccf4b/Cloud/en-US/58480f43e0b64de782196922bc5f1ca0.html) (also called: “repositories”) and "transported" via git-based approaches. The [ABAP environment pipeline](../pipelines/abapEnvironment/introduction.md) is a predefined pipeline, which can be used to import ABAP development into a quality system and execute tests.
 
-<<<<<<< HEAD
-!!! caution "Upcoming 2102 release of SAP BTP, ABAP environment"
-
-    With the upcoming 2102 release of SAP BTP, ABAP environment some changes to the backend behavior of the MANAGE_GIT_REPOSITORY service are introduced. Specifically:
-
-      - To pull a software component to a system, the software component needs to be cloned first.
-      - It is planned to add the possibility to clone a software component repeatedly with the hotfix collection HFC03 of release 2102
-
-    **Implications for the “abapEnvironmentPipeline”:**
-
-    If you are using the “Prepare System” stage to create a new ABAP environment system, it is no longer possible to use the “Clone Repositories” stage with the “Pull” strategy or with the default strategy (no strategy specified). Please use the strategy “Clone” instead. For more information, have a look at the [stage documentation](../pipelines/abapEnvironment/stages/cloneRepositories.md).
-    The strategy “AddonBuild” will execute the abapEnvironmentCloneGitRepo instead of the previous logic. No configuration changes should be necessary.
-
-    Please be aware that a repeated execution of a pipeline using the strategy “Clone” or “AddonBuild” will not be possible until hotfix collection HFC03 (planned).
-    The recommended workaround is to replace the strategy “AddonBuild” with “CheckoutPull”, whenever the system from a previous pipeline run is reused.
-
-=======
->>>>>>> d52a1a36
 ## Pipeline
 
 For this scenario three stages of the ABAP environment pipeline are relevant: "Prepare System", "Clone Repositories" and "ATC".
