--- conflicted
+++ resolved
@@ -23,13 +23,8 @@
         parameters.keySet().toSorted().each {
 
             def props = parameters.get(it)
-
-<<<<<<< HEAD
+  
             def defaultValue = isComplexDefault(props.defaultValue) ? renderComplexDefaultValue(props.defaultValue) : "${props.defaultValue ? ('`' + props.defaultValue + '`') : ''}"
-=======
-            def defaultValue = isComplexDefault(props.defaultValue) ? renderComplexDefaultValue(props.defaultValue) :
-                                props.defaultValue != null ? "`${props.defaultValue}`" : ''
->>>>>>> 22b1e9e1
 
             t +=  "| `${it}` | ${props.mandatory ?: props.required ? 'yes' : 'no'} | ${defaultValue} | ${props.value ?: ''} |\n"
         }
