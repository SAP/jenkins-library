--- conflicted
+++ resolved
@@ -160,8 +160,7 @@
         shellCallRule.setReturnValue('./piper getConfig --contextConfig --stepMetadata \'.pipeline/tmp/metadata/test.yaml\'', '{"fileCredentialsId":"credFile", "tokenCredentialsId":"credToken", "credentialsId":"credUsernamePassword", "dockerImage":"my.Registry/my/image:latest"}')
 
         def newScript = nullScript
-<<<<<<< HEAD
-        newScript.commonPipelineEnvironment.configuration.hooks = [ans: [serviceKeyCredentialsId: "ansServiceKeyID"]]
+        DefaultValueCache.createInstance([hooks: [ans: [serviceKeyCredentialsId: "ansServiceKeyID"]]])
 
         List stepCredentials = []
         stepRule.step.piperExecuteBin(
@@ -178,37 +177,7 @@
         // asserts
         assertThat(credentials.size(), is(1))
         assertThat(credentials[0], allOf(hasEntry('credentialsId', 'ansServiceKeyID'), hasEntry('variable', 'PIPER_ansHookServiceKey')))
-    }
-
-    @Test
-    void testPiperExecuteBinANSCredentialsFromGeneralSection() {
-        shellCallRule.setReturnValue('./piper getConfig --contextConfig --stepMetadata \'.pipeline/tmp/metadata/test.yaml\'', '{"fileCredentialsId":"credFile", "tokenCredentialsId":"credToken", "credentialsId":"credUsernamePassword", "dockerImage":"my.Registry/my/image:latest"}')
-
-        def newScript = nullScript
-        newScript.commonPipelineEnvironment.configuration.general = [ansServiceKeyCredentialsId: "ansServiceKeyID"]
-=======
-        DefaultValueCache.createInstance([hooks: [ans: [serviceKeyCredentialsId: "ansServiceKeyID"]]])
->>>>>>> 31bdb366
-
-        List stepCredentials = []
-        stepRule.step.piperExecuteBin(
-                [
-                        juStabUtils: utils,
-                        jenkinsUtilsStub: jenkinsUtils,
-                        testParam: "This is test content",
-                        script: newScript
-                ],
-                'testStep',
-                'metadata/test.yaml',
-                stepCredentials
-        )
-        // asserts
-        assertThat(credentials.size(), is(1))
-        assertThat(credentials[0], allOf(hasEntry('credentialsId', 'ansServiceKeyID'), hasEntry('variable', 'PIPER_ansHookServiceKey')))
-<<<<<<< HEAD
-=======
         DefaultValueCache.reset()
->>>>>>> 31bdb366
     }
 
     @Test
