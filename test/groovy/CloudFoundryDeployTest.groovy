import com.sap.piper.JenkinsUtils
import org.junit.Before
import org.junit.Rule
import org.junit.Test
import org.junit.rules.ExpectedException
import org.junit.rules.RuleChain

import util.BasePiperTest
import util.JenkinsCredentialsRule
import util.JenkinsEnvironmentRule
import util.JenkinsFileExistsRule
import util.JenkinsDockerExecuteRule
import util.JenkinsFileExistsRule
import util.JenkinsLoggingRule
import util.JenkinsReadFileRule
import util.JenkinsShellCallRule
import util.JenkinsStepRule
import util.JenkinsWriteFileRule
import util.JenkinsReadYamlRule
import util.Rules

import static org.hamcrest.Matchers.stringContainsInOrder
import static org.junit.Assert.*

import static org.hamcrest.Matchers.hasItem
import static org.hamcrest.Matchers.is
import static org.hamcrest.Matchers.not
import static org.hamcrest.Matchers.hasEntry
import static org.hamcrest.Matchers.allOf
import static org.hamcrest.Matchers.containsString

class CloudFoundryDeployTest extends BasePiperTest {

    private File tmpDir = File.createTempDir()
    private ExpectedException thrown = ExpectedException.none()
    private JenkinsLoggingRule loggingRule = new JenkinsLoggingRule(this)
    private JenkinsShellCallRule shellRule = new JenkinsShellCallRule(this)
    private JenkinsWriteFileRule writeFileRule = new JenkinsWriteFileRule(this)
    private JenkinsFileExistsRule fileExistsRule = new JenkinsFileExistsRule(this, [])
    private JenkinsReadFileRule readFileRule = new JenkinsReadFileRule(this, tmpDir.getAbsolutePath())
    private JenkinsDockerExecuteRule dockerExecuteRule = new JenkinsDockerExecuteRule(this)
    private JenkinsStepRule stepRule = new JenkinsStepRule(this)
    private JenkinsEnvironmentRule environmentRule = new JenkinsEnvironmentRule(this)
    private JenkinsReadYamlRule readYamlRule = new JenkinsReadYamlRule(this)
    private JenkinsFileExistsRule fileExistsRule = new JenkinsFileExistsRule(this)

    private writeInfluxMap = [:]

    class JenkinsUtilsMock extends JenkinsUtils {
        def isJobStartedByUser() {
            return true
        }
    }

    @Rule
    public RuleChain rules = Rules
        .getCommonRules(this)
        .around(readYamlRule)
        .around(thrown)
        .around(loggingRule)
        .around(shellRule)
        .around(writeFileRule)
        .around(readFileRule)
        .around(fileExistsRule)
        .around(dockerExecuteRule)
        .around(environmentRule)
        .around(new JenkinsCredentialsRule(this).withCredentials('test_cfCredentialsId', 'test_cf', '********'))
        .around(stepRule) // needs to be activated after dockerExecuteRule, otherwise executeDocker is not mocked

    @Before
    void init() {
        helper.registerAllowedMethod('influxWriteData', [Map.class], {m ->
            writeInfluxMap = m
        })
    }

    @Test
    void testNoTool() throws Exception {
        nullScript.commonPipelineEnvironment.configuration = [
            general: [
                camSystemRole: 'testRole',
                cfCredentialsId: 'myCreds'
            ],
            stages: [
                acceptance: [
                    cfOrg: 'testOrg',
                    cfSpace: 'testSpace',
                    deployUser: 'testUser',
                ]
            ],
            steps: [
                cloudFoundryDeploy: []
            ]
        ]

        stepRule.step.cloudFoundryDeploy([
            script: nullScript,
            juStabUtils: utils,
            jenkinsUtilsStub: new JenkinsUtilsMock(),
            deployTool: '',
            stageName: 'acceptance',
        ])
        // asserts
        assertThat(loggingRule.log, containsString('[cloudFoundryDeploy] General parameters: deployTool=, deployType=standard, cfApiEndpoint=https://api.cf.eu10.hana.ondemand.com, cfOrg=testOrg, cfSpace=testSpace, cfCredentialsId=myCreds'))
        assertThat(loggingRule.log, containsString('[cloudFoundryDeploy] WARNING! Found unsupported deployTool. Skipping deployment.'))
    }

    @Test
    void testNotAvailableTool() throws Exception {
        nullScript.commonPipelineEnvironment.configuration = [
            general: [
                cfCredentialsId: 'myCreds'
            ],
            stages: [
                acceptance: [
                    cfOrg: 'testOrg',
                    cfSpace: 'testSpace',
                    deployUser: 'testUser',
                ]
            ],
            steps: [
                cloudFoundryDeploy: []
            ]
        ]

        stepRule.step.cloudFoundryDeploy([
            script: nullScript,
            juStabUtils: utils,
            jenkinsUtilsStub: new JenkinsUtilsMock(),
            deployTool: 'notAvailable',
            stageName: 'acceptance'
        ])
        // asserts
        assertThat(loggingRule.log, containsString('[cloudFoundryDeploy] General parameters: deployTool=notAvailable, deployType=standard, cfApiEndpoint=https://api.cf.eu10.hana.ondemand.com, cfOrg=testOrg, cfSpace=testSpace, cfCredentialsId=myCreds'))
        assertThat(loggingRule.log, containsString('[cloudFoundryDeploy] WARNING! Found unsupported deployTool. Skipping deployment.'))
    }

    @Test
    void testCfNativeWithAppName() {
        readYamlRule.registerYaml('test.yml', "applications: [[name: 'manifestAppName']]")
        helper.registerAllowedMethod('writeYaml', [Map], { Map parameters ->
            generatedFile = parameters.file
            data = parameters.data
        })
        stepRule.step.cloudFoundryDeploy([
            script: nullScript,
            juStabUtils: utils,
            jenkinsUtilsStub: new JenkinsUtilsMock(),
            deployTool: 'cf_native',
            cfOrg: 'testOrg',
            cfSpace: 'testSpace',
            cfCredentialsId: 'test_cfCredentialsId',
            cfAppName: 'testAppName',
            cfManifest: 'test.yml'
        ])
        // asserts
        assertThat(dockerExecuteRule.dockerParams, hasEntry('dockerImage', 's4sdk/docker-cf-cli'))
        assertThat(dockerExecuteRule.dockerParams, hasEntry('dockerWorkspace', '/home/piper'))
        assertThat(dockerExecuteRule.dockerParams.dockerEnvVars, hasEntry('STATUS_CODE', "${200}"))
        assertThat(shellRule.shell, hasItem(containsString('cf login -u "test_cf" -p \'********\' -a https://api.cf.eu10.hana.ondemand.com -o "testOrg" -s "testSpace"')))
        assertThat(shellRule.shell, hasItem(containsString("cf push testAppName -f 'test.yml'")))
        assertThat(shellRule.shell, hasItem(containsString("cf logout")))
    }

    @Test
    void testCfNativeWithAppNameCustomApi() {
        readYamlRule.registerYaml('test.yml', "applications: [[name: 'manifestAppName']]")
        helper.registerAllowedMethod('writeYaml', [Map], { Map parameters ->
            generatedFile = parameters.file
            data = parameters.data
        })
        stepRule.step.cloudFoundryDeploy([
            script: nullScript,
            juStabUtils: utils,
            jenkinsUtilsStub: new JenkinsUtilsMock(),
            deployTool: 'cf_native',
            cfApiEndpoint: 'https://customApi',
            cfOrg: 'testOrg',
            cfSpace: 'testSpace',
            cfCredentialsId: 'test_cfCredentialsId',
            cfAppName: 'testAppName',
            cfManifest: 'test.yml'
        ])
        // asserts
        assertThat(shellRule.shell, hasItem(containsString('cf login -u "test_cf" -p \'********\' -a https://customApi -o "testOrg" -s "testSpace"')))
    }

    @Test
    void testCfNativeWithAppNameCompatible() {
        readYamlRule.registerYaml('test.yml', "applications: [[name: 'manifestAppName']]")
        helper.registerAllowedMethod('writeYaml', [Map], { Map parameters ->
            generatedFile = parameters.file
            data = parameters.data
        })
        stepRule.step.cloudFoundryDeploy([
            script: nullScript,
            juStabUtils: utils,
            jenkinsUtilsStub: new JenkinsUtilsMock(),
            deployTool: 'cf_native',
            cloudFoundry: [
                org: 'testOrg',
                space: 'testSpace',
                credentialsId: 'test_cfCredentialsId',
                appName: 'testAppName',
                manifest: 'test.yml'
            ]
        ])
        // asserts
        assertThat(dockerExecuteRule.dockerParams, hasEntry('dockerImage', 's4sdk/docker-cf-cli'))
        assertThat(dockerExecuteRule.dockerParams, hasEntry('dockerWorkspace', '/home/piper'))
        assertThat(dockerExecuteRule.dockerParams.dockerEnvVars, hasEntry('STATUS_CODE', "${200}"))
        assertThat(shellRule.shell, hasItem(containsString('cf login -u "test_cf" -p \'********\' -a https://api.cf.eu10.hana.ondemand.com -o "testOrg" -s "testSpace"')))
        assertThat(shellRule.shell, hasItem(containsString("cf push testAppName -f 'test.yml'")))
        assertThat(shellRule.shell, hasItem(containsString("cf logout")))
    }

    @Test
    void testCfNativeAppNameFromManifest() {
        fileExistsRule.registerExistingFile('test.yml')
        readYamlRule.registerYaml('test.yml', "applications: [[name: 'manifestAppName']]")
        helper.registerAllowedMethod('writeYaml', [Map], { Map parameters ->
            generatedFile = parameters.file
            data = parameters.data
        })

        stepRule.step.cloudFoundryDeploy([
            script: nullScript,
            juStabUtils: utils,
            jenkinsUtilsStub: new JenkinsUtilsMock(),
            deployTool: 'cf_native',
            cfOrg: 'testOrg',
            cfSpace: 'testSpace',
            cfCredentialsId: 'test_cfCredentialsId',
            cfManifest: 'test.yml'
        ])
        // asserts
        assertThat(shellRule.shell, hasItem(containsString('cf login -u "test_cf" -p \'********\' -a https://api.cf.eu10.hana.ondemand.com -o "testOrg" -s "testSpace"')))
        assertThat(shellRule.shell, hasItem(containsString("cf push -f 'test.yml'")))
        assertThat(shellRule.shell, hasItem(containsString("cf logout")))
    }

    @Test
    void testCfNativeWithoutAppName() {
        fileExistsRule.registerExistingFile('test.yml')
        readYamlRule.registerYaml('test.yml', "applications: [[]]")
        helper.registerAllowedMethod('writeYaml', [Map], { Map parameters ->
            generatedFile = parameters.file
            data = parameters.data
        })
        thrown.expect(hudson.AbortException)
        thrown.expectMessage('[cloudFoundryDeploy] ERROR: No appName available in manifest test.yml.')

        stepRule.step.cloudFoundryDeploy([
            script: nullScript,
            juStabUtils: utils,
            jenkinsUtilsStub: new JenkinsUtilsMock(),
            deployTool: 'cf_native',
            cfOrg: 'testOrg',
            cfSpace: 'testSpace',
            cfCredentialsId: 'test_cfCredentialsId',
            cfManifest: 'test.yml'
        ])
    }

    @Test
    void testCfNativeBlueGreenDefaultDeleteOldInstance() {

        readYamlRule.registerYaml('test.yml', "applications: [[]]")

        stepRule.step.cloudFoundryDeploy([
            script: nullScript,
            juStabUtils: utils,
            jenkinsUtilsStub: new JenkinsUtilsMock(),
            deployTool: 'cf_native',
            deployType: 'blue-green',
            cfOrg: 'testOrg',
            cfSpace: 'testSpace',
            cfCredentialsId: 'test_cfCredentialsId',
            cfAppName: 'testAppName',
            cfManifest: 'test.yml'
        ])

        assertThat(dockerExecuteRule.dockerParams, hasEntry('dockerImage', 's4sdk/docker-cf-cli'))
        assertThat(dockerExecuteRule.dockerParams, hasEntry('dockerWorkspace', '/home/piper'))

        assertThat(shellRule.shell, hasItem(containsString('cf login -u "test_cf" -p \'********\' -a https://api.cf.eu10.hana.ondemand.com -o "testOrg" -s "testSpace"')))
        assertThat(shellRule.shell, hasItem(containsString("cf blue-green-deploy testAppName --delete-old-apps -f 'test.yml'")))
        assertThat(shellRule.shell, hasItem(containsString("cf logout")))

    }

    @Test
    void testCfNativeBlueGreenExplicitDeleteOldInstance() {

        readYamlRule.registerYaml('test.yml', "applications: [[]]")

        stepRule.step.cloudFoundryDeploy([
            script: nullScript,
            juStabUtils: utils,
            jenkinsUtilsStub: new JenkinsUtilsMock(),
            deployTool: 'cf_native',
            deployType: 'blue-green',
            keepOldInstance: false,
            cfOrg: 'testOrg',
            cfSpace: 'testSpace',
            cfCredentialsId: 'test_cfCredentialsId',
            cfAppName: 'testAppName',
            cfManifest: 'test.yml'
        ])

        assertThat(dockerExecuteRule.dockerParams, hasEntry('dockerImage', 's4sdk/docker-cf-cli'))
        assertThat(dockerExecuteRule.dockerParams, hasEntry('dockerWorkspace', '/home/piper'))

        assertThat(shellRule.shell, hasItem(containsString('cf login -u "test_cf" -p \'********\' -a https://api.cf.eu10.hana.ondemand.com -o "testOrg" -s "testSpace"')))
        assertThat(shellRule.shell, hasItem(containsString("cf blue-green-deploy testAppName --delete-old-apps -f 'test.yml'")))
        assertThat(shellRule.shell, not(hasItem(containsString("cf stop testAppName-old &>"))))
        assertThat(shellRule.shell, hasItem(containsString("cf logout")))

    }

    @Test
    void testCfNativeBlueGreenKeepOldInstance() {

        readYamlRule.registerYaml('test.yml', "applications: [[]]")

        stepRule.step.cloudFoundryDeploy([
            script: nullScript,
            juStabUtils: utils,
            jenkinsUtilsStub: new JenkinsUtilsMock(),
            deployTool: 'cf_native',
            deployType: 'blue-green',
            keepOldInstance: true,
            cfOrg: 'testOrg',
            cfSpace: 'testSpace',
            cfCredentialsId: 'test_cfCredentialsId',
            cfAppName: 'testAppName',
            cfManifest: 'test.yml'
        ])

        assertThat(dockerExecuteRule.dockerParams, hasEntry('dockerImage', 's4sdk/docker-cf-cli'))
        assertThat(dockerExecuteRule.dockerParams, hasEntry('dockerWorkspace', '/home/piper'))

        assertThat(shellRule.shell, hasItem(containsString('cf login -u "test_cf" -p \'********\' -a https://api.cf.eu10.hana.ondemand.com -o "testOrg" -s "testSpace"')))
        assertThat(shellRule.shell, hasItem(containsString("cf blue-green-deploy testAppName -f 'test.yml'")))
        assertThat(shellRule.shell, hasItem(containsString("cf stop testAppName-old &>")))
        assertThat(shellRule.shell, hasItem(containsString("cf logout")))
    }

    @Test
    void testCfNativeBlueGreenKeepOldInstanceShouldThrowErrorOnStopError(){

        // the name of the file which will be written contains a dynamically generated UUID
        // we force randomUUID() to return 1 that we can use this file in the test
        UUID.metaClass.static.randomUUID = { -> 1}
        new File(tmpDir, '1-cfStopOutput.txt').write('any error message')

        shellRule.setReturnValue(JenkinsShellCallRule.Type.REGEX, '^cf stop testAppName-old &> .*$', 1)

        readYamlRule.registerYaml('test.yml', "applications: [[]]")

        thrown.expect(hudson.AbortException)
        thrown.expectMessage("[cloudFoundryDeploy] ERROR: Could not stop application testAppName-old. Error: any error message")

        stepRule.step.cloudFoundryDeploy([
            script: nullScript,
            juStabUtils: utils,
            jenkinsUtilsStub: new JenkinsUtilsMock(),
            deployTool: 'cf_native',
            deployType: 'blue-green',
            keepOldInstance: true,
            cfOrg: 'testOrg',
            cfSpace: 'testSpace',
            cfCredentialsId: 'test_cfCredentialsId',
            cfAppName: 'testAppName',
            cfManifest: 'test.yml'
        ])

        assertThat(dockerExecuteRule.dockerParams, hasEntry('dockerImage', 's4sdk/docker-cf-cli'))
        assertThat(dockerExecuteRule.dockerParams, hasEntry('dockerWorkspace', '/home/piper'))

        assertThat(shellRule.shell, hasItem(containsString('cf login -u "test_cf" -p \'********\' -a https://api.cf.eu10.hana.ondemand.com -o "testOrg" -s "testSpace"')))
        assertThat(shellRule.shell, hasItem(containsString("cf blue-green-deploy testAppName -f 'test.yml'")))
        assertThat(shellRule.shell, hasItem(containsString("cf stop testAppName-old &> 1-cfStopOutput.txt")))
    }

    @Test
    void testCfNativeStandardShouldNotStopInstance() {

        readYamlRule.registerYaml('test.yml', "applications: [[]]")

        stepRule.step.cloudFoundryDeploy([
            script: nullScript,
            juStabUtils: utils,
            jenkinsUtilsStub: new JenkinsUtilsMock(),
            deployTool: 'cf_native',
            deployType: 'standard',
            keepOldInstance: true,
            cfOrg: 'testOrg',
            cfSpace: 'testSpace',
            cfCredentialsId: 'test_cfCredentialsId',
            cfAppName: 'testAppName',
            cfManifest: 'test.yml'
        ])

        assertThat(shellRule.shell, not(hasItem(containsString("cf stop testAppName-old &>"))))
    }

    @Test
    void testCfNativeWithoutAppNameBlueGreen() {

        fileExistsRule.registerExistingFile('test.yml')
        readYamlRule.registerYaml('test.yml', "applications: [[]]")

        thrown.expect(hudson.AbortException)
        thrown.expectMessage('[cloudFoundryDeploy] ERROR: Blue-green plugin requires app name to be passed (see https://github.com/bluemixgaragelondon/cf-blue-green-deploy/issues/27)')

        stepRule.step.cloudFoundryDeploy([
            script: nullScript,
            juStabUtils: utils,
            jenkinsUtilsStub: new JenkinsUtilsMock(),
            deployTool: 'cf_native',
            deployType: 'blue-green',
            cfOrg: 'testOrg',
            cfSpace: 'testSpace',
            cfCredentialsId: 'test_cfCredentialsId',
            cfManifest: 'test.yml'
        ])
    }

    @Test
    void testCfNativeFailureInShellCall() {
        readYamlRule.registerYaml('test.yml', "applications: [[name: 'manifestAppName']]")
        helper.registerAllowedMethod('writeYaml', [Map], { Map parameters ->
            generatedFile = parameters.file
            data = parameters.data
        })
        shellRule.setReturnValue(JenkinsShellCallRule.Type.REGEX,/(cf login -u "test_cf")/,1)

        thrown.expect(hudson.AbortException)
        thrown.expectMessage('[cloudFoundryDeploy] ERROR: The execution of the deploy command failed, see the log for details.')


        stepRule.step.cloudFoundryDeploy([
            script: nullScript,
            juStabUtils: utils,
            jenkinsUtilsStub: new JenkinsUtilsMock(),
            deployTool: 'cf_native',
            cfOrg: 'testOrg',
            cfSpace: 'testSpace',
            cfCredentialsId: 'test_cfCredentialsId',
            cfAppName: 'testAppName',
            cfManifest: 'test.yml'
        ])

        assertThat(shellRule.shell, hasItem(containsString('cf login -u "test_cf" -p \'********\' -a https://api.cf.eu10.hana.ondemand.com -o "testOrg" -s "testSpace"')))
        assertThat(shellRule.shell, hasItem(containsString("cf push testAppName -f 'test.yml'")))
        assertThat(shellRule.shell, hasItem(containsString("cf logout")))
    }


    @Test
    void testMta() {
        stepRule.step.cloudFoundryDeploy([
            script: nullScript,
            juStabUtils: utils,
            jenkinsUtilsStub: new JenkinsUtilsMock(),
            cfOrg: 'testOrg',
            cfSpace: 'testSpace',
            cfCredentialsId: 'test_cfCredentialsId',
            deployTool: 'mtaDeployPlugin',
            mtaPath: 'target/test.mtar'
        ])
        // asserts
        assertThat(dockerExecuteRule.dockerParams, hasEntry('dockerImage', 's4sdk/docker-cf-cli'))
        assertThat(dockerExecuteRule.dockerParams, hasEntry('dockerWorkspace', '/home/piper'))
        assertThat(shellRule.shell, hasItem(containsString('cf login -u test_cf -p \'********\' -a https://api.cf.eu10.hana.ondemand.com -o "testOrg" -s "testSpace"')))
        assertThat(shellRule.shell, hasItem(containsString('cf deploy target/test.mtar -f')))
        assertThat(shellRule.shell, hasItem(containsString('cf logout')))
    }

    @Test
    void testMtaBlueGreen() {

        stepRule.step.cloudFoundryDeploy([
            script: nullScript,
            juStabUtils: utils,
            jenkinsUtilsStub: new JenkinsUtilsMock(),
            cfOrg: 'testOrg',
            cfSpace: 'testSpace',
            cfCredentialsId: 'test_cfCredentialsId',
            deployTool: 'mtaDeployPlugin',
            deployType: 'blue-green',
            mtaPath: 'target/test.mtar'
        ])

        assertThat(shellRule.shell, hasItem(stringContainsInOrder(["cf login -u test_cf", 'cf bg-deploy', '-f', '--no-confirm'])))
    }

    @Test
    void testInfluxReporting() {
        readYamlRule.registerYaml('test.yml', "applications: [[name: 'manifestAppName']]")
        helper.registerAllowedMethod('writeYaml', [Map], { Map parameters ->
            generatedFile = parameters.file
            data = parameters.data
        })
        nullScript.commonPipelineEnvironment.setArtifactVersion('1.2.3')
        stepRule.step.cloudFoundryDeploy([
            script: nullScript,
            juStabUtils: utils,
            jenkinsUtilsStub: new JenkinsUtilsMock(),
            deployTool: 'cf_native',
            cfOrg: 'testOrg',
            cfSpace: 'testSpace',
            cfCredentialsId: 'test_cfCredentialsId',
            cfAppName: 'testAppName',
            cfManifest: 'test.yml'
        ])
        // asserts
        assertThat(writeInfluxMap.customDataMap.deployment_data.artifactUrl, is('n/a'))
        assertThat(writeInfluxMap.customDataMap.deployment_data.deployTime, containsString(new Date().format( 'MMM dd, yyyy')))
        assertThat(writeInfluxMap.customDataMap.deployment_data.jobTrigger, is('USER'))

        assertThat(writeInfluxMap.customDataMapTags.deployment_data.artifactVersion, is('1.2.3'))
        assertThat(writeInfluxMap.customDataMapTags.deployment_data.deployUser, is('test_cf'))
        assertThat(writeInfluxMap.customDataMapTags.deployment_data.deployResult, is('SUCCESS'))
        assertThat(writeInfluxMap.customDataMapTags.deployment_data.cfApiEndpoint, is('https://api.cf.eu10.hana.ondemand.com'))
        assertThat(writeInfluxMap.customDataMapTags.deployment_data.cfOrg, is('testOrg'))
        assertThat(writeInfluxMap.customDataMapTags.deployment_data.cfSpace, is('testSpace'))
    }

    @Test
<<<<<<< HEAD
    void testTraceOutputOnVerbose() {

        fileExistsRule.existingFiles.addAll(
            'test.yml',
            'cf.log'
        )

        new File(tmpDir, 'cf.log') << 'Hello SAP'

        readYamlRule.registerYaml('test.yml', "applications: [[name: 'manifestAppName']]")
=======
    void testCfPushDeploymentWithVariableSubstitutionFromFile() {
        readYamlRule.registerYaml('test.yml', "applications: [[name: '((appName))']]")
        fileExistsRule.registerExistingFile('test.yml')
        fileExistsRule.registerExistingFile('vars.yml')

        stepRule.step.cloudFoundryDeploy([
            script: nullScript,
            juStabUtils: utils,
            jenkinsUtilsStub: new JenkinsUtilsMock(),
            deployTool: 'cf_native',
            cfOrg: 'testOrg',
            cfSpace: 'testSpace',
            cfCredentialsId: 'test_cfCredentialsId',
            cfAppName: 'testAppName',
            cfManifest: 'test.yml',
            cfManifestVariablesFiles: ['vars.yml']
        ])

        assertThat(dockerExecuteRule.dockerParams, hasEntry('dockerImage', 's4sdk/docker-cf-cli'))
        assertThat(dockerExecuteRule.dockerParams, hasEntry('dockerWorkspace', '/home/piper'))
        assertThat(dockerExecuteRule.dockerParams.dockerEnvVars, hasEntry('STATUS_CODE', "${200}"))
        assertThat(shellRule.shell, hasItem(containsString('cf login -u "test_cf" -p \'********\' -a https://api.cf.eu10.hana.ondemand.com -o "testOrg" -s "testSpace"')))
        assertThat(shellRule.shell, hasItem(containsString("cf push testAppName --vars-file 'vars.yml' -f 'test.yml'")))
        assertThat(shellRule.shell, hasItem(containsString("cf logout")))
        assertThat(loggingRule.log,containsString("We will add the following string to the cf push call: --vars-file 'vars.yml' !"))
        assertThat(loggingRule.log,not(containsString("We will add the following string to the cf push call:  !")))
    }

    @Test
    void testCfPushDeploymentWithVariableSubstitutionFromNotExistingFilePrintsWarning() {
        readYamlRule.registerYaml('test.yml', "applications: [[name: '((appName))']]")
        fileExistsRule.registerExistingFile('test.yml')        

        stepRule.step.cloudFoundryDeploy([
            script: nullScript,
            juStabUtils: utils,
            jenkinsUtilsStub: new JenkinsUtilsMock(),
            deployTool: 'cf_native',
            cfOrg: 'testOrg',
            cfSpace: 'testSpace',
            cfCredentialsId: 'test_cfCredentialsId',
            cfAppName: 'testAppName',
            cfManifest: 'test.yml',
            cfManifestVariablesFiles: ['vars.yml']
        ])

        // asserts
        assertThat(shellRule.shell, hasItem(containsString("cf push testAppName -f 'test.yml'")))       
        assertThat(loggingRule.log, containsString("[WARNING] We skip adding not-existing file 'vars.yml' as a vars-file to the cf create-service-push call"))
    }

    @Test
    void testCfPushDeploymentWithVariableSubstitutionFromVarsList() {
        readYamlRule.registerYaml('test.yml', "applications: [[name: '((appName))']]")
        List varsList = [["appName" : "testApplicationFromVarsList"]]                
        
>>>>>>> e418c15b
        stepRule.step.cloudFoundryDeploy([
            script: nullScript,
            juStabUtils: utils,
            jenkinsUtilsStub: new JenkinsUtilsMock(),
<<<<<<< HEAD
            cloudFoundry: [
                org: 'testOrg',
                space: 'testSpace',
                manifest: 'test.yml',
                ],
            cfCredentialsId: 'test_cfCredentialsId',
            verbose: true
        ])

        assertThat(loggingRule.log, allOf(
            containsString('### START OF CF CLI TRACE OUTPUT ###'),
            containsString('Hello SAP'),
            containsString('### END OF CF CLI TRACE OUTPUT ###')))
    }

    @Test
    void testTraceNoTraceFileWritten() {

        fileExistsRule.existingFiles.addAll(
            'test.yml',
        )

        readYamlRule.registerYaml('test.yml', "applications: [[name: 'manifestAppName']]")
=======
            deployTool: 'cf_native',
            cfOrg: 'testOrg',
            cfSpace: 'testSpace',
            cfCredentialsId: 'test_cfCredentialsId',
            cfAppName: 'testAppName',
            cfManifest: 'test.yml',
            cfManifestVariables: varsList
        ])

        // asserts
        assertThat(dockerExecuteRule.dockerParams, hasEntry('dockerImage', 's4sdk/docker-cf-cli'))
        assertThat(dockerExecuteRule.dockerParams, hasEntry('dockerWorkspace', '/home/piper'))
        assertThat(dockerExecuteRule.dockerParams.dockerEnvVars, hasEntry('STATUS_CODE', "${200}"))
        assertThat(shellRule.shell, hasItem(containsString('cf login -u "test_cf" -p \'********\' -a https://api.cf.eu10.hana.ondemand.com -o "testOrg" -s "testSpace"')))
        assertThat(shellRule.shell, hasItem(containsString("cf push testAppName --var appName='testApplicationFromVarsList' -f 'test.yml'")))
        assertThat(shellRule.shell, hasItem(containsString("cf logout")))
        assertThat(loggingRule.log,containsString("We will add the following string to the cf push call: --var appName='testApplicationFromVarsList' !"))
        assertThat(loggingRule.log,not(containsString("We will add the following string to the cf push call:  !")))
    }

    @Test
    void testCfPushDeploymentWithVariableSubstitutionFromVarsListNotAList() {
        readYamlRule.registerYaml('test.yml', "applications: [[name: '((appName))']]")        
        
        thrown.expect(hudson.AbortException)
        thrown.expectMessage('[cloudFoundryDeploy] ERROR: Parameter config.cloudFoundry.manifestVariables is not a List!')

        stepRule.step.cloudFoundryDeploy([
            script: nullScript,
            juStabUtils: utils,
            jenkinsUtilsStub: new JenkinsUtilsMock(),
            deployTool: 'cf_native',
            cfOrg: 'testOrg',
            cfSpace: 'testSpace',
            cfCredentialsId: 'test_cfCredentialsId',
            cfAppName: 'testAppName',
            cfManifest: 'test.yml',
            cfManifestVariables: 'notAList'
        ])
       
    }

    @Test
    void testCfPushDeploymentWithVariableSubstitutionFromVarsListAndVarsFile() {
        readYamlRule.registerYaml('test.yml', "applications: [[name: '((appName))']]")
        List varsList = [["appName" : "testApplicationFromVarsList"]]
        fileExistsRule.registerExistingFile('vars.yml')

>>>>>>> e418c15b
        stepRule.step.cloudFoundryDeploy([
            script: nullScript,
            juStabUtils: utils,
            jenkinsUtilsStub: new JenkinsUtilsMock(),
<<<<<<< HEAD
            cloudFoundry: [
                org: 'testOrg',
                space: 'testSpace',
                manifest: 'test.yml',
                ],
            cfCredentialsId: 'test_cfCredentialsId',
            verbose: true
        ])

        assertThat(loggingRule.log, containsString('No trace file found'))
    }

=======
            deployTool: 'cf_native',
            cfOrg: 'testOrg',
            cfSpace: 'testSpace',
            cfCredentialsId: 'test_cfCredentialsId',
            cfAppName: 'testAppName',
            cfManifest: 'test.yml',
            cfManifestVariablesFiles: ['vars.yml'],
            cfManifestVariables: varsList
        ])

        // asserts
        assertThat(dockerExecuteRule.dockerParams, hasEntry('dockerImage', 's4sdk/docker-cf-cli'))
        assertThat(dockerExecuteRule.dockerParams, hasEntry('dockerWorkspace', '/home/piper'))
        assertThat(dockerExecuteRule.dockerParams.dockerEnvVars, hasEntry('STATUS_CODE', "${200}"))
        assertThat(shellRule.shell, hasItem(containsString('cf login -u "test_cf" -p \'********\' -a https://api.cf.eu10.hana.ondemand.com -o "testOrg" -s "testSpace"')))
        assertThat(shellRule.shell, hasItem(containsString("cf push testAppName --var appName='testApplicationFromVarsList' --vars-file 'vars.yml' -f 'test.yml'")))
        assertThat(shellRule.shell, hasItem(containsString("cf logout")))
    }

    @Test
    void testCfPushDeploymentWithoutVariableSubstitution() {
        readYamlRule.registerYaml('test.yml', "applications: [[name: '((appName))']]")

        stepRule.step.cloudFoundryDeploy([
            script: nullScript,
            juStabUtils: utils,
            jenkinsUtilsStub: new JenkinsUtilsMock(),
            deployTool: 'cf_native',
            cfOrg: 'testOrg',
            cfSpace: 'testSpace',
            cfCredentialsId: 'test_cfCredentialsId',
            cfAppName: 'testAppName',
            cfManifest: 'test.yml'
        ])

        // asserts        
        assertThat(dockerExecuteRule.dockerParams, hasEntry('dockerImage', 's4sdk/docker-cf-cli'))
        assertThat(dockerExecuteRule.dockerParams, hasEntry('dockerWorkspace', '/home/piper'))
        assertThat(dockerExecuteRule.dockerParams.dockerEnvVars, hasEntry('STATUS_CODE', "${200}"))
        assertThat(shellRule.shell, hasItem(containsString('cf login -u "test_cf" -p \'********\' -a https://api.cf.eu10.hana.ondemand.com -o "testOrg" -s "testSpace"')))
        assertThat(shellRule.shell, hasItem(containsString("cf push testAppName -f 'test.yml'")))
        assertThat(shellRule.shell, hasItem(containsString("cf logout")))
    }

    @Test
    void testCfBlueGreenDeploymentWithVariableSubstitution() {

        readYamlRule.registerYaml('test.yml', "applications: [[name: '((appName))']]")
        readYamlRule.registerYaml('vars.yml', "[appName: 'testApplication']")

        fileExistsRule.registerExistingFile("test.yml")
        fileExistsRule.registerExistingFile("vars.yml")

        boolean testYamlWritten = false
        def testYamlData = null
        helper.registerAllowedMethod('writeYaml', [Map], { Map m ->
            if (m.file.equals("test.yml")) {
                testYamlWritten = true
                testYamlData = m.data
            }
        })

        stepRule.step.cloudFoundryDeploy([
            script: nullScript,
            juStabUtils: utils,
            jenkinsUtilsStub: new JenkinsUtilsMock(),
            deployTool: 'cf_native',
            deployType: 'blue-green',
            cfOrg: 'testOrg',
            cfSpace: 'testSpace',
            cfCredentialsId: 'test_cfCredentialsId',
            cfAppName: 'testAppName',
            cfManifest: 'test.yml',
            cfManifestVariablesFiles: ['vars.yml']
        ])

        // asserts
        assertTrue(testYamlWritten)
        assertNotNull(testYamlData)
        assertThat(testYamlData.get("applications").get(0).get(0).get("name"), is("testApplication"))

        assertThat(dockerExecuteRule.dockerParams, hasEntry('dockerImage', 's4sdk/docker-cf-cli'))
        assertThat(dockerExecuteRule.dockerParams, hasEntry('dockerWorkspace', '/home/piper'))
        assertThat(dockerExecuteRule.dockerParams.dockerEnvVars, hasEntry('STATUS_CODE', "${200}"))
        assertThat(shellRule.shell, hasItem(containsString('cf login -u "test_cf" -p \'********\' -a https://api.cf.eu10.hana.ondemand.com -o "testOrg" -s "testSpace"')))
        assertThat(shellRule.shell, hasItem(containsString("cf blue-green-deploy testAppName --delete-old-apps -f 'test.yml'")))
        assertThat(shellRule.shell, hasItem(containsString("cf logout")))
    }

    @Test
    void testCfBlueGreenDeploymentWithVariableSubstitutionFromVarsList() {
        readYamlRule.registerYaml('test.yml', "applications: [[name: '((appName))']]")
        readYamlRule.registerYaml('vars.yml', "[appName: 'testApplication']")
        List varsList = [["appName" : "testApplicationFromVarsList"]]

        fileExistsRule.registerExistingFile("test.yml")
        fileExistsRule.registerExistingFile("vars.yml")

        boolean testYamlWritten = false
        def testYamlData = null
        helper.registerAllowedMethod('writeYaml', [Map], { Map m ->
            if (m.file.equals("test.yml")) {
                testYamlWritten = true
                testYamlData = m.data
            }
        })

        stepRule.step.cloudFoundryDeploy([
            script: nullScript,
            juStabUtils: utils,
            jenkinsUtilsStub: new JenkinsUtilsMock(),
            deployTool: 'cf_native',
            deployType: 'blue-green',
            cfOrg: 'testOrg',
            cfSpace: 'testSpace',
            cfCredentialsId: 'test_cfCredentialsId',
            cfAppName: 'testAppName',
            cfManifest: 'test.yml',
            cfManifestVariablesFiles: ['vars.yml'],
            cfManifestVariables: varsList
        ])

        // asserts
        assertTrue(testYamlWritten)
        assertNotNull(testYamlData)
        assertThat(testYamlData.get("applications").get(0).get(0).get("name"), is("testApplicationFromVarsList"))

        assertThat(dockerExecuteRule.dockerParams, hasEntry('dockerImage', 's4sdk/docker-cf-cli'))
        assertThat(dockerExecuteRule.dockerParams, hasEntry('dockerWorkspace', '/home/piper'))
        assertThat(dockerExecuteRule.dockerParams.dockerEnvVars, hasEntry('STATUS_CODE', "${200}"))
        assertThat(shellRule.shell, hasItem(containsString('cf login -u "test_cf" -p \'********\' -a https://api.cf.eu10.hana.ondemand.com -o "testOrg" -s "testSpace"')))
        assertThat(shellRule.shell, hasItem(containsString("cf blue-green-deploy testAppName --delete-old-apps -f 'test.yml'")))
        assertThat(shellRule.shell, hasItem(containsString("cf logout")))
    }
>>>>>>> e418c15b
}<|MERGE_RESOLUTION|>--- conflicted
+++ resolved
@@ -8,7 +8,6 @@
 import util.BasePiperTest
 import util.JenkinsCredentialsRule
 import util.JenkinsEnvironmentRule
-import util.JenkinsFileExistsRule
 import util.JenkinsDockerExecuteRule
 import util.JenkinsFileExistsRule
 import util.JenkinsLoggingRule
@@ -36,13 +35,12 @@
     private JenkinsLoggingRule loggingRule = new JenkinsLoggingRule(this)
     private JenkinsShellCallRule shellRule = new JenkinsShellCallRule(this)
     private JenkinsWriteFileRule writeFileRule = new JenkinsWriteFileRule(this)
-    private JenkinsFileExistsRule fileExistsRule = new JenkinsFileExistsRule(this, [])
     private JenkinsReadFileRule readFileRule = new JenkinsReadFileRule(this, tmpDir.getAbsolutePath())
     private JenkinsDockerExecuteRule dockerExecuteRule = new JenkinsDockerExecuteRule(this)
     private JenkinsStepRule stepRule = new JenkinsStepRule(this)
     private JenkinsEnvironmentRule environmentRule = new JenkinsEnvironmentRule(this)
     private JenkinsReadYamlRule readYamlRule = new JenkinsReadYamlRule(this)
-    private JenkinsFileExistsRule fileExistsRule = new JenkinsFileExistsRule(this)
+    private JenkinsFileExistsRule fileExistsRule = new JenkinsFileExistsRule(this, [])
 
     private writeInfluxMap = [:]
 
@@ -529,18 +527,6 @@
     }
 
     @Test
-<<<<<<< HEAD
-    void testTraceOutputOnVerbose() {
-
-        fileExistsRule.existingFiles.addAll(
-            'test.yml',
-            'cf.log'
-        )
-
-        new File(tmpDir, 'cf.log') << 'Hello SAP'
-
-        readYamlRule.registerYaml('test.yml', "applications: [[name: 'manifestAppName']]")
-=======
     void testCfPushDeploymentWithVariableSubstitutionFromFile() {
         readYamlRule.registerYaml('test.yml', "applications: [[name: '((appName))']]")
         fileExistsRule.registerExistingFile('test.yml')
@@ -597,36 +583,10 @@
         readYamlRule.registerYaml('test.yml', "applications: [[name: '((appName))']]")
         List varsList = [["appName" : "testApplicationFromVarsList"]]                
         
->>>>>>> e418c15b
-        stepRule.step.cloudFoundryDeploy([
-            script: nullScript,
-            juStabUtils: utils,
-            jenkinsUtilsStub: new JenkinsUtilsMock(),
-<<<<<<< HEAD
-            cloudFoundry: [
-                org: 'testOrg',
-                space: 'testSpace',
-                manifest: 'test.yml',
-                ],
-            cfCredentialsId: 'test_cfCredentialsId',
-            verbose: true
-        ])
-
-        assertThat(loggingRule.log, allOf(
-            containsString('### START OF CF CLI TRACE OUTPUT ###'),
-            containsString('Hello SAP'),
-            containsString('### END OF CF CLI TRACE OUTPUT ###')))
-    }
-
-    @Test
-    void testTraceNoTraceFileWritten() {
-
-        fileExistsRule.existingFiles.addAll(
-            'test.yml',
-        )
-
-        readYamlRule.registerYaml('test.yml', "applications: [[name: 'manifestAppName']]")
-=======
+        stepRule.step.cloudFoundryDeploy([
+            script: nullScript,
+            juStabUtils: utils,
+            jenkinsUtilsStub: new JenkinsUtilsMock(),
             deployTool: 'cf_native',
             cfOrg: 'testOrg',
             cfSpace: 'testSpace',
@@ -675,25 +635,10 @@
         List varsList = [["appName" : "testApplicationFromVarsList"]]
         fileExistsRule.registerExistingFile('vars.yml')
 
->>>>>>> e418c15b
-        stepRule.step.cloudFoundryDeploy([
-            script: nullScript,
-            juStabUtils: utils,
-            jenkinsUtilsStub: new JenkinsUtilsMock(),
-<<<<<<< HEAD
-            cloudFoundry: [
-                org: 'testOrg',
-                space: 'testSpace',
-                manifest: 'test.yml',
-                ],
-            cfCredentialsId: 'test_cfCredentialsId',
-            verbose: true
-        ])
-
-        assertThat(loggingRule.log, containsString('No trace file found'))
-    }
-
-=======
+        stepRule.step.cloudFoundryDeploy([
+            script: nullScript,
+            juStabUtils: utils,
+            jenkinsUtilsStub: new JenkinsUtilsMock(),
             deployTool: 'cf_native',
             cfOrg: 'testOrg',
             cfSpace: 'testSpace',
@@ -828,5 +773,59 @@
         assertThat(shellRule.shell, hasItem(containsString("cf blue-green-deploy testAppName --delete-old-apps -f 'test.yml'")))
         assertThat(shellRule.shell, hasItem(containsString("cf logout")))
     }
->>>>>>> e418c15b
+
+    @Test
+    void testTraceOutputOnVerbose() {
+
+        fileExistsRule.existingFiles.addAll(
+            'test.yml',
+            'cf.log'
+        )
+
+        new File(tmpDir, 'cf.log') << 'Hello SAP'
+
+        readYamlRule.registerYaml('test.yml', "applications: [[name: 'manifestAppName']]")
+        stepRule.step.cloudFoundryDeploy([
+            script: nullScript,
+            juStabUtils: utils,
+            jenkinsUtilsStub: new JenkinsUtilsMock(),
+            cloudFoundry: [
+                org: 'testOrg',
+                space: 'testSpace',
+                manifest: 'test.yml',
+                ],
+            cfCredentialsId: 'test_cfCredentialsId',
+            verbose: true
+        ])
+
+        assertThat(loggingRule.log, allOf(
+            containsString('### START OF CF CLI TRACE OUTPUT ###'),
+            containsString('Hello SAP'),
+            containsString('### END OF CF CLI TRACE OUTPUT ###')))
+    }
+
+    @Test
+    void testTraceNoTraceFileWritten() {
+
+        fileExistsRule.existingFiles.addAll(
+            'test.yml',
+        )
+
+        readYamlRule.registerYaml('test.yml', "applications: [[name: 'manifestAppName']]")
+        stepRule.step.cloudFoundryDeploy([
+            script: nullScript,
+            juStabUtils: utils,
+            jenkinsUtilsStub: new JenkinsUtilsMock(),
+            cloudFoundry: [
+                org: 'testOrg',
+                space: 'testSpace',
+                manifest: 'test.yml',
+                ],
+            cfCredentialsId: 'test_cfCredentialsId',
+            verbose: true
+        ])
+
+        assertThat(loggingRule.log, containsString('No trace file found'))
+    }
+
 }