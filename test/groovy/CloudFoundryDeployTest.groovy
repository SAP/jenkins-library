--- conflicted
+++ resolved
@@ -527,20 +527,314 @@
     }
 
     @Test
-<<<<<<< HEAD
-    void testAdditionOpts() {
-=======
     void testCfPushDeploymentWithVariableSubstitutionFromFile() {
         readYamlRule.registerYaml('test.yml', "applications: [[name: '((appName))']]")
         fileExistsRule.registerExistingFile('test.yml')
         fileExistsRule.registerExistingFile('vars.yml')
->>>>>>> facebdbd
-
-        stepRule.step.cloudFoundryDeploy([
-            script: nullScript,
-            juStabUtils: utils,
-            jenkinsUtilsStub: new JenkinsUtilsMock(),
-<<<<<<< HEAD
+
+        stepRule.step.cloudFoundryDeploy([
+            script: nullScript,
+            juStabUtils: utils,
+            jenkinsUtilsStub: new JenkinsUtilsMock(),
+            deployTool: 'cf_native',
+            cfOrg: 'testOrg',
+            cfSpace: 'testSpace',
+            cfCredentialsId: 'test_cfCredentialsId',
+            cfAppName: 'testAppName',
+            cfManifest: 'test.yml',
+            cfManifestVariablesFiles: ['vars.yml']
+        ])
+
+        assertThat(dockerExecuteRule.dockerParams, hasEntry('dockerImage', 's4sdk/docker-cf-cli'))
+        assertThat(dockerExecuteRule.dockerParams, hasEntry('dockerWorkspace', '/home/piper'))
+        assertThat(dockerExecuteRule.dockerParams.dockerEnvVars, hasEntry('STATUS_CODE', "${200}"))
+        assertThat(shellRule.shell, hasItem(containsString('cf login -u "test_cf" -p \'********\' -a https://api.cf.eu10.hana.ondemand.com -o "testOrg" -s "testSpace"')))
+        assertThat(shellRule.shell, hasItem(containsString("cf push testAppName --vars-file 'vars.yml' -f 'test.yml'")))
+        assertThat(shellRule.shell, hasItem(containsString("cf logout")))
+        assertThat(loggingRule.log,containsString("We will add the following string to the cf push call: --vars-file 'vars.yml' !"))
+        assertThat(loggingRule.log,not(containsString("We will add the following string to the cf push call:  !")))
+    }
+
+    @Test
+    void testCfPushDeploymentWithVariableSubstitutionFromNotExistingFilePrintsWarning() {
+        readYamlRule.registerYaml('test.yml', "applications: [[name: '((appName))']]")
+        fileExistsRule.registerExistingFile('test.yml')        
+
+        stepRule.step.cloudFoundryDeploy([
+            script: nullScript,
+            juStabUtils: utils,
+            jenkinsUtilsStub: new JenkinsUtilsMock(),
+            deployTool: 'cf_native',
+            cfOrg: 'testOrg',
+            cfSpace: 'testSpace',
+            cfCredentialsId: 'test_cfCredentialsId',
+            cfAppName: 'testAppName',
+            cfManifest: 'test.yml',
+            cfManifestVariablesFiles: ['vars.yml']
+        ])
+
+        // asserts
+        assertThat(shellRule.shell, hasItem(containsString("cf push testAppName -f 'test.yml'")))       
+        assertThat(loggingRule.log, containsString("[WARNING] We skip adding not-existing file 'vars.yml' as a vars-file to the cf create-service-push call"))
+    }
+
+    @Test
+    void testCfPushDeploymentWithVariableSubstitutionFromVarsList() {
+        readYamlRule.registerYaml('test.yml', "applications: [[name: '((appName))']]")
+        List varsList = [["appName" : "testApplicationFromVarsList"]]                
+        
+        stepRule.step.cloudFoundryDeploy([
+            script: nullScript,
+            juStabUtils: utils,
+            jenkinsUtilsStub: new JenkinsUtilsMock(),
+            deployTool: 'cf_native',
+            cfOrg: 'testOrg',
+            cfSpace: 'testSpace',
+            cfCredentialsId: 'test_cfCredentialsId',
+            cfAppName: 'testAppName',
+            cfManifest: 'test.yml',
+            cfManifestVariables: varsList
+        ])
+
+        // asserts
+        assertThat(dockerExecuteRule.dockerParams, hasEntry('dockerImage', 's4sdk/docker-cf-cli'))
+        assertThat(dockerExecuteRule.dockerParams, hasEntry('dockerWorkspace', '/home/piper'))
+        assertThat(dockerExecuteRule.dockerParams.dockerEnvVars, hasEntry('STATUS_CODE', "${200}"))
+        assertThat(shellRule.shell, hasItem(containsString('cf login -u "test_cf" -p \'********\' -a https://api.cf.eu10.hana.ondemand.com -o "testOrg" -s "testSpace"')))
+        assertThat(shellRule.shell, hasItem(containsString("cf push testAppName --var appName='testApplicationFromVarsList' -f 'test.yml'")))
+        assertThat(shellRule.shell, hasItem(containsString("cf logout")))
+        assertThat(loggingRule.log,containsString("We will add the following string to the cf push call: --var appName='testApplicationFromVarsList' !"))
+        assertThat(loggingRule.log,not(containsString("We will add the following string to the cf push call:  !")))
+    }
+
+    @Test
+    void testCfPushDeploymentWithVariableSubstitutionFromVarsListNotAList() {
+        readYamlRule.registerYaml('test.yml', "applications: [[name: '((appName))']]")        
+        
+        thrown.expect(hudson.AbortException)
+        thrown.expectMessage('[cloudFoundryDeploy] ERROR: Parameter config.cloudFoundry.manifestVariables is not a List!')
+
+        stepRule.step.cloudFoundryDeploy([
+            script: nullScript,
+            juStabUtils: utils,
+            jenkinsUtilsStub: new JenkinsUtilsMock(),
+            deployTool: 'cf_native',
+            cfOrg: 'testOrg',
+            cfSpace: 'testSpace',
+            cfCredentialsId: 'test_cfCredentialsId',
+            cfAppName: 'testAppName',
+            cfManifest: 'test.yml',
+            cfManifestVariables: 'notAList'
+        ])
+       
+    }
+
+    @Test
+    void testCfPushDeploymentWithVariableSubstitutionFromVarsListAndVarsFile() {
+        readYamlRule.registerYaml('test.yml', "applications: [[name: '((appName))']]")
+        List varsList = [["appName" : "testApplicationFromVarsList"]]
+        fileExistsRule.registerExistingFile('vars.yml')
+
+        stepRule.step.cloudFoundryDeploy([
+            script: nullScript,
+            juStabUtils: utils,
+            jenkinsUtilsStub: new JenkinsUtilsMock(),
+            deployTool: 'cf_native',
+            cfOrg: 'testOrg',
+            cfSpace: 'testSpace',
+            cfCredentialsId: 'test_cfCredentialsId',
+            cfAppName: 'testAppName',
+            cfManifest: 'test.yml',
+            cfManifestVariablesFiles: ['vars.yml'],
+            cfManifestVariables: varsList
+        ])
+
+        // asserts
+        assertThat(dockerExecuteRule.dockerParams, hasEntry('dockerImage', 's4sdk/docker-cf-cli'))
+        assertThat(dockerExecuteRule.dockerParams, hasEntry('dockerWorkspace', '/home/piper'))
+        assertThat(dockerExecuteRule.dockerParams.dockerEnvVars, hasEntry('STATUS_CODE', "${200}"))
+        assertThat(shellRule.shell, hasItem(containsString('cf login -u "test_cf" -p \'********\' -a https://api.cf.eu10.hana.ondemand.com -o "testOrg" -s "testSpace"')))
+        assertThat(shellRule.shell, hasItem(containsString("cf push testAppName --var appName='testApplicationFromVarsList' --vars-file 'vars.yml' -f 'test.yml'")))
+        assertThat(shellRule.shell, hasItem(containsString("cf logout")))
+    }
+
+    @Test
+    void testCfPushDeploymentWithoutVariableSubstitution() {
+        readYamlRule.registerYaml('test.yml', "applications: [[name: '((appName))']]")
+
+        stepRule.step.cloudFoundryDeploy([
+            script: nullScript,
+            juStabUtils: utils,
+            jenkinsUtilsStub: new JenkinsUtilsMock(),
+            deployTool: 'cf_native',
+            cfOrg: 'testOrg',
+            cfSpace: 'testSpace',
+            cfCredentialsId: 'test_cfCredentialsId',
+            cfAppName: 'testAppName',
+            cfManifest: 'test.yml'
+        ])
+
+        // asserts        
+        assertThat(dockerExecuteRule.dockerParams, hasEntry('dockerImage', 's4sdk/docker-cf-cli'))
+        assertThat(dockerExecuteRule.dockerParams, hasEntry('dockerWorkspace', '/home/piper'))
+        assertThat(dockerExecuteRule.dockerParams.dockerEnvVars, hasEntry('STATUS_CODE', "${200}"))
+        assertThat(shellRule.shell, hasItem(containsString('cf login -u "test_cf" -p \'********\' -a https://api.cf.eu10.hana.ondemand.com -o "testOrg" -s "testSpace"')))
+        assertThat(shellRule.shell, hasItem(containsString("cf push testAppName -f 'test.yml'")))
+        assertThat(shellRule.shell, hasItem(containsString("cf logout")))
+    }
+
+    @Test
+    void testCfBlueGreenDeploymentWithVariableSubstitution() {
+
+        readYamlRule.registerYaml('test.yml', "applications: [[name: '((appName))']]")
+        readYamlRule.registerYaml('vars.yml', "[appName: 'testApplication']")
+
+        fileExistsRule.registerExistingFile("test.yml")
+        fileExistsRule.registerExistingFile("vars.yml")
+
+        boolean testYamlWritten = false
+        def testYamlData = null
+        helper.registerAllowedMethod('writeYaml', [Map], { Map m ->
+            if (m.file.equals("test.yml")) {
+                testYamlWritten = true
+                testYamlData = m.data
+            }
+        })
+
+        stepRule.step.cloudFoundryDeploy([
+            script: nullScript,
+            juStabUtils: utils,
+            jenkinsUtilsStub: new JenkinsUtilsMock(),
+            deployTool: 'cf_native',
+            deployType: 'blue-green',
+            cfOrg: 'testOrg',
+            cfSpace: 'testSpace',
+            cfCredentialsId: 'test_cfCredentialsId',
+            cfAppName: 'testAppName',
+            cfManifest: 'test.yml',
+            cfManifestVariablesFiles: ['vars.yml']
+        ])
+
+        // asserts
+        assertTrue(testYamlWritten)
+        assertNotNull(testYamlData)
+        assertThat(testYamlData.get("applications").get(0).get(0).get("name"), is("testApplication"))
+
+        assertThat(dockerExecuteRule.dockerParams, hasEntry('dockerImage', 's4sdk/docker-cf-cli'))
+        assertThat(dockerExecuteRule.dockerParams, hasEntry('dockerWorkspace', '/home/piper'))
+        assertThat(dockerExecuteRule.dockerParams.dockerEnvVars, hasEntry('STATUS_CODE', "${200}"))
+        assertThat(shellRule.shell, hasItem(containsString('cf login -u "test_cf" -p \'********\' -a https://api.cf.eu10.hana.ondemand.com -o "testOrg" -s "testSpace"')))
+        assertThat(shellRule.shell, hasItem(containsString("cf blue-green-deploy testAppName --delete-old-apps -f 'test.yml'")))
+        assertThat(shellRule.shell, hasItem(containsString("cf logout")))
+    }
+
+    @Test
+    void testCfBlueGreenDeploymentWithVariableSubstitutionFromVarsList() {
+        readYamlRule.registerYaml('test.yml', "applications: [[name: '((appName))']]")
+        readYamlRule.registerYaml('vars.yml', "[appName: 'testApplication']")
+        List varsList = [["appName" : "testApplicationFromVarsList"]]
+
+        fileExistsRule.registerExistingFile("test.yml")
+        fileExistsRule.registerExistingFile("vars.yml")
+
+        boolean testYamlWritten = false
+        def testYamlData = null
+        helper.registerAllowedMethod('writeYaml', [Map], { Map m ->
+            if (m.file.equals("test.yml")) {
+                testYamlWritten = true
+                testYamlData = m.data
+            }
+        })
+
+        stepRule.step.cloudFoundryDeploy([
+            script: nullScript,
+            juStabUtils: utils,
+            jenkinsUtilsStub: new JenkinsUtilsMock(),
+            deployTool: 'cf_native',
+            deployType: 'blue-green',
+            cfOrg: 'testOrg',
+            cfSpace: 'testSpace',
+            cfCredentialsId: 'test_cfCredentialsId',
+            cfAppName: 'testAppName',
+            cfManifest: 'test.yml',
+            cfManifestVariablesFiles: ['vars.yml'],
+            cfManifestVariables: varsList
+        ])
+
+        // asserts
+        assertTrue(testYamlWritten)
+        assertNotNull(testYamlData)
+        assertThat(testYamlData.get("applications").get(0).get(0).get("name"), is("testApplicationFromVarsList"))
+
+        assertThat(dockerExecuteRule.dockerParams, hasEntry('dockerImage', 's4sdk/docker-cf-cli'))
+        assertThat(dockerExecuteRule.dockerParams, hasEntry('dockerWorkspace', '/home/piper'))
+        assertThat(dockerExecuteRule.dockerParams.dockerEnvVars, hasEntry('STATUS_CODE', "${200}"))
+        assertThat(shellRule.shell, hasItem(containsString('cf login -u "test_cf" -p \'********\' -a https://api.cf.eu10.hana.ondemand.com -o "testOrg" -s "testSpace"')))
+        assertThat(shellRule.shell, hasItem(containsString("cf blue-green-deploy testAppName --delete-old-apps -f 'test.yml'")))
+        assertThat(shellRule.shell, hasItem(containsString("cf logout")))
+    }
+
+    @Test
+    void testTraceOutputOnVerbose() {
+
+        fileExistsRule.existingFiles.addAll(
+            'test.yml',
+            'cf.log'
+        )
+
+        new File(tmpDir, 'cf.log') << 'Hello SAP'
+
+        readYamlRule.registerYaml('test.yml', "applications: [[name: 'manifestAppName']]")
+        stepRule.step.cloudFoundryDeploy([
+            script: nullScript,
+            juStabUtils: utils,
+            jenkinsUtilsStub: new JenkinsUtilsMock(),
+            cloudFoundry: [
+                org: 'testOrg',
+                space: 'testSpace',
+                manifest: 'test.yml',
+                ],
+            cfCredentialsId: 'test_cfCredentialsId',
+            verbose: true
+        ])
+
+        assertThat(loggingRule.log, allOf(
+            containsString('### START OF CF CLI TRACE OUTPUT ###'),
+            containsString('Hello SAP'),
+            containsString('### END OF CF CLI TRACE OUTPUT ###')))
+    }
+
+    @Test
+    void testTraceNoTraceFileWritten() {
+
+        fileExistsRule.existingFiles.addAll(
+            'test.yml',
+        )
+
+        readYamlRule.registerYaml('test.yml', "applications: [[name: 'manifestAppName']]")
+        stepRule.step.cloudFoundryDeploy([
+            script: nullScript,
+            juStabUtils: utils,
+            jenkinsUtilsStub: new JenkinsUtilsMock(),
+            cloudFoundry: [
+                org: 'testOrg',
+                space: 'testSpace',
+                manifest: 'test.yml',
+                ],
+            cfCredentialsId: 'test_cfCredentialsId',
+            verbose: true
+        ])
+
+        assertThat(loggingRule.log, containsString('No trace file found'))
+    }
+
+    @Test
+    void testAdditionOpts() {
+
+        stepRule.step.cloudFoundryDeploy([
+            script: nullScript,
+            juStabUtils: utils,
+            jenkinsUtilsStub: new JenkinsUtilsMock(),
             cloudFoundry: [
                 org: 'testOrg',
                 space: 'testSpace',
@@ -561,298 +855,5 @@
                 'cf bg-deploy', '--some-deploy-opt value'])))
 
     }
-=======
-            deployTool: 'cf_native',
-            cfOrg: 'testOrg',
-            cfSpace: 'testSpace',
-            cfCredentialsId: 'test_cfCredentialsId',
-            cfAppName: 'testAppName',
-            cfManifest: 'test.yml',
-            cfManifestVariablesFiles: ['vars.yml']
-        ])
-
-        assertThat(dockerExecuteRule.dockerParams, hasEntry('dockerImage', 's4sdk/docker-cf-cli'))
-        assertThat(dockerExecuteRule.dockerParams, hasEntry('dockerWorkspace', '/home/piper'))
-        assertThat(dockerExecuteRule.dockerParams.dockerEnvVars, hasEntry('STATUS_CODE', "${200}"))
-        assertThat(shellRule.shell, hasItem(containsString('cf login -u "test_cf" -p \'********\' -a https://api.cf.eu10.hana.ondemand.com -o "testOrg" -s "testSpace"')))
-        assertThat(shellRule.shell, hasItem(containsString("cf push testAppName --vars-file 'vars.yml' -f 'test.yml'")))
-        assertThat(shellRule.shell, hasItem(containsString("cf logout")))
-        assertThat(loggingRule.log,containsString("We will add the following string to the cf push call: --vars-file 'vars.yml' !"))
-        assertThat(loggingRule.log,not(containsString("We will add the following string to the cf push call:  !")))
-    }
-
-    @Test
-    void testCfPushDeploymentWithVariableSubstitutionFromNotExistingFilePrintsWarning() {
-        readYamlRule.registerYaml('test.yml', "applications: [[name: '((appName))']]")
-        fileExistsRule.registerExistingFile('test.yml')        
-
-        stepRule.step.cloudFoundryDeploy([
-            script: nullScript,
-            juStabUtils: utils,
-            jenkinsUtilsStub: new JenkinsUtilsMock(),
-            deployTool: 'cf_native',
-            cfOrg: 'testOrg',
-            cfSpace: 'testSpace',
-            cfCredentialsId: 'test_cfCredentialsId',
-            cfAppName: 'testAppName',
-            cfManifest: 'test.yml',
-            cfManifestVariablesFiles: ['vars.yml']
-        ])
-
-        // asserts
-        assertThat(shellRule.shell, hasItem(containsString("cf push testAppName -f 'test.yml'")))       
-        assertThat(loggingRule.log, containsString("[WARNING] We skip adding not-existing file 'vars.yml' as a vars-file to the cf create-service-push call"))
-    }
-
-    @Test
-    void testCfPushDeploymentWithVariableSubstitutionFromVarsList() {
-        readYamlRule.registerYaml('test.yml', "applications: [[name: '((appName))']]")
-        List varsList = [["appName" : "testApplicationFromVarsList"]]                
-        
-        stepRule.step.cloudFoundryDeploy([
-            script: nullScript,
-            juStabUtils: utils,
-            jenkinsUtilsStub: new JenkinsUtilsMock(),
-            deployTool: 'cf_native',
-            cfOrg: 'testOrg',
-            cfSpace: 'testSpace',
-            cfCredentialsId: 'test_cfCredentialsId',
-            cfAppName: 'testAppName',
-            cfManifest: 'test.yml',
-            cfManifestVariables: varsList
-        ])
-
-        // asserts
-        assertThat(dockerExecuteRule.dockerParams, hasEntry('dockerImage', 's4sdk/docker-cf-cli'))
-        assertThat(dockerExecuteRule.dockerParams, hasEntry('dockerWorkspace', '/home/piper'))
-        assertThat(dockerExecuteRule.dockerParams.dockerEnvVars, hasEntry('STATUS_CODE', "${200}"))
-        assertThat(shellRule.shell, hasItem(containsString('cf login -u "test_cf" -p \'********\' -a https://api.cf.eu10.hana.ondemand.com -o "testOrg" -s "testSpace"')))
-        assertThat(shellRule.shell, hasItem(containsString("cf push testAppName --var appName='testApplicationFromVarsList' -f 'test.yml'")))
-        assertThat(shellRule.shell, hasItem(containsString("cf logout")))
-        assertThat(loggingRule.log,containsString("We will add the following string to the cf push call: --var appName='testApplicationFromVarsList' !"))
-        assertThat(loggingRule.log,not(containsString("We will add the following string to the cf push call:  !")))
-    }
-
-    @Test
-    void testCfPushDeploymentWithVariableSubstitutionFromVarsListNotAList() {
-        readYamlRule.registerYaml('test.yml', "applications: [[name: '((appName))']]")        
-        
-        thrown.expect(hudson.AbortException)
-        thrown.expectMessage('[cloudFoundryDeploy] ERROR: Parameter config.cloudFoundry.manifestVariables is not a List!')
-
-        stepRule.step.cloudFoundryDeploy([
-            script: nullScript,
-            juStabUtils: utils,
-            jenkinsUtilsStub: new JenkinsUtilsMock(),
-            deployTool: 'cf_native',
-            cfOrg: 'testOrg',
-            cfSpace: 'testSpace',
-            cfCredentialsId: 'test_cfCredentialsId',
-            cfAppName: 'testAppName',
-            cfManifest: 'test.yml',
-            cfManifestVariables: 'notAList'
-        ])
-       
-    }
-
-    @Test
-    void testCfPushDeploymentWithVariableSubstitutionFromVarsListAndVarsFile() {
-        readYamlRule.registerYaml('test.yml', "applications: [[name: '((appName))']]")
-        List varsList = [["appName" : "testApplicationFromVarsList"]]
-        fileExistsRule.registerExistingFile('vars.yml')
-
-        stepRule.step.cloudFoundryDeploy([
-            script: nullScript,
-            juStabUtils: utils,
-            jenkinsUtilsStub: new JenkinsUtilsMock(),
-            deployTool: 'cf_native',
-            cfOrg: 'testOrg',
-            cfSpace: 'testSpace',
-            cfCredentialsId: 'test_cfCredentialsId',
-            cfAppName: 'testAppName',
-            cfManifest: 'test.yml',
-            cfManifestVariablesFiles: ['vars.yml'],
-            cfManifestVariables: varsList
-        ])
-
-        // asserts
-        assertThat(dockerExecuteRule.dockerParams, hasEntry('dockerImage', 's4sdk/docker-cf-cli'))
-        assertThat(dockerExecuteRule.dockerParams, hasEntry('dockerWorkspace', '/home/piper'))
-        assertThat(dockerExecuteRule.dockerParams.dockerEnvVars, hasEntry('STATUS_CODE', "${200}"))
-        assertThat(shellRule.shell, hasItem(containsString('cf login -u "test_cf" -p \'********\' -a https://api.cf.eu10.hana.ondemand.com -o "testOrg" -s "testSpace"')))
-        assertThat(shellRule.shell, hasItem(containsString("cf push testAppName --var appName='testApplicationFromVarsList' --vars-file 'vars.yml' -f 'test.yml'")))
-        assertThat(shellRule.shell, hasItem(containsString("cf logout")))
-    }
-
-    @Test
-    void testCfPushDeploymentWithoutVariableSubstitution() {
-        readYamlRule.registerYaml('test.yml', "applications: [[name: '((appName))']]")
-
-        stepRule.step.cloudFoundryDeploy([
-            script: nullScript,
-            juStabUtils: utils,
-            jenkinsUtilsStub: new JenkinsUtilsMock(),
-            deployTool: 'cf_native',
-            cfOrg: 'testOrg',
-            cfSpace: 'testSpace',
-            cfCredentialsId: 'test_cfCredentialsId',
-            cfAppName: 'testAppName',
-            cfManifest: 'test.yml'
-        ])
-
-        // asserts        
-        assertThat(dockerExecuteRule.dockerParams, hasEntry('dockerImage', 's4sdk/docker-cf-cli'))
-        assertThat(dockerExecuteRule.dockerParams, hasEntry('dockerWorkspace', '/home/piper'))
-        assertThat(dockerExecuteRule.dockerParams.dockerEnvVars, hasEntry('STATUS_CODE', "${200}"))
-        assertThat(shellRule.shell, hasItem(containsString('cf login -u "test_cf" -p \'********\' -a https://api.cf.eu10.hana.ondemand.com -o "testOrg" -s "testSpace"')))
-        assertThat(shellRule.shell, hasItem(containsString("cf push testAppName -f 'test.yml'")))
-        assertThat(shellRule.shell, hasItem(containsString("cf logout")))
-    }
-
-    @Test
-    void testCfBlueGreenDeploymentWithVariableSubstitution() {
-
-        readYamlRule.registerYaml('test.yml', "applications: [[name: '((appName))']]")
-        readYamlRule.registerYaml('vars.yml', "[appName: 'testApplication']")
-
-        fileExistsRule.registerExistingFile("test.yml")
-        fileExistsRule.registerExistingFile("vars.yml")
-
-        boolean testYamlWritten = false
-        def testYamlData = null
-        helper.registerAllowedMethod('writeYaml', [Map], { Map m ->
-            if (m.file.equals("test.yml")) {
-                testYamlWritten = true
-                testYamlData = m.data
-            }
-        })
-
-        stepRule.step.cloudFoundryDeploy([
-            script: nullScript,
-            juStabUtils: utils,
-            jenkinsUtilsStub: new JenkinsUtilsMock(),
-            deployTool: 'cf_native',
-            deployType: 'blue-green',
-            cfOrg: 'testOrg',
-            cfSpace: 'testSpace',
-            cfCredentialsId: 'test_cfCredentialsId',
-            cfAppName: 'testAppName',
-            cfManifest: 'test.yml',
-            cfManifestVariablesFiles: ['vars.yml']
-        ])
-
-        // asserts
-        assertTrue(testYamlWritten)
-        assertNotNull(testYamlData)
-        assertThat(testYamlData.get("applications").get(0).get(0).get("name"), is("testApplication"))
-
-        assertThat(dockerExecuteRule.dockerParams, hasEntry('dockerImage', 's4sdk/docker-cf-cli'))
-        assertThat(dockerExecuteRule.dockerParams, hasEntry('dockerWorkspace', '/home/piper'))
-        assertThat(dockerExecuteRule.dockerParams.dockerEnvVars, hasEntry('STATUS_CODE', "${200}"))
-        assertThat(shellRule.shell, hasItem(containsString('cf login -u "test_cf" -p \'********\' -a https://api.cf.eu10.hana.ondemand.com -o "testOrg" -s "testSpace"')))
-        assertThat(shellRule.shell, hasItem(containsString("cf blue-green-deploy testAppName --delete-old-apps -f 'test.yml'")))
-        assertThat(shellRule.shell, hasItem(containsString("cf logout")))
-    }
-
-    @Test
-    void testCfBlueGreenDeploymentWithVariableSubstitutionFromVarsList() {
-        readYamlRule.registerYaml('test.yml', "applications: [[name: '((appName))']]")
-        readYamlRule.registerYaml('vars.yml', "[appName: 'testApplication']")
-        List varsList = [["appName" : "testApplicationFromVarsList"]]
-
-        fileExistsRule.registerExistingFile("test.yml")
-        fileExistsRule.registerExistingFile("vars.yml")
-
-        boolean testYamlWritten = false
-        def testYamlData = null
-        helper.registerAllowedMethod('writeYaml', [Map], { Map m ->
-            if (m.file.equals("test.yml")) {
-                testYamlWritten = true
-                testYamlData = m.data
-            }
-        })
-
-        stepRule.step.cloudFoundryDeploy([
-            script: nullScript,
-            juStabUtils: utils,
-            jenkinsUtilsStub: new JenkinsUtilsMock(),
-            deployTool: 'cf_native',
-            deployType: 'blue-green',
-            cfOrg: 'testOrg',
-            cfSpace: 'testSpace',
-            cfCredentialsId: 'test_cfCredentialsId',
-            cfAppName: 'testAppName',
-            cfManifest: 'test.yml',
-            cfManifestVariablesFiles: ['vars.yml'],
-            cfManifestVariables: varsList
-        ])
-
-        // asserts
-        assertTrue(testYamlWritten)
-        assertNotNull(testYamlData)
-        assertThat(testYamlData.get("applications").get(0).get(0).get("name"), is("testApplicationFromVarsList"))
-
-        assertThat(dockerExecuteRule.dockerParams, hasEntry('dockerImage', 's4sdk/docker-cf-cli'))
-        assertThat(dockerExecuteRule.dockerParams, hasEntry('dockerWorkspace', '/home/piper'))
-        assertThat(dockerExecuteRule.dockerParams.dockerEnvVars, hasEntry('STATUS_CODE', "${200}"))
-        assertThat(shellRule.shell, hasItem(containsString('cf login -u "test_cf" -p \'********\' -a https://api.cf.eu10.hana.ondemand.com -o "testOrg" -s "testSpace"')))
-        assertThat(shellRule.shell, hasItem(containsString("cf blue-green-deploy testAppName --delete-old-apps -f 'test.yml'")))
-        assertThat(shellRule.shell, hasItem(containsString("cf logout")))
-    }
-
-    @Test
-    void testTraceOutputOnVerbose() {
-
-        fileExistsRule.existingFiles.addAll(
-            'test.yml',
-            'cf.log'
-        )
-
-        new File(tmpDir, 'cf.log') << 'Hello SAP'
-
-        readYamlRule.registerYaml('test.yml', "applications: [[name: 'manifestAppName']]")
-        stepRule.step.cloudFoundryDeploy([
-            script: nullScript,
-            juStabUtils: utils,
-            jenkinsUtilsStub: new JenkinsUtilsMock(),
-            cloudFoundry: [
-                org: 'testOrg',
-                space: 'testSpace',
-                manifest: 'test.yml',
-                ],
-            cfCredentialsId: 'test_cfCredentialsId',
-            verbose: true
-        ])
-
-        assertThat(loggingRule.log, allOf(
-            containsString('### START OF CF CLI TRACE OUTPUT ###'),
-            containsString('Hello SAP'),
-            containsString('### END OF CF CLI TRACE OUTPUT ###')))
-    }
-
-    @Test
-    void testTraceNoTraceFileWritten() {
-
-        fileExistsRule.existingFiles.addAll(
-            'test.yml',
-        )
-
-        readYamlRule.registerYaml('test.yml', "applications: [[name: 'manifestAppName']]")
-        stepRule.step.cloudFoundryDeploy([
-            script: nullScript,
-            juStabUtils: utils,
-            jenkinsUtilsStub: new JenkinsUtilsMock(),
-            cloudFoundry: [
-                org: 'testOrg',
-                space: 'testSpace',
-                manifest: 'test.yml',
-                ],
-            cfCredentialsId: 'test_cfCredentialsId',
-            verbose: true
-        ])
-
-        assertThat(loggingRule.log, containsString('No trace file found'))
-    }
-
->>>>>>> facebdbd
+
 }