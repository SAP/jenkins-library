import com.sap.piper.JenkinsUtils
import org.junit.After
import org.junit.Before
import org.junit.After
import org.junit.Rule
import org.junit.Test
import org.junit.rules.ExpectedException
import org.junit.rules.RuleChain
import util.BasePiperTest
import util.JenkinsCredentialsRule
import util.JenkinsDockerExecuteRule
import util.JenkinsEnvironmentRule
import util.JenkinsFileExistsRule
import util.JenkinsLoggingRule
import util.JenkinsReadFileRule
import util.JenkinsReadYamlRule
import util.JenkinsShellCallRule
import util.JenkinsStepRule
import util.JenkinsWriteFileRule
import util.Rules

import static org.hamcrest.Matchers.allOf
import static org.hamcrest.Matchers.containsString
import static org.hamcrest.Matchers.equalTo
import static org.hamcrest.Matchers.hasEntry
import static org.hamcrest.Matchers.hasItem
import static org.hamcrest.Matchers.is
import static org.hamcrest.Matchers.not
import static org.hamcrest.Matchers.stringContainsInOrder
import static org.junit.Assert.assertNotNull
import static org.junit.Assert.assertThat
import static org.junit.Assert.assertTrue

class CloudFoundryDeployTest extends BasePiperTest {

    private File tmpDir = File.createTempDir()
    private ExpectedException thrown = ExpectedException.none()
    private JenkinsLoggingRule loggingRule = new JenkinsLoggingRule(this)
    private JenkinsShellCallRule shellRule = new JenkinsShellCallRule(this)
    private JenkinsWriteFileRule writeFileRule = new JenkinsWriteFileRule(this)
    private JenkinsReadFileRule readFileRule = new JenkinsReadFileRule(this, tmpDir.getAbsolutePath())
    private JenkinsDockerExecuteRule dockerExecuteRule = new JenkinsDockerExecuteRule(this)
    private JenkinsStepRule stepRule = new JenkinsStepRule(this)
    private JenkinsEnvironmentRule environmentRule = new JenkinsEnvironmentRule(this)
    private JenkinsReadYamlRule readYamlRule = new JenkinsReadYamlRule(this)
    private JenkinsFileExistsRule fileExistsRule = new JenkinsFileExistsRule(this, [])
    private JenkinsCredentialsRule credentialsRule = new JenkinsCredentialsRule(this)


    private writeInfluxMap = [:]

    class JenkinsUtilsMock extends JenkinsUtils {
        def isJobStartedByUser() {
            return true
        }
    }

    @Rule
    public RuleChain rules = Rules
        .getCommonRules(this)
        .around(readYamlRule)
        .around(thrown)
        .around(loggingRule)
        .around(shellRule)
        .around(writeFileRule)
        .around(readFileRule)
        .around(fileExistsRule)
        .around(dockerExecuteRule)
        .around(environmentRule)
        .around(credentialsRule)
        .around(stepRule) // needs to be activated after dockerExecuteRule, otherwise executeDocker is not mocked

    @Before
    void init() {
<<<<<<< HEAD
        // removing additional credentials tests might have added; adding default credentials
        credentialsRule.reset()
            .withCredentials('test_cfCredentialsId', 'test_cf', '********')

        rules = helper.registerAllowedMethod('influxWriteData', [Map.class], { m ->
=======
        UUID.metaClass.static.randomUUID = { -> 1}
        helper.registerAllowedMethod('influxWriteData', [Map.class], {m ->
>>>>>>> 1f2ae0fc
            writeInfluxMap = m
        })

    }

    @After
    void tearDown() {
        UUID.metaClass = null
    }

    @Test
    void testNoTool() throws Exception {
        nullScript.commonPipelineEnvironment.configuration = [
            general: [
                camSystemRole: 'testRole',
                cfCredentialsId: 'myCreds'
            ],
            stages: [
                acceptance: [
                    cfOrg: 'testOrg',
                    cfSpace: 'testSpace',
                    deployUser: 'testUser',
                ]
            ],
            steps: [
                cloudFoundryDeploy: []
            ]
        ]

        stepRule.step.cloudFoundryDeploy([
            script: nullScript,
            juStabUtils: utils,
            jenkinsUtilsStub: new JenkinsUtilsMock(),
            deployTool: '',
            stageName: 'acceptance',
        ])
        // asserts
        assertThat(loggingRule.log, containsString('[cloudFoundryDeploy] General parameters: deployTool=, deployType=standard, cfApiEndpoint=https://api.cf.eu10.hana.ondemand.com, cfOrg=testOrg, cfSpace=testSpace, cfCredentialsId=myCreds'))
        assertThat(loggingRule.log, containsString('[cloudFoundryDeploy] WARNING! Found unsupported deployTool. Skipping deployment.'))
    }

    @Test
    void testNotAvailableTool() throws Exception {
        nullScript.commonPipelineEnvironment.configuration = [
            general: [
                cfCredentialsId: 'myCreds'
            ],
            stages: [
                acceptance: [
                    cfOrg: 'testOrg',
                    cfSpace: 'testSpace',
                    deployUser: 'testUser',
                ]
            ],
            steps: [
                cloudFoundryDeploy: []
            ]
        ]

        stepRule.step.cloudFoundryDeploy([
            script: nullScript,
            juStabUtils: utils,
            jenkinsUtilsStub: new JenkinsUtilsMock(),
            deployTool: 'notAvailable',
            stageName: 'acceptance'
        ])
        // asserts
        assertThat(loggingRule.log, containsString('[cloudFoundryDeploy] General parameters: deployTool=notAvailable, deployType=standard, cfApiEndpoint=https://api.cf.eu10.hana.ondemand.com, cfOrg=testOrg, cfSpace=testSpace, cfCredentialsId=myCreds'))
        assertThat(loggingRule.log, containsString('[cloudFoundryDeploy] WARNING! Found unsupported deployTool. Skipping deployment.'))
    }



    @Test
    void testCfNativeWithAppName() {
        readYamlRule.registerYaml('test.yml', "applications: [[name: 'manifestAppName']]")
        helper.registerAllowedMethod('writeYaml', [Map], { Map parameters ->
            generatedFile = parameters.file
            data = parameters.data
        })
        stepRule.step.cloudFoundryDeploy([
            script: nullScript,
            juStabUtils: utils,
            jenkinsUtilsStub: new JenkinsUtilsMock(),
            deployTool: 'cf_native',
            cfOrg: 'testOrg',
            cfSpace: 'testSpace',
            cfCredentialsId: 'test_cfCredentialsId',
            cfAppName: 'testAppName',
            cfManifest: 'test.yml'
        ])
        // asserts
        assertThat(dockerExecuteRule.dockerParams, hasEntry('dockerImage', 'ppiper/cf-cli'))
        assertThat(dockerExecuteRule.dockerParams, hasEntry('dockerWorkspace', '/home/piper'))
        assertThat(dockerExecuteRule.dockerParams.dockerEnvVars, hasEntry('STATUS_CODE', "${200}"))
        assertThat(shellRule.shell, hasItem(containsString('cf login -u "test_cf" -p \'********\' -a https://api.cf.eu10.hana.ondemand.com -o "testOrg" -s "testSpace"')))
        assertThat(shellRule.shell, hasItem(containsString("cf push testAppName -f 'test.yml'")))
        assertThat(shellRule.shell, hasItem(containsString("cf logout")))
    }

    @Test
    void testCfNativeWithAppNameCustomApi() {
        readYamlRule.registerYaml('test.yml', "applications: [[name: 'manifestAppName']]")
        helper.registerAllowedMethod('writeYaml', [Map], { Map parameters ->
            generatedFile = parameters.file
            data = parameters.data
        })
        stepRule.step.cloudFoundryDeploy([
            script: nullScript,
            juStabUtils: utils,
            jenkinsUtilsStub: new JenkinsUtilsMock(),
            deployTool: 'cf_native',
            cfApiEndpoint: 'https://customApi',
            cfOrg: 'testOrg',
            cfSpace: 'testSpace',
            cfCredentialsId: 'test_cfCredentialsId',
            cfAppName: 'testAppName',
            cfManifest: 'test.yml'
        ])
        // asserts
        assertThat(shellRule.shell, hasItem(containsString('cf login -u "test_cf" -p \'********\' -a https://customApi -o "testOrg" -s "testSpace"')))
    }

    @Test
    void testCfNativeWithAppNameCompatible() {
        readYamlRule.registerYaml('test.yml', "applications: [[name: 'manifestAppName']]")
        helper.registerAllowedMethod('writeYaml', [Map], { Map parameters ->
            generatedFile = parameters.file
            data = parameters.data
        })
        stepRule.step.cloudFoundryDeploy([
            script: nullScript,
            juStabUtils: utils,
            jenkinsUtilsStub: new JenkinsUtilsMock(),
            deployTool: 'cf_native',
            cloudFoundry: [
                org: 'testOrg',
                space: 'testSpace',
                credentialsId: 'test_cfCredentialsId',
                appName: 'testAppName',
                manifest: 'test.yml'
            ]
        ])
        // asserts
        assertThat(dockerExecuteRule.dockerParams, hasEntry('dockerImage', 'ppiper/cf-cli'))
        assertThat(dockerExecuteRule.dockerParams, hasEntry('dockerWorkspace', '/home/piper'))
        assertThat(dockerExecuteRule.dockerParams.dockerEnvVars, hasEntry('STATUS_CODE', "${200}"))
        assertThat(shellRule.shell, hasItem(containsString('cf login -u "test_cf" -p \'********\' -a https://api.cf.eu10.hana.ondemand.com -o "testOrg" -s "testSpace"')))
        assertThat(shellRule.shell, hasItem(containsString("cf push testAppName -f 'test.yml'")))
        assertThat(shellRule.shell, hasItem(containsString("cf logout")))
    }

    @Test
    void testCfNativeWithDockerImage() {
        // adding additional credentials for Docker registry authorization
        credentialsRule.withCredentials('test_cfDockerCredentialsId', 'test_cf_docker', '********')
        readYamlRule.registerYaml('test.yml', "applications: [[name: 'manifestAppName']]")
        helper.registerAllowedMethod('writeYaml', [Map], { Map parameters ->
            generatedFile = parameters.file
            data = parameters.data
        })
        stepRule.step.cloudFoundryDeploy([
            script: nullScript,
            juStabUtils: utils,
            jenkinsUtilsStub: new JenkinsUtilsMock(),
            deployTool: 'cf_native',
            deployDockerImage: 'repo/image:tag',
            cloudFoundry: [
                org: 'testOrg',
                space: 'testSpace',
                credentialsId: 'test_cfCredentialsId',
                appName: 'testAppName'
            ]
        ])

        assertThat(shellRule.shell, hasItem(containsString('cf login -u "test_cf" -p \'********\' -a https://api.cf.eu10.hana.ondemand.com -o "testOrg" -s "testSpace"')))
        assertThat(shellRule.shell, hasItem(containsString('cf push testAppName --docker-image repo/image:tag')))
        assertThat(shellRule.shell, hasItem(containsString('cf logout')))
    }

    @Test
    void testCfNativeWithDockerImageAndCredentials() {
        // adding additional credentials for Docker registry authorization
        credentialsRule.withCredentials('test_cfDockerCredentialsId', 'test_cf_docker', '********')
        readYamlRule.registerYaml('test.yml', "applications: [[name: 'manifestAppName']]")
        helper.registerAllowedMethod('writeYaml', [Map], { Map parameters ->
            generatedFile = parameters.file
            data = parameters.data
        })
        stepRule.step.cloudFoundryDeploy([
            script: nullScript,
            juStabUtils: utils,
            jenkinsUtilsStub: new JenkinsUtilsMock(),
            deployTool: 'cf_native',
            deployDockerImage: 'repo/image:tag',
            dockerCredentialsId: 'test_cfDockerCredentialsId',
            cloudFoundry: [
                org: 'testOrg',
                space: 'testSpace',
                credentialsId: 'test_cfCredentialsId',
                appName: 'testAppName'
            ]
        ])
        assertThat(dockerExecuteRule.dockerParams.dockerEnvVars, hasEntry(equalTo('CF_DOCKER_PASSWORD'), equalTo("${'********'}")))
        assertThat(shellRule.shell, hasItem(containsString('cf login -u "test_cf" -p \'********\' -a https://api.cf.eu10.hana.ondemand.com -o "testOrg" -s "testSpace"')))
        assertThat(shellRule.shell, hasItem(containsString('cf push testAppName --docker-image repo/image:tag --docker-username test_cf_docker')))
        assertThat(shellRule.shell, hasItem(containsString('cf logout')))
    }

    @Test
    void testCfNativeWithManifestAndDockerCredentials() {
        // Docker image can be done via manifest.yml; if a private Docker registry is used, --docker-username and DOCKER_PASSWORD
        // must be set; this is checked by this test

        // adding additional credentials for Docker registry authorization
        credentialsRule.withCredentials('test_cfDockerCredentialsId', 'test_cf_docker', '********')
        readYamlRule.registerYaml('test.yml', "applications: [[name: 'manifestAppName']]")
        helper.registerAllowedMethod('writeYaml', [Map], { Map parameters ->
            generatedFile = parameters.file
            data = parameters.data
        })
        stepRule.step.cloudFoundryDeploy([
            script: nullScript,
            juStabUtils: utils,
            jenkinsUtilsStub: new JenkinsUtilsMock(),
            deployTool: 'cf_native',
            dockerCredentialsId: 'test_cfDockerCredentialsId',
            cloudFoundry: [
                org: 'testOrg',
                space: 'testSpace',
                credentialsId: 'test_cfCredentialsId',
                appName: 'testAppName',
                manifest: 'manifest.yml'
            ]
        ])
        assertThat(dockerExecuteRule.dockerParams.dockerEnvVars, hasEntry(equalTo('CF_DOCKER_PASSWORD'), equalTo("${'********'}")))
        assertThat(shellRule.shell, hasItem(containsString('cf login -u "test_cf" -p \'********\' -a https://api.cf.eu10.hana.ondemand.com -o "testOrg" -s "testSpace"')))
        assertThat(shellRule.shell, hasItem(containsString("cf push testAppName -f 'manifest.yml' --docker-username test_cf_docker")))
        assertThat(shellRule.shell, hasItem(containsString('cf logout')))
    }

    @Test
    void testCfNativeAppNameFromManifest() {
        fileExistsRule.registerExistingFile('test.yml')
        readYamlRule.registerYaml('test.yml', "applications: [[name: 'manifestAppName']]")
        helper.registerAllowedMethod('writeYaml', [Map], { Map parameters ->
            generatedFile = parameters.file
            data = parameters.data
        })

        stepRule.step.cloudFoundryDeploy([
            script: nullScript,
            juStabUtils: utils,
            jenkinsUtilsStub: new JenkinsUtilsMock(),
            deployTool: 'cf_native',
            cfOrg: 'testOrg',
            cfSpace: 'testSpace',
            cfCredentialsId: 'test_cfCredentialsId',
            cfManifest: 'test.yml'
        ])
        // asserts
        assertThat(shellRule.shell, hasItem(containsString('cf login -u "test_cf" -p \'********\' -a https://api.cf.eu10.hana.ondemand.com -o "testOrg" -s "testSpace"')))
        assertThat(shellRule.shell, hasItem(containsString("cf push -f 'test.yml'")))
        assertThat(shellRule.shell, hasItem(containsString("cf logout")))
    }

    @Test
    void testCfNativeWithoutAppName() {
        fileExistsRule.registerExistingFile('test.yml')
        readYamlRule.registerYaml('test.yml', "applications: [[]]")
        helper.registerAllowedMethod('writeYaml', [Map], { Map parameters ->
            generatedFile = parameters.file
            data = parameters.data
        })
        thrown.expect(hudson.AbortException)
        thrown.expectMessage('[cloudFoundryDeploy] ERROR: No appName available in manifest test.yml.')

        stepRule.step.cloudFoundryDeploy([
            script: nullScript,
            juStabUtils: utils,
            jenkinsUtilsStub: new JenkinsUtilsMock(),
            deployTool: 'cf_native',
            cfOrg: 'testOrg',
            cfSpace: 'testSpace',
            cfCredentialsId: 'test_cfCredentialsId',
            cfManifest: 'test.yml'
        ])
    }

    @Test
    void testCfNativeBlueGreenDefaultDeleteOldInstance() {

        readYamlRule.registerYaml('test.yml', "applications: [[]]")

        stepRule.step.cloudFoundryDeploy([
            script: nullScript,
            juStabUtils: utils,
            jenkinsUtilsStub: new JenkinsUtilsMock(),
            deployTool: 'cf_native',
            deployType: 'blue-green',
            cfOrg: 'testOrg',
            cfSpace: 'testSpace',
            cfCredentialsId: 'test_cfCredentialsId',
            cfAppName: 'testAppName',
            cfManifest: 'test.yml'
        ])

        assertThat(dockerExecuteRule.dockerParams, hasEntry('dockerImage', 'ppiper/cf-cli'))
        assertThat(dockerExecuteRule.dockerParams, hasEntry('dockerWorkspace', '/home/piper'))

        assertThat(shellRule.shell, hasItem(containsString('cf login -u "test_cf" -p \'********\' -a https://api.cf.eu10.hana.ondemand.com -o "testOrg" -s "testSpace"')))
        assertThat(shellRule.shell, hasItem(containsString("cf blue-green-deploy testAppName --delete-old-apps -f 'test.yml'")))
        assertThat(shellRule.shell, hasItem(containsString("cf logout")))

    }

    @Test
    void testCfNativeBlueGreenExplicitDeleteOldInstance() {

        readYamlRule.registerYaml('test.yml', "applications: [[]]")

        stepRule.step.cloudFoundryDeploy([
            script: nullScript,
            juStabUtils: utils,
            jenkinsUtilsStub: new JenkinsUtilsMock(),
            deployTool: 'cf_native',
            deployType: 'blue-green',
            keepOldInstance: false,
            cfOrg: 'testOrg',
            cfSpace: 'testSpace',
            cfCredentialsId: 'test_cfCredentialsId',
            cfAppName: 'testAppName',
            cfManifest: 'test.yml'
        ])

        assertThat(dockerExecuteRule.dockerParams, hasEntry('dockerImage', 'ppiper/cf-cli'))
        assertThat(dockerExecuteRule.dockerParams, hasEntry('dockerWorkspace', '/home/piper'))

        assertThat(shellRule.shell, hasItem(containsString('cf login -u "test_cf" -p \'********\' -a https://api.cf.eu10.hana.ondemand.com -o "testOrg" -s "testSpace"')))
        assertThat(shellRule.shell, hasItem(containsString("cf blue-green-deploy testAppName --delete-old-apps -f 'test.yml'")))
        assertThat(shellRule.shell, not(hasItem(containsString("cf stop testAppName-old &>"))))
        assertThat(shellRule.shell, hasItem(containsString("cf logout")))

    }

    @Test
    void testCfNativeBlueGreenKeepOldInstance() {

        readYamlRule.registerYaml('test.yml', "applications: [[]]")

        stepRule.step.cloudFoundryDeploy([
            script: nullScript,
            juStabUtils: utils,
            jenkinsUtilsStub: new JenkinsUtilsMock(),
            deployTool: 'cf_native',
            deployType: 'blue-green',
            keepOldInstance: true,
            cfOrg: 'testOrg',
            cfSpace: 'testSpace',
            cfCredentialsId: 'test_cfCredentialsId',
            cfAppName: 'testAppName',
            cfManifest: 'test.yml'
        ])

        assertThat(dockerExecuteRule.dockerParams, hasEntry('dockerImage', 'ppiper/cf-cli'))
        assertThat(dockerExecuteRule.dockerParams, hasEntry('dockerWorkspace', '/home/piper'))

        assertThat(shellRule.shell, hasItem(containsString('cf login -u "test_cf" -p \'********\' -a https://api.cf.eu10.hana.ondemand.com -o "testOrg" -s "testSpace"')))
        assertThat(shellRule.shell, hasItem(containsString("cf blue-green-deploy testAppName -f 'test.yml'")))
        assertThat(shellRule.shell, hasItem(containsString("cf stop testAppName-old &>")))
        assertThat(shellRule.shell, hasItem(containsString("cf logout")))
    }

    @Test
    void testCfNativeBlueGreenKeepOldInstanceShouldThrowErrorOnStopError(){

        new File(tmpDir, '1-cfStopOutput.txt').write('any error message')

        shellRule.setReturnValue(JenkinsShellCallRule.Type.REGEX, '^cf stop testAppName-old &> .*$', 1)

        readYamlRule.registerYaml('test.yml', "applications: [[]]")

        thrown.expect(hudson.AbortException)
        thrown.expectMessage("[cloudFoundryDeploy] ERROR: Could not stop application testAppName-old. Error: any error message")

        stepRule.step.cloudFoundryDeploy([
            script: nullScript,
            juStabUtils: utils,
            jenkinsUtilsStub: new JenkinsUtilsMock(),
            deployTool: 'cf_native',
            deployType: 'blue-green',
            keepOldInstance: true,
            cfOrg: 'testOrg',
            cfSpace: 'testSpace',
            cfCredentialsId: 'test_cfCredentialsId',
            cfAppName: 'testAppName',
            cfManifest: 'test.yml'
        ])

        assertThat(dockerExecuteRule.dockerParams, hasEntry('dockerImage', 'ppiper/cf-cli'))
        assertThat(dockerExecuteRule.dockerParams, hasEntry('dockerWorkspace', '/home/piper'))

        assertThat(shellRule.shell, hasItem(containsString('cf login -u "test_cf" -p \'********\' -a https://api.cf.eu10.hana.ondemand.com -o "testOrg" -s "testSpace"')))
        assertThat(shellRule.shell, hasItem(containsString("cf blue-green-deploy testAppName -f 'test.yml'")))
        assertThat(shellRule.shell, hasItem(containsString("cf stop testAppName-old &> 1-cfStopOutput.txt")))
    }

    @Test
    void testCfNativeStandardShouldNotStopInstance() {

        readYamlRule.registerYaml('test.yml', "applications: [[]]")

        stepRule.step.cloudFoundryDeploy([
            script: nullScript,
            juStabUtils: utils,
            jenkinsUtilsStub: new JenkinsUtilsMock(),
            deployTool: 'cf_native',
            deployType: 'standard',
            keepOldInstance: true,
            cfOrg: 'testOrg',
            cfSpace: 'testSpace',
            cfCredentialsId: 'test_cfCredentialsId',
            cfAppName: 'testAppName',
            cfManifest: 'test.yml'
        ])

        assertThat(shellRule.shell, not(hasItem(containsString("cf stop testAppName-old &>"))))
    }

    @Test
    void testCfNativeWithoutAppNameBlueGreen() {

        fileExistsRule.registerExistingFile('test.yml')
        readYamlRule.registerYaml('test.yml', "applications: [[]]")

        thrown.expect(hudson.AbortException)
        thrown.expectMessage('[cloudFoundryDeploy] ERROR: Blue-green plugin requires app name to be passed (see https://github.com/bluemixgaragelondon/cf-blue-green-deploy/issues/27)')

        stepRule.step.cloudFoundryDeploy([
            script: nullScript,
            juStabUtils: utils,
            jenkinsUtilsStub: new JenkinsUtilsMock(),
            deployTool: 'cf_native',
            deployType: 'blue-green',
            cfOrg: 'testOrg',
            cfSpace: 'testSpace',
            cfCredentialsId: 'test_cfCredentialsId',
            cfManifest: 'test.yml'
        ])
    }

    @Test
    void testCfNativeFailureInShellCall() {
        readYamlRule.registerYaml('test.yml', "applications: [[name: 'manifestAppName']]")
        helper.registerAllowedMethod('writeYaml', [Map], { Map parameters ->
            generatedFile = parameters.file
            data = parameters.data
        })
        shellRule.setReturnValue(JenkinsShellCallRule.Type.REGEX,/(cf login -u "test_cf")/,1)

        thrown.expect(hudson.AbortException)
        thrown.expectMessage('[cloudFoundryDeploy] ERROR: The execution of the deploy command failed, see the log for details.')


        stepRule.step.cloudFoundryDeploy([
            script: nullScript,
            juStabUtils: utils,
            jenkinsUtilsStub: new JenkinsUtilsMock(),
            deployTool: 'cf_native',
            cfOrg: 'testOrg',
            cfSpace: 'testSpace',
            cfCredentialsId: 'test_cfCredentialsId',
            cfAppName: 'testAppName',
            cfManifest: 'test.yml'
        ])

        assertThat(shellRule.shell, hasItem(containsString('cf login -u "test_cf" -p \'********\' -a https://api.cf.eu10.hana.ondemand.com -o "testOrg" -s "testSpace"')))
        assertThat(shellRule.shell, hasItem(containsString("cf push testAppName -f 'test.yml'")))
        assertThat(shellRule.shell, hasItem(containsString("cf logout")))
    }


    @Test
    void testMta() {
        stepRule.step.cloudFoundryDeploy([
            script: nullScript,
            juStabUtils: utils,
            jenkinsUtilsStub: new JenkinsUtilsMock(),
            cfOrg: 'testOrg',
            cfSpace: 'testSpace',
            cfCredentialsId: 'test_cfCredentialsId',
            deployTool: 'mtaDeployPlugin',
            mtaPath: 'target/test.mtar'
        ])
        // asserts
        assertThat(dockerExecuteRule.dockerParams, hasEntry('dockerImage', 'ppiper/cf-cli'))
        assertThat(dockerExecuteRule.dockerParams, hasEntry('dockerWorkspace', '/home/piper'))
        assertThat(shellRule.shell, hasItem(containsString('cf login -u "test_cf" -p \'********\' -a https://api.cf.eu10.hana.ondemand.com -o "testOrg" -s "testSpace"')))
        assertThat(shellRule.shell, hasItem(containsString('cf deploy target/test.mtar -f')))
        assertThat(shellRule.shell, hasItem(containsString('cf logout')))
    }

    @Test
    void testMtaBlueGreen() {

        stepRule.step.cloudFoundryDeploy([
            script: nullScript,
            juStabUtils: utils,
            jenkinsUtilsStub: new JenkinsUtilsMock(),
            cfOrg: 'testOrg',
            cfSpace: 'testSpace',
            cfCredentialsId: 'test_cfCredentialsId',
            deployTool: 'mtaDeployPlugin',
            deployType: 'blue-green',
            mtaPath: 'target/test.mtar'
        ])

        assertThat(shellRule.shell, hasItem(stringContainsInOrder(["cf login -u \"test_cf\"", 'cf bg-deploy', '-f', '--no-confirm'])))
    }

    @Test
    void testInfluxReporting() {
        readYamlRule.registerYaml('test.yml', "applications: [[name: 'manifestAppName']]")
        helper.registerAllowedMethod('writeYaml', [Map], { Map parameters ->
            generatedFile = parameters.file
            data = parameters.data
        })
        nullScript.commonPipelineEnvironment.setArtifactVersion('1.2.3')
        stepRule.step.cloudFoundryDeploy([
            script: nullScript,
            juStabUtils: utils,
            jenkinsUtilsStub: new JenkinsUtilsMock(),
            deployTool: 'cf_native',
            cfOrg: 'testOrg',
            cfSpace: 'testSpace',
            cfCredentialsId: 'test_cfCredentialsId',
            cfAppName: 'testAppName',
            cfManifest: 'test.yml'
        ])
        // asserts
        assertThat(writeInfluxMap.customDataMap.deployment_data.artifactUrl, is('n/a'))
        assertThat(writeInfluxMap.customDataMap.deployment_data.deployTime, containsString(new Date().format( 'MMM dd, yyyy')))
        assertThat(writeInfluxMap.customDataMap.deployment_data.jobTrigger, is('USER'))

        assertThat(writeInfluxMap.customDataMapTags.deployment_data.artifactVersion, is('1.2.3'))
        assertThat(writeInfluxMap.customDataMapTags.deployment_data.deployUser, is('test_cf'))
        assertThat(writeInfluxMap.customDataMapTags.deployment_data.deployResult, is('SUCCESS'))
        assertThat(writeInfluxMap.customDataMapTags.deployment_data.cfApiEndpoint, is('https://api.cf.eu10.hana.ondemand.com'))
        assertThat(writeInfluxMap.customDataMapTags.deployment_data.cfOrg, is('testOrg'))
        assertThat(writeInfluxMap.customDataMapTags.deployment_data.cfSpace, is('testSpace'))
    }

    @Test
    void testCfPushDeploymentWithVariableSubstitutionFromFile() {
        readYamlRule.registerYaml('test.yml', "applications: [[name: '((appName))']]")
        fileExistsRule.registerExistingFile('test.yml')
        fileExistsRule.registerExistingFile('vars.yml')

        stepRule.step.cloudFoundryDeploy([
            script: nullScript,
            juStabUtils: utils,
            jenkinsUtilsStub: new JenkinsUtilsMock(),
            deployTool: 'cf_native',
            cfOrg: 'testOrg',
            cfSpace: 'testSpace',
            cfCredentialsId: 'test_cfCredentialsId',
            cfAppName: 'testAppName',
            cfManifest: 'test.yml',
            cfManifestVariablesFiles: ['vars.yml']
        ])

        assertThat(dockerExecuteRule.dockerParams, hasEntry('dockerImage', 'ppiper/cf-cli'))
        assertThat(dockerExecuteRule.dockerParams, hasEntry('dockerWorkspace', '/home/piper'))
        assertThat(dockerExecuteRule.dockerParams.dockerEnvVars, hasEntry('STATUS_CODE', "${200}"))
        assertThat(shellRule.shell, hasItem(containsString('cf login -u "test_cf" -p \'********\' -a https://api.cf.eu10.hana.ondemand.com -o "testOrg" -s "testSpace"')))
        assertThat(shellRule.shell, hasItem(containsString("cf push testAppName --vars-file 'vars.yml' -f 'test.yml'")))
        assertThat(shellRule.shell, hasItem(containsString("cf logout")))
        assertThat(loggingRule.log,containsString("We will add the following string to the cf push call: --vars-file 'vars.yml' !"))
        assertThat(loggingRule.log,not(containsString("We will add the following string to the cf push call:  !")))
    }

    @Test
    void testCfPushDeploymentWithVariableSubstitutionFromNotExistingFilePrintsWarning() {
        readYamlRule.registerYaml('test.yml', "applications: [[name: '((appName))']]")
        fileExistsRule.registerExistingFile('test.yml')

        stepRule.step.cloudFoundryDeploy([
            script: nullScript,
            juStabUtils: utils,
            jenkinsUtilsStub: new JenkinsUtilsMock(),
            deployTool: 'cf_native',
            cfOrg: 'testOrg',
            cfSpace: 'testSpace',
            cfCredentialsId: 'test_cfCredentialsId',
            cfAppName: 'testAppName',
            cfManifest: 'test.yml',
            cfManifestVariablesFiles: ['vars.yml']
        ])

        // asserts
        assertThat(shellRule.shell, hasItem(containsString("cf push testAppName -f 'test.yml'")))
        assertThat(loggingRule.log, containsString("[WARNING] We skip adding not-existing file 'vars.yml' as a vars-file to the cf create-service-push call"))
    }

    @Test
    void testCfPushDeploymentWithVariableSubstitutionFromVarsList() {
        readYamlRule.registerYaml('test.yml', "applications: [[name: '((appName))']]")
        List varsList = [["appName" : "testApplicationFromVarsList"]]

        stepRule.step.cloudFoundryDeploy([
            script: nullScript,
            juStabUtils: utils,
            jenkinsUtilsStub: new JenkinsUtilsMock(),
            deployTool: 'cf_native',
            cfOrg: 'testOrg',
            cfSpace: 'testSpace',
            cfCredentialsId: 'test_cfCredentialsId',
            cfAppName: 'testAppName',
            cfManifest: 'test.yml',
            cfManifestVariables: varsList
        ])

        // asserts
        assertThat(dockerExecuteRule.dockerParams, hasEntry('dockerImage', 'ppiper/cf-cli'))
        assertThat(dockerExecuteRule.dockerParams, hasEntry('dockerWorkspace', '/home/piper'))
        assertThat(dockerExecuteRule.dockerParams.dockerEnvVars, hasEntry('STATUS_CODE', "${200}"))
        assertThat(shellRule.shell, hasItem(containsString('cf login -u "test_cf" -p \'********\' -a https://api.cf.eu10.hana.ondemand.com -o "testOrg" -s "testSpace"')))
        assertThat(shellRule.shell, hasItem(containsString("cf push testAppName --var appName='testApplicationFromVarsList' -f 'test.yml'")))
        assertThat(shellRule.shell, hasItem(containsString("cf logout")))
        assertThat(loggingRule.log,containsString("We will add the following string to the cf push call: --var appName='testApplicationFromVarsList' !"))
        assertThat(loggingRule.log,not(containsString("We will add the following string to the cf push call:  !")))
    }

    @Test
    void testCfPushDeploymentWithVariableSubstitutionFromVarsListNotAList() {
        readYamlRule.registerYaml('test.yml', "applications: [[name: '((appName))']]")

        thrown.expect(hudson.AbortException)
        thrown.expectMessage('[cloudFoundryDeploy] ERROR: Parameter config.cloudFoundry.manifestVariables is not a List!')

        stepRule.step.cloudFoundryDeploy([
            script: nullScript,
            juStabUtils: utils,
            jenkinsUtilsStub: new JenkinsUtilsMock(),
            deployTool: 'cf_native',
            cfOrg: 'testOrg',
            cfSpace: 'testSpace',
            cfCredentialsId: 'test_cfCredentialsId',
            cfAppName: 'testAppName',
            cfManifest: 'test.yml',
            cfManifestVariables: 'notAList'
        ])

    }

    @Test
    void testCfPushDeploymentWithVariableSubstitutionFromVarsListAndVarsFile() {
        readYamlRule.registerYaml('test.yml', "applications: [[name: '((appName))']]")
        List varsList = [["appName" : "testApplicationFromVarsList"]]
        fileExistsRule.registerExistingFile('vars.yml')

        stepRule.step.cloudFoundryDeploy([
            script: nullScript,
            juStabUtils: utils,
            jenkinsUtilsStub: new JenkinsUtilsMock(),
            deployTool: 'cf_native',
            cfOrg: 'testOrg',
            cfSpace: 'testSpace',
            cfCredentialsId: 'test_cfCredentialsId',
            cfAppName: 'testAppName',
            cfManifest: 'test.yml',
            cfManifestVariablesFiles: ['vars.yml'],
            cfManifestVariables: varsList
        ])

        // asserts
        assertThat(dockerExecuteRule.dockerParams, hasEntry('dockerImage', 'ppiper/cf-cli'))
        assertThat(dockerExecuteRule.dockerParams, hasEntry('dockerWorkspace', '/home/piper'))
        assertThat(dockerExecuteRule.dockerParams.dockerEnvVars, hasEntry('STATUS_CODE', "${200}"))
        assertThat(shellRule.shell, hasItem(containsString('cf login -u "test_cf" -p \'********\' -a https://api.cf.eu10.hana.ondemand.com -o "testOrg" -s "testSpace"')))
        assertThat(shellRule.shell, hasItem(containsString("cf push testAppName --var appName='testApplicationFromVarsList' --vars-file 'vars.yml' -f 'test.yml'")))
        assertThat(shellRule.shell, hasItem(containsString("cf logout")))
    }

    @Test
    void testCfPushDeploymentWithoutVariableSubstitution() {
        readYamlRule.registerYaml('test.yml', "applications: [[name: '((appName))']]")

        stepRule.step.cloudFoundryDeploy([
            script: nullScript,
            juStabUtils: utils,
            jenkinsUtilsStub: new JenkinsUtilsMock(),
            deployTool: 'cf_native',
            cfOrg: 'testOrg',
            cfSpace: 'testSpace',
            cfCredentialsId: 'test_cfCredentialsId',
            cfAppName: 'testAppName',
            cfManifest: 'test.yml'
        ])

        // asserts
        assertThat(dockerExecuteRule.dockerParams, hasEntry('dockerImage', 'ppiper/cf-cli'))
        assertThat(dockerExecuteRule.dockerParams, hasEntry('dockerWorkspace', '/home/piper'))
        assertThat(dockerExecuteRule.dockerParams.dockerEnvVars, hasEntry('STATUS_CODE', "${200}"))
        assertThat(shellRule.shell, hasItem(containsString('cf login -u "test_cf" -p \'********\' -a https://api.cf.eu10.hana.ondemand.com -o "testOrg" -s "testSpace"')))
        assertThat(shellRule.shell, hasItem(containsString("cf push testAppName -f 'test.yml'")))
        assertThat(shellRule.shell, hasItem(containsString("cf logout")))
    }

    @Test
    void testCfBlueGreenDeploymentWithVariableSubstitution() {

        readYamlRule.registerYaml('test.yml', "applications: [[name: '((appName))']]")
        readYamlRule.registerYaml('vars.yml', "[appName: 'testApplication']")

        fileExistsRule.registerExistingFile("test.yml")
        fileExistsRule.registerExistingFile("vars.yml")

        boolean testYamlWritten = false
        def testYamlData = null
        helper.registerAllowedMethod('writeYaml', [Map], { Map m ->
            if (m.file.equals("test.yml")) {
                testYamlWritten = true
                testYamlData = m.data
            }
        })

        stepRule.step.cloudFoundryDeploy([
            script: nullScript,
            juStabUtils: utils,
            jenkinsUtilsStub: new JenkinsUtilsMock(),
            deployTool: 'cf_native',
            deployType: 'blue-green',
            cfOrg: 'testOrg',
            cfSpace: 'testSpace',
            cfCredentialsId: 'test_cfCredentialsId',
            cfAppName: 'testAppName',
            cfManifest: 'test.yml',
            cfManifestVariablesFiles: ['vars.yml']
        ])

        // asserts
        assertTrue(testYamlWritten)
        assertNotNull(testYamlData)
        assertThat(testYamlData.get("applications").get(0).get(0).get("name"), is("testApplication"))

        assertThat(dockerExecuteRule.dockerParams, hasEntry('dockerImage', 'ppiper/cf-cli'))
        assertThat(dockerExecuteRule.dockerParams, hasEntry('dockerWorkspace', '/home/piper'))
        assertThat(dockerExecuteRule.dockerParams.dockerEnvVars, hasEntry('STATUS_CODE', "${200}"))
        assertThat(shellRule.shell, hasItem(containsString('cf login -u "test_cf" -p \'********\' -a https://api.cf.eu10.hana.ondemand.com -o "testOrg" -s "testSpace"')))
        assertThat(shellRule.shell, hasItem(containsString("cf blue-green-deploy testAppName --delete-old-apps -f 'test.yml'")))
        assertThat(shellRule.shell, hasItem(containsString("cf logout")))
    }

    @Test
    void testCfBlueGreenDeploymentWithVariableSubstitutionFromVarsList() {
        readYamlRule.registerYaml('test.yml', "applications: [[name: '((appName))']]")
        readYamlRule.registerYaml('vars.yml', "[appName: 'testApplication']")
        List varsList = [["appName" : "testApplicationFromVarsList"]]

        fileExistsRule.registerExistingFile("test.yml")
        fileExistsRule.registerExistingFile("vars.yml")

        boolean testYamlWritten = false
        def testYamlData = null
        helper.registerAllowedMethod('writeYaml', [Map], { Map m ->
            if (m.file.equals("test.yml")) {
                testYamlWritten = true
                testYamlData = m.data
            }
        })

        stepRule.step.cloudFoundryDeploy([
            script: nullScript,
            juStabUtils: utils,
            jenkinsUtilsStub: new JenkinsUtilsMock(),
            deployTool: 'cf_native',
            deployType: 'blue-green',
            cfOrg: 'testOrg',
            cfSpace: 'testSpace',
            cfCredentialsId: 'test_cfCredentialsId',
            cfAppName: 'testAppName',
            cfManifest: 'test.yml',
            cfManifestVariablesFiles: ['vars.yml'],
            cfManifestVariables: varsList
        ])

        // asserts
        assertTrue(testYamlWritten)
        assertNotNull(testYamlData)
        assertThat(testYamlData.get("applications").get(0).get(0).get("name"), is("testApplicationFromVarsList"))

        assertThat(dockerExecuteRule.dockerParams, hasEntry('dockerImage', 'ppiper/cf-cli'))
        assertThat(dockerExecuteRule.dockerParams, hasEntry('dockerWorkspace', '/home/piper'))
        assertThat(dockerExecuteRule.dockerParams.dockerEnvVars, hasEntry('STATUS_CODE', "${200}"))
        assertThat(shellRule.shell, hasItem(containsString('cf login -u "test_cf" -p \'********\' -a https://api.cf.eu10.hana.ondemand.com -o "testOrg" -s "testSpace"')))
        assertThat(shellRule.shell, hasItem(containsString("cf blue-green-deploy testAppName --delete-old-apps -f 'test.yml'")))
        assertThat(shellRule.shell, hasItem(containsString("cf logout")))
    }

    @Test
    void testTraceOutputOnVerbose() {

        fileExistsRule.existingFiles.addAll(
            'test.yml',
            'cf.log'
        )

        new File(tmpDir, 'cf.log') << 'Hello SAP'

        readYamlRule.registerYaml('test.yml', "applications: [[name: 'manifestAppName']]")
        stepRule.step.cloudFoundryDeploy([
            script: nullScript,
            juStabUtils: utils,
            jenkinsUtilsStub: new JenkinsUtilsMock(),
            cloudFoundry: [
                org: 'testOrg',
                space: 'testSpace',
                manifest: 'test.yml',
                ],
            cfCredentialsId: 'test_cfCredentialsId',
            verbose: true
        ])

        assertThat(loggingRule.log, allOf(
            containsString('### START OF CF CLI TRACE OUTPUT ###'),
            containsString('Hello SAP'),
            containsString('### END OF CF CLI TRACE OUTPUT ###')))
    }

    @Test
    void testTraceNoTraceFileWritten() {

        fileExistsRule.existingFiles.addAll(
            'test.yml',
        )

        readYamlRule.registerYaml('test.yml', "applications: [[name: 'manifestAppName']]")
        stepRule.step.cloudFoundryDeploy([
            script: nullScript,
            juStabUtils: utils,
            jenkinsUtilsStub: new JenkinsUtilsMock(),
            cloudFoundry: [
                org: 'testOrg',
                space: 'testSpace',
                manifest: 'test.yml',
                ],
            cfCredentialsId: 'test_cfCredentialsId',
            verbose: true
        ])

        assertThat(loggingRule.log, containsString('No trace file found'))
    }

    @Test
    void testAdditionCfNativeOpts() {

        readYamlRule.registerYaml('test.yml', "applications: [[name: 'manifestAppName']]")
        helper.registerAllowedMethod('writeYaml', [Map], { Map parameters ->
            generatedFile = parameters.file
            data = parameters.data
        })
        nullScript.commonPipelineEnvironment.setArtifactVersion('1.2.3')
        stepRule.step.cloudFoundryDeploy([
            script: nullScript,
            juStabUtils: utils,
            jenkinsUtilsStub: new JenkinsUtilsMock(),
            deployTool: 'cf_native',
            cfOrg: 'testOrg',
            cfSpace: 'testSpace',
            loginParameters: '--some-login-opt value',
            cfNativeDeployParameters: '--some-deploy-opt cf-value',
            cfCredentialsId: 'test_cfCredentialsId',
            cfAppName: 'testAppName',
            cfManifest: 'test.yml'
        ])

        assertThat(shellRule.shell, hasItem(
            stringContainsInOrder([
                'cf login ', '--some-login-opt value',
                'cf push', '--some-deploy-opt cf-value'])))

    }

    @Test
    void testAdditionMtaOpts() {

        stepRule.step.cloudFoundryDeploy([
            script: nullScript,
            juStabUtils: utils,
            jenkinsUtilsStub: new JenkinsUtilsMock(),
            cloudFoundry: [
                org: 'testOrg',
                space: 'testSpace',
            ],
            apiParameters: '--some-api-opt value',
            loginParameters: '--some-login-opt value',
            mtaDeployParameters: '--some-deploy-opt mta-value',
            cfCredentialsId: 'test_cfCredentialsId',
            deployTool: 'mtaDeployPlugin',
            deployType: 'blue-green',
            mtaPath: 'target/test.mtar'
        ])

        assertThat(shellRule.shell, hasItem(
            stringContainsInOrder([
                'cf api', '--some-api-opt value',
                'cf login ', '--some-login-opt value',
                'cf bg-deploy', '--some-deploy-opt mta-value'])))

    }

}<|MERGE_RESOLUTION|>--- conflicted
+++ resolved
@@ -1,7 +1,6 @@
 import com.sap.piper.JenkinsUtils
 import org.junit.After
 import org.junit.Before
-import org.junit.After
 import org.junit.Rule
 import org.junit.Test
 import org.junit.rules.ExpectedException
@@ -72,19 +71,14 @@
 
     @Before
     void init() {
-<<<<<<< HEAD
         // removing additional credentials tests might have added; adding default credentials
         credentialsRule.reset()
             .withCredentials('test_cfCredentialsId', 'test_cf', '********')
 
-        rules = helper.registerAllowedMethod('influxWriteData', [Map.class], { m ->
-=======
-        UUID.metaClass.static.randomUUID = { -> 1}
-        helper.registerAllowedMethod('influxWriteData', [Map.class], {m ->
->>>>>>> 1f2ae0fc
+        UUID.metaClass.static.randomUUID = { -> 1 }
+        helper.registerAllowedMethod('influxWriteData', [Map.class], { m ->
             writeInfluxMap = m
         })
-
     }
 
     @After
