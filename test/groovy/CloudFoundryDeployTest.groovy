import com.sap.piper.JenkinsUtils
import hudson.AbortException
import org.junit.After
import org.junit.Before
import org.junit.Rule
import org.junit.Test
import org.junit.rules.ExpectedException
import org.junit.rules.RuleChain
import util.BasePiperTest
import util.JenkinsCredentialsRule
import util.JenkinsDockerExecuteRule
import util.JenkinsEnvironmentRule
import util.JenkinsFileExistsRule
import util.JenkinsLoggingRule
import util.JenkinsReadFileRule
import util.JenkinsReadYamlRule
import util.JenkinsShellCallRule
import util.JenkinsStepRule
import util.JenkinsWriteFileRule
import util.Rules

import static org.hamcrest.Matchers.allOf
import static org.hamcrest.Matchers.containsString
import static org.hamcrest.Matchers.equalTo
import static org.hamcrest.Matchers.hasEntry
import static org.hamcrest.Matchers.hasItem
import static org.hamcrest.Matchers.is
import static org.hamcrest.Matchers.not
import static org.hamcrest.Matchers.stringContainsInOrder
import static org.junit.Assert.assertEquals
import static org.junit.Assert.assertNotNull
import static org.junit.Assert.assertThat
import static org.junit.Assert.assertTrue

class CloudFoundryDeployTest extends BasePiperTest {

    private File tmpDir = File.createTempDir()
    private ExpectedException thrown = ExpectedException.none()
    private JenkinsLoggingRule loggingRule = new JenkinsLoggingRule(this)
    private JenkinsShellCallRule shellRule = new JenkinsShellCallRule(this)
    private JenkinsWriteFileRule writeFileRule = new JenkinsWriteFileRule(this)
    private JenkinsReadFileRule readFileRule = new JenkinsReadFileRule(this, tmpDir.getAbsolutePath())
    private JenkinsDockerExecuteRule dockerExecuteRule = new JenkinsDockerExecuteRule(this)
    private JenkinsStepRule stepRule = new JenkinsStepRule(this)
    private JenkinsEnvironmentRule environmentRule = new JenkinsEnvironmentRule(this)
    private JenkinsReadYamlRule readYamlRule = new JenkinsReadYamlRule(this)
    private JenkinsFileExistsRule fileExistsRule = new JenkinsFileExistsRule(this, [])
    private JenkinsCredentialsRule credentialsRule = new JenkinsCredentialsRule(this)


    private writeInfluxMap = [:]

    class JenkinsUtilsMock extends JenkinsUtils {
        def isJobStartedByUser() {
            return true
        }
    }

    @Rule
    public RuleChain rules = Rules
        .getCommonRules(this)
        .around(readYamlRule)
        .around(thrown)
        .around(loggingRule)
        .around(shellRule)
        .around(writeFileRule)
        .around(readFileRule)
        .around(fileExistsRule)
        .around(dockerExecuteRule)
        .around(environmentRule)
        .around(credentialsRule)
        .around(stepRule) // needs to be activated after dockerExecuteRule, otherwise executeDocker is not mocked

    @Before
    void init() {
        // removing additional credentials tests might have added; adding default credentials
        credentialsRule.reset()
            .withCredentials('test_cfCredentialsId', 'test_cf', '********')

        UUID.metaClass.static.randomUUID = { -> 1 }
        helper.registerAllowedMethod('influxWriteData', [Map.class], { m ->
            writeInfluxMap = m
        })
    }

    @After
    void tearDown() {
        UUID.metaClass = null
    }

    @Test
    void testNoTool() throws Exception {
        nullScript.commonPipelineEnvironment.configuration = [
            general: [
                camSystemRole: 'testRole',
                cfCredentialsId: 'myCreds'
            ],
            stages: [
                acceptance: [
                    cfOrg: 'testOrg',
                    cfSpace: 'testSpace',
                    deployUser: 'testUser',
                ]
            ],
            steps: [
                cloudFoundryDeploy: []
            ]
        ]

        stepRule.step.cloudFoundryDeploy([
            script: nullScript,
            juStabUtils: utils,
            jenkinsUtilsStub: new JenkinsUtilsMock(),
            deployTool: '',
            stageName: 'acceptance',
        ])
        // asserts
        assertThat(loggingRule.log, containsString('[cloudFoundryDeploy] General parameters: deployTool=, deployType=standard, cfApiEndpoint=https://api.cf.eu10.hana.ondemand.com, cfOrg=testOrg, cfSpace=testSpace, cfCredentialsId=myCreds'))
        assertThat(loggingRule.log, containsString('[cloudFoundryDeploy] WARNING! Found unsupported deployTool. Skipping deployment.'))
    }

    @Test
    void testNotAvailableTool() throws Exception {
        nullScript.commonPipelineEnvironment.configuration = [
            general: [
                cfCredentialsId: 'myCreds'
            ],
            stages: [
                acceptance: [
                    cfOrg: 'testOrg',
                    cfSpace: 'testSpace',
                    deployUser: 'testUser',
                ]
            ],
            steps: [
                cloudFoundryDeploy: []
            ]
        ]

        stepRule.step.cloudFoundryDeploy([
            script: nullScript,
            juStabUtils: utils,
            jenkinsUtilsStub: new JenkinsUtilsMock(),
            deployTool: 'notAvailable',
            stageName: 'acceptance'
        ])
        // asserts
        assertThat(loggingRule.log, containsString('[cloudFoundryDeploy] General parameters: deployTool=notAvailable, deployType=standard, cfApiEndpoint=https://api.cf.eu10.hana.ondemand.com, cfOrg=testOrg, cfSpace=testSpace, cfCredentialsId=myCreds'))
        assertThat(loggingRule.log, containsString('[cloudFoundryDeploy] WARNING! Found unsupported deployTool. Skipping deployment.'))
    }



    @Test
    void testCfNativeWithAppName() {
        readYamlRule.registerYaml('test.yml', "applications: [{name: 'manifestAppName'}]")
        helper.registerAllowedMethod('writeYaml', [Map], { Map parameters ->
            generatedFile = parameters.file
            data = parameters.data
        })
        stepRule.step.cloudFoundryDeploy([
            script: nullScript,
            juStabUtils: utils,
            jenkinsUtilsStub: new JenkinsUtilsMock(),
            deployTool: 'cf_native',
            cfOrg: 'testOrg',
            cfSpace: 'testSpace',
            cfCredentialsId: 'test_cfCredentialsId',
            cfAppName: 'testAppName',
            cfManifest: 'test.yml'
        ])
        // asserts
        assertThat(dockerExecuteRule.dockerParams, hasEntry('dockerImage', 'ppiper/cf-cli'))
        assertThat(dockerExecuteRule.dockerParams, hasEntry('dockerWorkspace', '/home/piper'))
        assertThat(dockerExecuteRule.dockerParams.dockerEnvVars, hasEntry('STATUS_CODE', "${200}"))
        assertThat(shellRule.shell, hasItem(containsString('cf login -u "test_cf" -p \'********\' -a https://api.cf.eu10.hana.ondemand.com -o "testOrg" -s "testSpace"')))
        assertThat(shellRule.shell, hasItem(containsString("cf push testAppName -f 'test.yml'")))
        assertThat(shellRule.shell, hasItem(containsString("cf logout")))
    }

    @Test
    void testCfNativeWithAppNameCustomApi() {
        readYamlRule.registerYaml('test.yml', "applications: [{name: 'manifestAppName'}]")
        helper.registerAllowedMethod('writeYaml', [Map], { Map parameters ->
            generatedFile = parameters.file
            data = parameters.data
        })
        stepRule.step.cloudFoundryDeploy([
            script: nullScript,
            juStabUtils: utils,
            jenkinsUtilsStub: new JenkinsUtilsMock(),
            deployTool: 'cf_native',
            cfApiEndpoint: 'https://customApi',
            cfOrg: 'testOrg',
            cfSpace: 'testSpace',
            cfCredentialsId: 'test_cfCredentialsId',
            cfAppName: 'testAppName',
            cfManifest: 'test.yml'
        ])
        // asserts
        assertThat(shellRule.shell, hasItem(containsString('cf login -u "test_cf" -p \'********\' -a https://customApi -o "testOrg" -s "testSpace"')))
    }

    @Test
    void testCfNativeWithAppNameCompatible() {
        readYamlRule.registerYaml('test.yml', "applications: [{name: 'manifestAppName'}]")
        helper.registerAllowedMethod('writeYaml', [Map], { Map parameters ->
            generatedFile = parameters.file
            data = parameters.data
        })
        stepRule.step.cloudFoundryDeploy([
            script: nullScript,
            juStabUtils: utils,
            jenkinsUtilsStub: new JenkinsUtilsMock(),
            deployTool: 'cf_native',
            cloudFoundry: [
                org: 'testOrg',
                space: 'testSpace',
                credentialsId: 'test_cfCredentialsId',
                appName: 'testAppName',
                manifest: 'test.yml'
            ]
        ])
        // asserts
        assertThat(dockerExecuteRule.dockerParams, hasEntry('dockerImage', 'ppiper/cf-cli'))
        assertThat(dockerExecuteRule.dockerParams, hasEntry('dockerWorkspace', '/home/piper'))
        assertThat(dockerExecuteRule.dockerParams.dockerEnvVars, hasEntry('STATUS_CODE', "${200}"))
        assertThat(shellRule.shell, hasItem(containsString('cf login -u "test_cf" -p \'********\' -a https://api.cf.eu10.hana.ondemand.com -o "testOrg" -s "testSpace"')))
        assertThat(shellRule.shell, hasItem(containsString("cf push testAppName -f 'test.yml'")))
        assertThat(shellRule.shell, hasItem(containsString("cf logout")))
    }

    @Test
    void testCfNativeWithDockerImage() {
        // adding additional credentials for Docker registry authorization
        credentialsRule.withCredentials('test_cfDockerCredentialsId', 'test_cf_docker', '********')
        readYamlRule.registerYaml('test.yml', "applications: [[name: 'manifestAppName']]")
        helper.registerAllowedMethod('writeYaml', [Map], { Map parameters ->
            generatedFile = parameters.file
            data = parameters.data
        })
        stepRule.step.cloudFoundryDeploy([
            script: nullScript,
            juStabUtils: utils,
            jenkinsUtilsStub: new JenkinsUtilsMock(),
            deployTool: 'cf_native',
            deployDockerImage: 'repo/image:tag',
            cloudFoundry: [
                org: 'testOrg',
                space: 'testSpace',
                credentialsId: 'test_cfCredentialsId',
                appName: 'testAppName'
            ]
        ])

        assertThat(shellRule.shell, hasItem(containsString('cf login -u "test_cf" -p \'********\' -a https://api.cf.eu10.hana.ondemand.com -o "testOrg" -s "testSpace"')))
        assertThat(shellRule.shell, hasItem(containsString('cf push testAppName --docker-image repo/image:tag')))
        assertThat(shellRule.shell, hasItem(containsString('cf logout')))
    }

    @Test
    void testCfNativeWithDockerImageAndCredentials() {
        // adding additional credentials for Docker registry authorization
        credentialsRule.withCredentials('test_cfDockerCredentialsId', 'test_cf_docker', '********')
        readYamlRule.registerYaml('test.yml', "applications: [[name: 'manifestAppName']]")
        helper.registerAllowedMethod('writeYaml', [Map], { Map parameters ->
            generatedFile = parameters.file
            data = parameters.data
        })
        stepRule.step.cloudFoundryDeploy([
            script: nullScript,
            juStabUtils: utils,
            jenkinsUtilsStub: new JenkinsUtilsMock(),
            deployTool: 'cf_native',
            deployDockerImage: 'repo/image:tag',
            dockerCredentialsId: 'test_cfDockerCredentialsId',
            cloudFoundry: [
                org: 'testOrg',
                space: 'testSpace',
                credentialsId: 'test_cfCredentialsId',
                appName: 'testAppName'
            ]
        ])
        assertThat(dockerExecuteRule.dockerParams.dockerEnvVars, hasEntry(equalTo('CF_DOCKER_PASSWORD'), equalTo("${'********'}")))
        assertThat(shellRule.shell, hasItem(containsString('cf login -u "test_cf" -p \'********\' -a https://api.cf.eu10.hana.ondemand.com -o "testOrg" -s "testSpace"')))
        assertThat(shellRule.shell, hasItem(containsString('cf push testAppName --docker-image repo/image:tag --docker-username test_cf_docker')))
        assertThat(shellRule.shell, hasItem(containsString('cf logout')))
    }

    @Test
    void testCfNativeWithManifestAndDockerCredentials() {
        // Docker image can be done via manifest.yml; if a private Docker registry is used, --docker-username and DOCKER_PASSWORD
        // must be set; this is checked by this test

        // adding additional credentials for Docker registry authorization
        credentialsRule.withCredentials('test_cfDockerCredentialsId', 'test_cf_docker', '********')
        readYamlRule.registerYaml('test.yml', "applications: [[name: 'manifestAppName']]")
        helper.registerAllowedMethod('writeYaml', [Map], { Map parameters ->
            generatedFile = parameters.file
            data = parameters.data
        })
        stepRule.step.cloudFoundryDeploy([
            script: nullScript,
            juStabUtils: utils,
            jenkinsUtilsStub: new JenkinsUtilsMock(),
            deployTool: 'cf_native',
            dockerCredentialsId: 'test_cfDockerCredentialsId',
            cloudFoundry: [
                org: 'testOrg',
                space: 'testSpace',
                credentialsId: 'test_cfCredentialsId',
                appName: 'testAppName',
                manifest: 'manifest.yml'
            ]
        ])
        assertThat(dockerExecuteRule.dockerParams.dockerEnvVars, hasEntry(equalTo('CF_DOCKER_PASSWORD'), equalTo("${'********'}")))
        assertThat(shellRule.shell, hasItem(containsString('cf login -u "test_cf" -p \'********\' -a https://api.cf.eu10.hana.ondemand.com -o "testOrg" -s "testSpace"')))
        assertThat(shellRule.shell, hasItem(containsString("cf push testAppName -f 'manifest.yml' --docker-username test_cf_docker")))
        assertThat(shellRule.shell, hasItem(containsString('cf logout')))
    }

    @Test
    void testCfNativeBlueGreenWithManifestAndDockerCredentials() {
        // Blue Green Deploy cf cli plugin does not support --docker-username and --docker-image parameters
        // docker username and docker image have to be set in the manifest file
        // if a private docker repository is used the CF_DOCKER_PASSWORD env variable must be set

        credentialsRule.withCredentials('test_cfDockerCredentialsId', 'test_cf_docker', '********')
        readYamlRule.registerYaml('manifest.yml', "applications: [[name: 'manifestAppName']]")
        helper.registerAllowedMethod('writeYaml', [Map], { Map parameters ->
            generatedFile = parameters.file
            data = parameters.data
        })
        stepRule.step.cloudFoundryDeploy([
            script: nullScript,
            juStabUtils: utils,
            jenkinsUtilsStub: new JenkinsUtilsMock(),
            deployTool: 'cf_native',
            deployType: 'blue-green',
            dockerCredentialsId: 'test_cfDockerCredentialsId',
            cloudFoundry: [
                org: 'testOrg',
                space: 'testSpace',
                credentialsId: 'test_cfCredentialsId',
                appName: 'testAppName',
                manifest: 'manifest.yml'
            ]
        ])
        assertThat(dockerExecuteRule.dockerParams.dockerEnvVars, hasEntry(equalTo('CF_DOCKER_PASSWORD'), equalTo("${'********'}")))
        assertThat(shellRule.shell, hasItem(containsString('cf login -u "test_cf" -p \'********\' -a https://api.cf.eu10.hana.ondemand.com -o "testOrg" -s "testSpace"')))
        assertThat(shellRule.shell, hasItem(containsString("cf blue-green-deploy testAppName --delete-old-apps -f 'manifest.yml'")))
        assertThat(shellRule.shell, hasItem(containsString('cf logout')))
    }

    @Test
    void testCfNativeAppNameFromManifest() {
        fileExistsRule.registerExistingFile('test.yml')
        readYamlRule.registerYaml('test.yml', "applications: [{name: 'manifestAppName'}]")
        helper.registerAllowedMethod('writeYaml', [Map], { Map parameters ->
            generatedFile = parameters.file
            data = parameters.data
        })

        stepRule.step.cloudFoundryDeploy([
            script: nullScript,
            juStabUtils: utils,
            jenkinsUtilsStub: new JenkinsUtilsMock(),
            deployTool: 'cf_native',
            cfOrg: 'testOrg',
            cfSpace: 'testSpace',
            cfCredentialsId: 'test_cfCredentialsId',
            cfManifest: 'test.yml'
        ])
        // asserts
        assertThat(shellRule.shell, hasItem(containsString('cf login -u "test_cf" -p \'********\' -a https://api.cf.eu10.hana.ondemand.com -o "testOrg" -s "testSpace"')))
        assertThat(shellRule.shell, hasItem(containsString("cf push -f 'test.yml'")))
        assertThat(shellRule.shell, hasItem(containsString("cf logout")))
    }

    @Test
    void testCfNativeWithoutAppName() {
        fileExistsRule.registerExistingFile('test.yml')
        readYamlRule.registerYaml('test.yml', "applications: [{}]")
        helper.registerAllowedMethod('writeYaml', [Map], { Map parameters ->
            generatedFile = parameters.file
            data = parameters.data
        })
        thrown.expect(hudson.AbortException)
        thrown.expectMessage('[cloudFoundryDeploy] ERROR: No appName available in manifest test.yml.')

        stepRule.step.cloudFoundryDeploy([
            script: nullScript,
            juStabUtils: utils,
            jenkinsUtilsStub: new JenkinsUtilsMock(),
            deployTool: 'cf_native',
            cfOrg: 'testOrg',
            cfSpace: 'testSpace',
            cfCredentialsId: 'test_cfCredentialsId',
            cfManifest: 'test.yml'
        ])
    }

    @Test
    void testCfNativeBlueGreenDefaultDeleteOldInstance() {

        readYamlRule.registerYaml('test.yml', "applications: [{}]")

        stepRule.step.cloudFoundryDeploy([
            script: nullScript,
            juStabUtils: utils,
            jenkinsUtilsStub: new JenkinsUtilsMock(),
            deployTool: 'cf_native',
            deployType: 'blue-green',
            cfOrg: 'testOrg',
            cfSpace: 'testSpace',
            cfCredentialsId: 'test_cfCredentialsId',
            cfAppName: 'testAppName',
            cfManifest: 'test.yml'
        ])

        assertThat(dockerExecuteRule.dockerParams, hasEntry('dockerImage', 'ppiper/cf-cli'))
        assertThat(dockerExecuteRule.dockerParams, hasEntry('dockerWorkspace', '/home/piper'))

        assertThat(shellRule.shell, hasItem(containsString('cf login -u "test_cf" -p \'********\' -a https://api.cf.eu10.hana.ondemand.com -o "testOrg" -s "testSpace"')))
        assertThat(shellRule.shell, hasItem(containsString("cf blue-green-deploy testAppName --delete-old-apps -f 'test.yml'")))
        assertThat(shellRule.shell, hasItem(containsString("cf logout")))

    }

    @Test
    void testCfNativeBlueGreenExplicitDeleteOldInstance() {

        readYamlRule.registerYaml('test.yml', "applications: [{}]")

        stepRule.step.cloudFoundryDeploy([
            script: nullScript,
            juStabUtils: utils,
            jenkinsUtilsStub: new JenkinsUtilsMock(),
            deployTool: 'cf_native',
            deployType: 'blue-green',
            keepOldInstance: false,
            cfOrg: 'testOrg',
            cfSpace: 'testSpace',
            cfCredentialsId: 'test_cfCredentialsId',
            cfAppName: 'testAppName',
            cfManifest: 'test.yml'
        ])

        assertThat(dockerExecuteRule.dockerParams, hasEntry('dockerImage', 'ppiper/cf-cli'))
        assertThat(dockerExecuteRule.dockerParams, hasEntry('dockerWorkspace', '/home/piper'))

        assertThat(shellRule.shell, hasItem(containsString('cf login -u "test_cf" -p \'********\' -a https://api.cf.eu10.hana.ondemand.com -o "testOrg" -s "testSpace"')))
        assertThat(shellRule.shell, hasItem(containsString("cf blue-green-deploy testAppName --delete-old-apps -f 'test.yml'")))
        assertThat(shellRule.shell, not(hasItem(containsString("cf stop testAppName-old &>"))))
        assertThat(shellRule.shell, hasItem(containsString("cf logout")))

    }

    @Test
    void testCfNativeBlueGreenKeepOldInstance() {

        readYamlRule.registerYaml('test.yml', "applications: [{}]")

        stepRule.step.cloudFoundryDeploy([
            script: nullScript,
            juStabUtils: utils,
            jenkinsUtilsStub: new JenkinsUtilsMock(),
            deployTool: 'cf_native',
            deployType: 'blue-green',
            keepOldInstance: true,
            cfOrg: 'testOrg',
            cfSpace: 'testSpace',
            cfCredentialsId: 'test_cfCredentialsId',
            cfAppName: 'testAppName',
            cfManifest: 'test.yml'
        ])

        assertThat(dockerExecuteRule.dockerParams, hasEntry('dockerImage', 'ppiper/cf-cli'))
        assertThat(dockerExecuteRule.dockerParams, hasEntry('dockerWorkspace', '/home/piper'))

        assertThat(shellRule.shell, hasItem(containsString('cf login -u "test_cf" -p \'********\' -a https://api.cf.eu10.hana.ondemand.com -o "testOrg" -s "testSpace"')))
        assertThat(shellRule.shell, hasItem(containsString("cf blue-green-deploy testAppName -f 'test.yml'")))
        assertThat(shellRule.shell, hasItem(containsString("cf stop testAppName-old &>")))
        assertThat(shellRule.shell, hasItem(containsString("cf logout")))
    }

    @Test
    void testCfNativeBlueGreenMultipleApplications() {

        readYamlRule.registerYaml('test.yml', "applications: [{name: 'manifestAppName1'},{name: 'manifestAppName2'}]")
        fileExistsRule.registerExistingFile('test.yml')

        thrown.expect(hudson.AbortException)
        thrown.expectMessage("[cloudFoundryDeploy] Your manifest contains more than one application. For blue green deployments your manifest file may contain only one application.")

        stepRule.step.cloudFoundryDeploy([
            script: nullScript,
            juStabUtils: utils,
            jenkinsUtilsStub: new JenkinsUtilsMock(),
            deployTool: 'cf_native',
            deployType: 'blue-green',
            cfOrg: 'testOrg',
            cfSpace: 'testSpace',
            cfCredentialsId: 'test_cfCredentialsId',
            cfAppName: 'testAppName',
            cfManifest: 'test.yml'
        ])
    }

    @Test
    void testCfNativeBlueGreenWithNoRoute() {
        readYamlRule.registerYaml('test.yml', "applications: [{name: 'manifestAppName1', no-route: true}]")
        fileExistsRule.registerExistingFile('test.yml')

        stepRule.step.cloudFoundryDeploy([
            script: nullScript,
            juStabUtils: utils,
            jenkinsUtilsStub: new JenkinsUtilsMock(),
            deployTool: 'cf_native',
            deployType: 'blue-green',
            cfOrg: 'testOrg',
            cfSpace: 'testSpace',
            cfCredentialsId: 'test_cfCredentialsId',
            cfAppName: 'testAppName',
            cfManifest: 'test.yml'
        ])

        assertThat(shellRule.shell, hasItem(containsString("cf push testAppName -f 'test.yml'")))
    }

    @Test
    void testCfNativeBlueGreenKeepOldInstanceShouldThrowErrorOnStopError(){
        new File(tmpDir, '1-cfStopOutput.txt').write('any error message')

        helper.registerAllowedMethod("sh", [String], { cmd ->
            if (cmd.toString().contains('cf stop testAppName-old'))
                throw new Exception('fail')
        })

        readYamlRule.registerYaml('test.yml', "applications: [{}]")

        thrown.expect(hudson.AbortException)
        thrown.expectMessage("[cloudFoundryDeploy] ERROR: Could not stop application testAppName-old. Error: any error message")

        stepRule.step.cloudFoundryDeploy([
            script: nullScript,
            juStabUtils: utils,
            jenkinsUtilsStub: new JenkinsUtilsMock(),
            deployTool: 'cf_native',
            deployType: 'blue-green',
            keepOldInstance: true,
            cfOrg: 'testOrg',
            cfSpace: 'testSpace',
            cfCredentialsId: 'test_cfCredentialsId',
            cfAppName: 'testAppName',
            cfManifest: 'test.yml'
        ])

        assertThat(dockerExecuteRule.dockerParams, hasEntry('dockerImage', 'ppiper/cf-cli'))
        assertThat(dockerExecuteRule.dockerParams, hasEntry('dockerWorkspace', '/home/piper'))

        assertThat(shellRule.shell, hasItem(containsString('cf login -u "test_cf" -p \'********\' -a https://api.cf.eu10.hana.ondemand.com -o "testOrg" -s "testSpace"')))
        assertThat(shellRule.shell, hasItem(containsString("cf blue-green-deploy testAppName -f 'test.yml'")))
        assertThat(shellRule.shell, hasItem(containsString("cf stop testAppName-old &> 1-cfStopOutput.txt")))
    }

    @Test
    void testCfNativeStandardShouldNotStopInstance() {

        readYamlRule.registerYaml('test.yml', "applications: [{}]")

        stepRule.step.cloudFoundryDeploy([
            script: nullScript,
            juStabUtils: utils,
            jenkinsUtilsStub: new JenkinsUtilsMock(),
            deployTool: 'cf_native',
            deployType: 'standard',
            keepOldInstance: true,
            cfOrg: 'testOrg',
            cfSpace: 'testSpace',
            cfCredentialsId: 'test_cfCredentialsId',
            cfAppName: 'testAppName',
            cfManifest: 'test.yml'
        ])

        assertThat(shellRule.shell, not(hasItem(containsString("cf stop testAppName-old &>"))))
    }

    @Test
    void testCfNativeWithoutAppNameBlueGreen() {

        fileExistsRule.registerExistingFile('test.yml')
        readYamlRule.registerYaml('test.yml', "applications: [{}]")

        thrown.expect(hudson.AbortException)
        thrown.expectMessage('[cloudFoundryDeploy] ERROR: Blue-green plugin requires app name to be passed (see https://github.com/bluemixgaragelondon/cf-blue-green-deploy/issues/27)')

        stepRule.step.cloudFoundryDeploy([
            script: nullScript,
            juStabUtils: utils,
            jenkinsUtilsStub: new JenkinsUtilsMock(),
            deployTool: 'cf_native',
            deployType: 'blue-green',
            cfOrg: 'testOrg',
            cfSpace: 'testSpace',
            cfCredentialsId: 'test_cfCredentialsId',
            cfManifest: 'test.yml'
        ])
    }

    @Test
    void testCfNativeFailureInShellCall() {
        readYamlRule.registerYaml('test.yml', "applications: [{name: 'manifestAppName'}]")
        helper.registerAllowedMethod('writeYaml', [Map], { Map parameters ->
            generatedFile = parameters.file
            data = parameters.data
        })
        helper.registerAllowedMethod("sh", [String], { cmd ->
            if (cmd.toString().contains('cf login -u "test_cf"'))
                throw new Exception('fail')
        })

        thrown.expect(hudson.AbortException)
        thrown.expectMessage('[cloudFoundryDeploy] ERROR: The execution of the deploy command failed, see the log for details.')

        stepRule.step.cloudFoundryDeploy([
            script: nullScript,
            juStabUtils: utils,
            jenkinsUtilsStub: new JenkinsUtilsMock(),
            deployTool: 'cf_native',
            cfOrg: 'testOrg',
            cfSpace: 'testSpace',
            cfCredentialsId: 'test_cfCredentialsId',
            cfAppName: 'testAppName',
            cfManifest: 'test.yml'
        ])

        assertThat(shellRule.shell, hasItem(containsString('cf login -u "test_cf" -p \'********\' -a https://api.cf.eu10.hana.ondemand.com -o "testOrg" -s "testSpace"')))
        assertThat(shellRule.shell, hasItem(containsString("cf push testAppName -f 'test.yml'")))
        assertThat(shellRule.shell, hasItem(containsString("cf logout")))
    }


    @Test
    void testMta() {
        stepRule.step.cloudFoundryDeploy([
            script: nullScript,
            juStabUtils: utils,
            jenkinsUtilsStub: new JenkinsUtilsMock(),
            cfOrg: 'testOrg',
            cfSpace: 'testSpace',
            cfCredentialsId: 'test_cfCredentialsId',
            deployTool: 'mtaDeployPlugin',
            mtaPath: 'target/test.mtar'
        ])
        // asserts
        assertThat(dockerExecuteRule.dockerParams, hasEntry('dockerImage', 'ppiper/cf-cli'))
        assertThat(dockerExecuteRule.dockerParams, hasEntry('dockerWorkspace', '/home/piper'))
        assertThat(shellRule.shell, hasItem(containsString('cf login -u "test_cf" -p \'********\' -a https://api.cf.eu10.hana.ondemand.com -o "testOrg" -s "testSpace"')))
        assertThat(shellRule.shell, hasItem(containsString('cf deploy target/test.mtar -f')))
        assertThat(shellRule.shell, hasItem(containsString('cf logout')))
    }

    @Test
    void testMtaBlueGreen() {

        stepRule.step.cloudFoundryDeploy([
            script: nullScript,
            juStabUtils: utils,
            jenkinsUtilsStub: new JenkinsUtilsMock(),
            cfOrg: 'testOrg',
            cfSpace: 'testSpace',
            cfCredentialsId: 'test_cfCredentialsId',
            deployTool: 'mtaDeployPlugin',
            deployType: 'blue-green',
            mtaPath: 'target/test.mtar'
        ])

        assertThat(shellRule.shell, hasItem(stringContainsInOrder(["cf login -u \"test_cf\"", 'cf bg-deploy', '-f', '--no-confirm'])))
    }

    @Test
    void testInfluxReporting() {
        readYamlRule.registerYaml('test.yml', "applications: [{name: 'manifestAppName'}]")
        helper.registerAllowedMethod('writeYaml', [Map], { Map parameters ->
            generatedFile = parameters.file
            data = parameters.data
        })
        nullScript.commonPipelineEnvironment.setArtifactVersion('1.2.3')
        stepRule.step.cloudFoundryDeploy([
            script: nullScript,
            juStabUtils: utils,
            jenkinsUtilsStub: new JenkinsUtilsMock(),
            deployTool: 'cf_native',
            cfOrg: 'testOrg',
            cfSpace: 'testSpace',
            cfCredentialsId: 'test_cfCredentialsId',
            cfAppName: 'testAppName',
            cfManifest: 'test.yml'
        ])
        // asserts
        assertThat(writeInfluxMap.customDataMap.deployment_data.artifactUrl, is('n/a'))
        assertThat(writeInfluxMap.customDataMap.deployment_data.deployTime, containsString(new Date().format( 'MMM dd, yyyy')))
        assertThat(writeInfluxMap.customDataMap.deployment_data.jobTrigger, is('USER'))

        assertThat(writeInfluxMap.customDataMapTags.deployment_data.artifactVersion, is('1.2.3'))
        assertThat(writeInfluxMap.customDataMapTags.deployment_data.deployUser, is('test_cf'))
        assertThat(writeInfluxMap.customDataMapTags.deployment_data.deployResult, is('SUCCESS'))
        assertThat(writeInfluxMap.customDataMapTags.deployment_data.cfApiEndpoint, is('https://api.cf.eu10.hana.ondemand.com'))
        assertThat(writeInfluxMap.customDataMapTags.deployment_data.cfOrg, is('testOrg'))
        assertThat(writeInfluxMap.customDataMapTags.deployment_data.cfSpace, is('testSpace'))
    }

    @Test
    void testCfPushDeploymentWithVariableSubstitutionFromFile() {
        readYamlRule.registerYaml('test.yml', "applications: [{name: '((appName))'}]")
        fileExistsRule.registerExistingFile('test.yml')
        fileExistsRule.registerExistingFile('vars.yml')

        stepRule.step.cloudFoundryDeploy([
            script: nullScript,
            juStabUtils: utils,
            jenkinsUtilsStub: new JenkinsUtilsMock(),
            deployTool: 'cf_native',
            cfOrg: 'testOrg',
            cfSpace: 'testSpace',
            cfCredentialsId: 'test_cfCredentialsId',
            cfAppName: 'testAppName',
            cfManifest: 'test.yml',
            cfManifestVariablesFiles: ['vars.yml']
        ])

        assertThat(dockerExecuteRule.dockerParams, hasEntry('dockerImage', 'ppiper/cf-cli'))
        assertThat(dockerExecuteRule.dockerParams, hasEntry('dockerWorkspace', '/home/piper'))
        assertThat(dockerExecuteRule.dockerParams.dockerEnvVars, hasEntry('STATUS_CODE', "${200}"))
        assertThat(shellRule.shell, hasItem(containsString('cf login -u "test_cf" -p \'********\' -a https://api.cf.eu10.hana.ondemand.com -o "testOrg" -s "testSpace"')))
        assertThat(shellRule.shell, hasItem(containsString("cf push testAppName --vars-file 'vars.yml' -f 'test.yml'")))
        assertThat(shellRule.shell, hasItem(containsString("cf logout")))
        assertThat(loggingRule.log,containsString("We will add the following string to the cf push call: --vars-file 'vars.yml' !"))
        assertThat(loggingRule.log,not(containsString("We will add the following string to the cf push call:  !")))
    }

    @Test
    void testCfPushDeploymentWithVariableSubstitutionFromNotExistingFilePrintsWarning() {
        readYamlRule.registerYaml('test.yml', "applications: [{name: '((appName))'}]")
        fileExistsRule.registerExistingFile('test.yml')

        stepRule.step.cloudFoundryDeploy([
            script: nullScript,
            juStabUtils: utils,
            jenkinsUtilsStub: new JenkinsUtilsMock(),
            deployTool: 'cf_native',
            cfOrg: 'testOrg',
            cfSpace: 'testSpace',
            cfCredentialsId: 'test_cfCredentialsId',
            cfAppName: 'testAppName',
            cfManifest: 'test.yml',
            cfManifestVariablesFiles: ['vars.yml']
        ])

        // asserts
        assertThat(shellRule.shell, hasItem(containsString("cf push testAppName -f 'test.yml'")))
        assertThat(loggingRule.log, containsString("[WARNING] We skip adding not-existing file 'vars.yml' as a vars-file to the cf create-service-push call"))
    }

    @Test
    void testCfPushDeploymentWithVariableSubstitutionFromVarsList() {
        readYamlRule.registerYaml('test.yml', "applications: [{name: '((appName))'}]")
        List varsList = [["appName" : "testApplicationFromVarsList"]]

        stepRule.step.cloudFoundryDeploy([
            script: nullScript,
            juStabUtils: utils,
            jenkinsUtilsStub: new JenkinsUtilsMock(),
            deployTool: 'cf_native',
            cfOrg: 'testOrg',
            cfSpace: 'testSpace',
            cfCredentialsId: 'test_cfCredentialsId',
            cfAppName: 'testAppName',
            cfManifest: 'test.yml',
            cfManifestVariables: varsList
        ])

        // asserts
        assertThat(dockerExecuteRule.dockerParams, hasEntry('dockerImage', 'ppiper/cf-cli'))
        assertThat(dockerExecuteRule.dockerParams, hasEntry('dockerWorkspace', '/home/piper'))
        assertThat(dockerExecuteRule.dockerParams.dockerEnvVars, hasEntry('STATUS_CODE', "${200}"))
        assertThat(shellRule.shell, hasItem(containsString('cf login -u "test_cf" -p \'********\' -a https://api.cf.eu10.hana.ondemand.com -o "testOrg" -s "testSpace"')))
        assertThat(shellRule.shell, hasItem(containsString("cf push testAppName --var appName='testApplicationFromVarsList' -f 'test.yml'")))
        assertThat(shellRule.shell, hasItem(containsString("cf logout")))
        assertThat(loggingRule.log,containsString("We will add the following string to the cf push call: --var appName='testApplicationFromVarsList' !"))
        assertThat(loggingRule.log,not(containsString("We will add the following string to the cf push call:  !")))
    }

    @Test
    void testCfPushDeploymentWithVariableSubstitutionFromVarsListNotAList() {
        readYamlRule.registerYaml('test.yml', "applications: [{name: '((appName))'}]")

        thrown.expect(hudson.AbortException)
        thrown.expectMessage('[cloudFoundryDeploy] ERROR: Parameter config.cloudFoundry.manifestVariables is not a List!')

        stepRule.step.cloudFoundryDeploy([
            script: nullScript,
            juStabUtils: utils,
            jenkinsUtilsStub: new JenkinsUtilsMock(),
            deployTool: 'cf_native',
            cfOrg: 'testOrg',
            cfSpace: 'testSpace',
            cfCredentialsId: 'test_cfCredentialsId',
            cfAppName: 'testAppName',
            cfManifest: 'test.yml',
            cfManifestVariables: 'notAList'
        ])

    }

    @Test
    void testCfPushDeploymentWithVariableSubstitutionFromVarsListAndVarsFile() {
        readYamlRule.registerYaml('test.yml', "applications: [{name: '((appName))'}]")
        List varsList = [["appName" : "testApplicationFromVarsList"]]
        fileExistsRule.registerExistingFile('vars.yml')

        stepRule.step.cloudFoundryDeploy([
            script: nullScript,
            juStabUtils: utils,
            jenkinsUtilsStub: new JenkinsUtilsMock(),
            deployTool: 'cf_native',
            cfOrg: 'testOrg',
            cfSpace: 'testSpace',
            cfCredentialsId: 'test_cfCredentialsId',
            cfAppName: 'testAppName',
            cfManifest: 'test.yml',
            cfManifestVariablesFiles: ['vars.yml'],
            cfManifestVariables: varsList
        ])

        // asserts
        assertThat(dockerExecuteRule.dockerParams, hasEntry('dockerImage', 'ppiper/cf-cli'))
        assertThat(dockerExecuteRule.dockerParams, hasEntry('dockerWorkspace', '/home/piper'))
        assertThat(dockerExecuteRule.dockerParams.dockerEnvVars, hasEntry('STATUS_CODE', "${200}"))
        assertThat(shellRule.shell, hasItem(containsString('cf login -u "test_cf" -p \'********\' -a https://api.cf.eu10.hana.ondemand.com -o "testOrg" -s "testSpace"')))
        assertThat(shellRule.shell, hasItem(containsString("cf push testAppName --var appName='testApplicationFromVarsList' --vars-file 'vars.yml' -f 'test.yml'")))
        assertThat(shellRule.shell, hasItem(containsString("cf logout")))
    }

    @Test
    void testCfPushDeploymentWithoutVariableSubstitution() {
        readYamlRule.registerYaml('test.yml', "applications: [{name: '((appName))'}]")

        stepRule.step.cloudFoundryDeploy([
            script: nullScript,
            juStabUtils: utils,
            jenkinsUtilsStub: new JenkinsUtilsMock(),
            deployTool: 'cf_native',
            cfOrg: 'testOrg',
            cfSpace: 'testSpace',
            cfCredentialsId: 'test_cfCredentialsId',
            cfAppName: 'testAppName',
            cfManifest: 'test.yml'
        ])

        // asserts
        assertThat(dockerExecuteRule.dockerParams, hasEntry('dockerImage', 'ppiper/cf-cli'))
        assertThat(dockerExecuteRule.dockerParams, hasEntry('dockerWorkspace', '/home/piper'))
        assertThat(dockerExecuteRule.dockerParams.dockerEnvVars, hasEntry('STATUS_CODE', "${200}"))
        assertThat(shellRule.shell, hasItem(containsString('cf login -u "test_cf" -p \'********\' -a https://api.cf.eu10.hana.ondemand.com -o "testOrg" -s "testSpace"')))
        assertThat(shellRule.shell, hasItem(containsString("cf push testAppName -f 'test.yml'")))
        assertThat(shellRule.shell, hasItem(containsString("cf logout")))
    }

    @Test
    void testCfBlueGreenDeploymentWithVariableSubstitution() {

        readYamlRule.registerYaml('test.yml', "applications: [{name: '((appName))'}]")
        readYamlRule.registerYaml('vars.yml', "[appName: 'testApplication']")

        fileExistsRule.registerExistingFile("test.yml")
        fileExistsRule.registerExistingFile("vars.yml")

        boolean testYamlWritten = false
        def testYamlData = null
        helper.registerAllowedMethod('writeYaml', [Map], { Map m ->
            if (m.file.equals("test.yml")) {
                testYamlWritten = true
                testYamlData = m.data
            }
        })

        stepRule.step.cloudFoundryDeploy([
            script: nullScript,
            juStabUtils: utils,
            jenkinsUtilsStub: new JenkinsUtilsMock(),
            deployTool: 'cf_native',
            deployType: 'blue-green',
            cfOrg: 'testOrg',
            cfSpace: 'testSpace',
            cfCredentialsId: 'test_cfCredentialsId',
            cfAppName: 'testAppName',
            cfManifest: 'test.yml',
            cfManifestVariablesFiles: ['vars.yml']
        ])

        // asserts
        assertTrue(testYamlWritten)
        assertNotNull(testYamlData)
        assertThat(testYamlData.get("applications").get(0).get("name"), is("testApplication"))

        assertThat(dockerExecuteRule.dockerParams, hasEntry('dockerImage', 'ppiper/cf-cli'))
        assertThat(dockerExecuteRule.dockerParams, hasEntry('dockerWorkspace', '/home/piper'))
        assertThat(dockerExecuteRule.dockerParams.dockerEnvVars, hasEntry('STATUS_CODE', "${200}"))
        assertThat(shellRule.shell, hasItem(containsString('cf login -u "test_cf" -p \'********\' -a https://api.cf.eu10.hana.ondemand.com -o "testOrg" -s "testSpace"')))
        assertThat(shellRule.shell, hasItem(containsString("cf blue-green-deploy testAppName --delete-old-apps -f 'test.yml'")))
        assertThat(shellRule.shell, hasItem(containsString("cf logout")))
    }

    @Test
    void testCfBlueGreenDeploymentWithVariableSubstitutionFromVarsList() {
        readYamlRule.registerYaml('test.yml', "applications: [{name: '((appName))'}]")
        readYamlRule.registerYaml('vars.yml', "[appName: 'testApplication']")
        List varsList = [["appName" : "testApplicationFromVarsList"]]

        fileExistsRule.registerExistingFile("test.yml")
        fileExistsRule.registerExistingFile("vars.yml")

        boolean testYamlWritten = false
        def testYamlData = null
        helper.registerAllowedMethod('writeYaml', [Map], { Map m ->
            if (m.file.equals("test.yml")) {
                testYamlWritten = true
                testYamlData = m.data
            }
        })

        stepRule.step.cloudFoundryDeploy([
            script: nullScript,
            juStabUtils: utils,
            jenkinsUtilsStub: new JenkinsUtilsMock(),
            deployTool: 'cf_native',
            deployType: 'blue-green',
            cfOrg: 'testOrg',
            cfSpace: 'testSpace',
            cfCredentialsId: 'test_cfCredentialsId',
            cfAppName: 'testAppName',
            cfManifest: 'test.yml',
            cfManifestVariablesFiles: ['vars.yml'],
            cfManifestVariables: varsList
        ])

        // asserts
        assertTrue(testYamlWritten)
        assertNotNull(testYamlData)
        assertThat(testYamlData.get("applications").get(0).get("name"), is("testApplicationFromVarsList"))

        assertThat(dockerExecuteRule.dockerParams, hasEntry('dockerImage', 'ppiper/cf-cli'))
        assertThat(dockerExecuteRule.dockerParams, hasEntry('dockerWorkspace', '/home/piper'))
        assertThat(dockerExecuteRule.dockerParams.dockerEnvVars, hasEntry('STATUS_CODE', "${200}"))
        assertThat(shellRule.shell, hasItem(containsString('cf login -u "test_cf" -p \'********\' -a https://api.cf.eu10.hana.ondemand.com -o "testOrg" -s "testSpace"')))
        assertThat(shellRule.shell, hasItem(containsString("cf blue-green-deploy testAppName --delete-old-apps -f 'test.yml'")))
        assertThat(shellRule.shell, hasItem(containsString("cf logout")))
    }

    @Test
    void testTraceOutputOnVerbose() {

        fileExistsRule.existingFiles.addAll(
            'test.yml',
            'cf.log'
        )

        new File(tmpDir, 'cf.log') << 'Hello SAP'

        readYamlRule.registerYaml('test.yml', "applications: [{name: 'manifestAppName'}]")
        stepRule.step.cloudFoundryDeploy([
            script: nullScript,
            juStabUtils: utils,
            jenkinsUtilsStub: new JenkinsUtilsMock(),
            cloudFoundry: [
                org: 'testOrg',
                space: 'testSpace',
                manifest: 'test.yml',
                ],
            cfCredentialsId: 'test_cfCredentialsId',
            verbose: true
        ])

        assertThat(loggingRule.log, allOf(
            containsString('### START OF CF CLI TRACE OUTPUT ###'),
            containsString('Hello SAP'),
            containsString('### END OF CF CLI TRACE OUTPUT ###')))
    }

    @Test
    void testTraceNoTraceFileWritten() {

        fileExistsRule.existingFiles.addAll(
            'test.yml',
        )

        readYamlRule.registerYaml('test.yml', "applications: [{name: 'manifestAppName'}]")
        stepRule.step.cloudFoundryDeploy([
            script: nullScript,
            juStabUtils: utils,
            jenkinsUtilsStub: new JenkinsUtilsMock(),
            cloudFoundry: [
                org: 'testOrg',
                space: 'testSpace',
                manifest: 'test.yml',
                ],
            cfCredentialsId: 'test_cfCredentialsId',
            verbose: true
        ])

        assertThat(loggingRule.log, containsString('No trace file found'))
    }

    @Test
    void testAdditionCfNativeOpts() {

        readYamlRule.registerYaml('test.yml', "applications: [{name: 'manifestAppName'}]")
        helper.registerAllowedMethod('writeYaml', [Map], { Map parameters ->
            generatedFile = parameters.file
            data = parameters.data
        })
        nullScript.commonPipelineEnvironment.setArtifactVersion('1.2.3')
        stepRule.step.cloudFoundryDeploy([
            script: nullScript,
            juStabUtils: utils,
            jenkinsUtilsStub: new JenkinsUtilsMock(),
            deployTool: 'cf_native',
            cfOrg: 'testOrg',
            cfSpace: 'testSpace',
            loginParameters: '--some-login-opt value',
            cfNativeDeployParameters: '--some-deploy-opt cf-value',
            cfCredentialsId: 'test_cfCredentialsId',
            cfAppName: 'testAppName',
            cfManifest: 'test.yml'
        ])

        assertThat(shellRule.shell, hasItem(
            stringContainsInOrder([
                'cf login ', '--some-login-opt value',
                'cf push', '--some-deploy-opt cf-value'])))

    }

    @Test
    void testAdditionMtaOpts() {

        stepRule.step.cloudFoundryDeploy([
            script: nullScript,
            juStabUtils: utils,
            jenkinsUtilsStub: new JenkinsUtilsMock(),
            cloudFoundry: [
                org: 'testOrg',
                space: 'testSpace',
            ],
            apiParameters: '--some-api-opt value',
            loginParameters: '--some-login-opt value',
            mtaDeployParameters: '--some-deploy-opt mta-value',
            cfCredentialsId: 'test_cfCredentialsId',
            deployTool: 'mtaDeployPlugin',
            deployType: 'blue-green',
            mtaPath: 'target/test.mtar'
        ])

        assertThat(shellRule.shell, hasItem(
            stringContainsInOrder([
                'cf api', '--some-api-opt value',
                'cf login ', '--some-login-opt value',
                'cf bg-deploy', '--some-deploy-opt mta-value'])))

    }

    @Test
<<<<<<< HEAD
    void testMtaExtensionDescriptor() {
=======
    void 'appName with underscores should throw an error'() {
        String expected = "Your application name my_invalid_app_name contains a '_' (underscore) which is not allowed, only letters, dashes and numbers can be used. Please change the name to fit this requirement.\n" +
            "For more details please visit https://docs.cloudfoundry.org/devguide/deploy-apps/deploy-app.html#basic-settings."
        String actual = ""
        helper.registerAllowedMethod('error', [String.class], {s -> actual = s})
>>>>>>> 209d9405

        stepRule.step.cloudFoundryDeploy([
            script: nullScript,
            juStabUtils: utils,
            jenkinsUtilsStub: new JenkinsUtilsMock(),
            cloudFoundry: [
<<<<<<< HEAD
                org: 'testOrg',
                space: 'testSpace'
            ],
            mtaExtensionDescriptor: 'globalMtaDescriptor.mtaext',
            mtaDeployParameters: '--some-deploy-opt mta-value',
            cfCredentialsId: 'test_cfCredentialsId',
            deployTool: 'mtaDeployPlugin',
            deployType: 'blue-green',
            mtaPath: 'target/test.mtar'
        ])

        assertThat(shellRule.shell, hasItem(containsString("-e globalMtaDescriptor.mtaext")))
    }

    @Test
    void testTargetMtaExtensionDescriptor() {

=======
                org: 'irrelevant',
                space: 'irrelevant',
                appName: 'my_invalid_app_name'
            ],
            cfCredentialsId: 'test_cfCredentialsId',
            mtaPath: 'irrelevant'
        ])

        assertEquals(expected, actual)
    }


    @Test
    void 'appName with alpha-numeric chars and leading dash should throw an error'() {
        String expected = "Your application name -my-Invalid-AppName123 contains a starts or ends with a '-' (dash) which is not allowed, only letters, dashes and numbers can be used. Please change the name to fit this requirement.\nFor more details please visit https://docs.cloudfoundry.org/devguide/deploy-apps/deploy-app.html#basic-settings."
        String actual = ""
        helper.registerAllowedMethod('error', [String.class], {s -> actual = s})

        stepRule.step.cloudFoundryDeploy([
            script: nullScript,
            juStabUtils: utils,
            jenkinsUtilsStub: new JenkinsUtilsMock(),
            cloudFoundry: [
                org: 'irrelevant',
                space: 'irrelevant',
                appName: '-my-Invalid-AppName123'
            ],
            cfCredentialsId: 'test_cfCredentialsId',
            mtaPath: 'irrelevant'
        ])

        assertEquals(expected, actual)
    }

    @Test
    void 'appName with alpha-numeric chars and trailing dash should throw an error'() {
        String expected = "Your application name my-Invalid-AppName123- contains a starts or ends with a '-' (dash) which is not allowed, only letters, dashes and numbers can be used. Please change the name to fit this requirement.\nFor more details please visit https://docs.cloudfoundry.org/devguide/deploy-apps/deploy-app.html#basic-settings."
        String actual = ""
        helper.registerAllowedMethod('error', [String.class], {s -> actual = s})

        stepRule.step.cloudFoundryDeploy([
            script: nullScript,
            juStabUtils: utils,
            jenkinsUtilsStub: new JenkinsUtilsMock(),
            cloudFoundry: [
                org: 'irrelevant',
                space: 'irrelevant',
                appName: 'my-Invalid-AppName123-'
            ],
            cfCredentialsId: 'test_cfCredentialsId',
            mtaPath: 'irrelevant'
        ])

        assertEquals(expected, actual)
    }

    @Test
    void 'appName with alpha-numeric chars should work'() {
        stepRule.step.cloudFoundryDeploy([
            script: nullScript,
            juStabUtils: utils,
            jenkinsUtilsStub: new JenkinsUtilsMock(),
            cloudFoundry: [
                org: 'irrelevant',
                space: 'irrelevant',
                appName: 'myValidAppName123'
            ],
            cfCredentialsId: 'test_cfCredentialsId',
            mtaPath: 'irrelevant'
        ])

        assertTrue(loggingRule.log.contains("cfAppName=myValidAppName123"))
    }

    @Test
    void 'appName with alpha-numeric chars and dash should work'() {
>>>>>>> 209d9405
        stepRule.step.cloudFoundryDeploy([
            script: nullScript,
            juStabUtils: utils,
            jenkinsUtilsStub: new JenkinsUtilsMock(),
            cloudFoundry: [
<<<<<<< HEAD
                org: 'testOrg',
                space: 'testSpace',
                mtaExtensionDescriptor: 'targetMtaDescriptor.mtaext'
            ],
            mtaDeployParameters: '--some-deploy-opt mta-value',
            cfCredentialsId: 'test_cfCredentialsId',
            deployTool: 'mtaDeployPlugin',
            deployType: 'blue-green',
            mtaPath: 'target/test.mtar'
        ])
        assertThat(shellRule.shell, hasItem(containsString("-e targetMtaDescriptor.mtaext")))
    }
=======
                org: 'irrelevant',
                space: 'irrelevant',
                appName: 'my-Valid-AppName123'
            ],
            cfCredentialsId: 'test_cfCredentialsId',
            mtaPath: 'irrelevant'
        ])

        assertTrue(loggingRule.log.contains("cfAppName=my-Valid-AppName123"))
    }

>>>>>>> 209d9405
}<|MERGE_RESOLUTION|>--- conflicted
+++ resolved
@@ -1072,22 +1072,116 @@
     }
 
     @Test
-<<<<<<< HEAD
-    void testMtaExtensionDescriptor() {
-=======
     void 'appName with underscores should throw an error'() {
         String expected = "Your application name my_invalid_app_name contains a '_' (underscore) which is not allowed, only letters, dashes and numbers can be used. Please change the name to fit this requirement.\n" +
             "For more details please visit https://docs.cloudfoundry.org/devguide/deploy-apps/deploy-app.html#basic-settings."
         String actual = ""
         helper.registerAllowedMethod('error', [String.class], {s -> actual = s})
->>>>>>> 209d9405
-
-        stepRule.step.cloudFoundryDeploy([
-            script: nullScript,
-            juStabUtils: utils,
-            jenkinsUtilsStub: new JenkinsUtilsMock(),
-            cloudFoundry: [
-<<<<<<< HEAD
+
+        stepRule.step.cloudFoundryDeploy([
+            script: nullScript,
+            juStabUtils: utils,
+            jenkinsUtilsStub: new JenkinsUtilsMock(),
+            cloudFoundry: [
+                org: 'irrelevant',
+                space: 'irrelevant',
+                appName: 'my_invalid_app_name'
+            ],
+            cfCredentialsId: 'test_cfCredentialsId',
+            mtaPath: 'irrelevant'
+        ])
+
+        assertEquals(expected, actual)
+    }
+
+    @Test
+    void 'appName with alpha-numeric chars and leading dash should throw an error'() {
+        String expected = "Your application name -my-Invalid-AppName123 contains a starts or ends with a '-' (dash) which is not allowed, only letters, dashes and numbers can be used. Please change the name to fit this requirement.\nFor more details please visit https://docs.cloudfoundry.org/devguide/deploy-apps/deploy-app.html#basic-settings."
+        String actual = ""
+        helper.registerAllowedMethod('error', [String.class], {s -> actual = s})
+
+        stepRule.step.cloudFoundryDeploy([
+            script: nullScript,
+            juStabUtils: utils,
+            jenkinsUtilsStub: new JenkinsUtilsMock(),
+            cloudFoundry: [
+                org: 'irrelevant',
+                space: 'irrelevant',
+                appName: '-my-Invalid-AppName123'
+            ],
+            cfCredentialsId: 'test_cfCredentialsId',
+            mtaPath: 'irrelevant'
+        ])
+
+        assertEquals(expected, actual)
+    }
+
+    @Test
+    void 'appName with alpha-numeric chars and trailing dash should throw an error'() {
+        String expected = "Your application name my-Invalid-AppName123- contains a starts or ends with a '-' (dash) which is not allowed, only letters, dashes and numbers can be used. Please change the name to fit this requirement.\nFor more details please visit https://docs.cloudfoundry.org/devguide/deploy-apps/deploy-app.html#basic-settings."
+        String actual = ""
+        helper.registerAllowedMethod('error', [String.class], {s -> actual = s})
+
+        stepRule.step.cloudFoundryDeploy([
+            script: nullScript,
+            juStabUtils: utils,
+            jenkinsUtilsStub: new JenkinsUtilsMock(),
+            cloudFoundry: [
+                org: 'irrelevant',
+                space: 'irrelevant',
+                appName: 'my-Invalid-AppName123-'
+            ],
+            cfCredentialsId: 'test_cfCredentialsId',
+            mtaPath: 'irrelevant'
+        ])
+
+        assertEquals(expected, actual)
+    }
+
+    @Test
+    void 'appName with alpha-numeric chars should work'() {
+        stepRule.step.cloudFoundryDeploy([
+            script: nullScript,
+            juStabUtils: utils,
+            jenkinsUtilsStub: new JenkinsUtilsMock(),
+            cloudFoundry: [
+                org: 'irrelevant',
+                space: 'irrelevant',
+                appName: 'myValidAppName123'
+            ],
+            cfCredentialsId: 'test_cfCredentialsId',
+            mtaPath: 'irrelevant'
+        ])
+
+        assertTrue(loggingRule.log.contains("cfAppName=myValidAppName123"))
+    }
+
+    @Test
+    void 'appName with alpha-numeric chars and dash should work'() {
+        stepRule.step.cloudFoundryDeploy([
+            script: nullScript,
+            juStabUtils: utils,
+            jenkinsUtilsStub: new JenkinsUtilsMock(),
+            cloudFoundry: [
+                org: 'irrelevant',
+                space: 'irrelevant',
+                appName: 'my-Valid-AppName123'
+            ],
+            cfCredentialsId: 'test_cfCredentialsId',
+            mtaPath: 'irrelevant'
+        ])
+
+        assertTrue(loggingRule.log.contains("cfAppName=my-Valid-AppName123"))
+    }
+
+    @Test
+    void testMtaExtensionDescriptor() {
+
+        stepRule.step.cloudFoundryDeploy([
+            script: nullScript,
+            juStabUtils: utils,
+            jenkinsUtilsStub: new JenkinsUtilsMock(),
+            cloudFoundry: [
                 org: 'testOrg',
                 space: 'testSpace'
             ],
@@ -1104,91 +1198,11 @@
 
     @Test
     void testTargetMtaExtensionDescriptor() {
-
-=======
-                org: 'irrelevant',
-                space: 'irrelevant',
-                appName: 'my_invalid_app_name'
-            ],
-            cfCredentialsId: 'test_cfCredentialsId',
-            mtaPath: 'irrelevant'
-        ])
-
-        assertEquals(expected, actual)
-    }
-
-
-    @Test
-    void 'appName with alpha-numeric chars and leading dash should throw an error'() {
-        String expected = "Your application name -my-Invalid-AppName123 contains a starts or ends with a '-' (dash) which is not allowed, only letters, dashes and numbers can be used. Please change the name to fit this requirement.\nFor more details please visit https://docs.cloudfoundry.org/devguide/deploy-apps/deploy-app.html#basic-settings."
-        String actual = ""
-        helper.registerAllowedMethod('error', [String.class], {s -> actual = s})
-
-        stepRule.step.cloudFoundryDeploy([
-            script: nullScript,
-            juStabUtils: utils,
-            jenkinsUtilsStub: new JenkinsUtilsMock(),
-            cloudFoundry: [
-                org: 'irrelevant',
-                space: 'irrelevant',
-                appName: '-my-Invalid-AppName123'
-            ],
-            cfCredentialsId: 'test_cfCredentialsId',
-            mtaPath: 'irrelevant'
-        ])
-
-        assertEquals(expected, actual)
-    }
-
-    @Test
-    void 'appName with alpha-numeric chars and trailing dash should throw an error'() {
-        String expected = "Your application name my-Invalid-AppName123- contains a starts or ends with a '-' (dash) which is not allowed, only letters, dashes and numbers can be used. Please change the name to fit this requirement.\nFor more details please visit https://docs.cloudfoundry.org/devguide/deploy-apps/deploy-app.html#basic-settings."
-        String actual = ""
-        helper.registerAllowedMethod('error', [String.class], {s -> actual = s})
-
-        stepRule.step.cloudFoundryDeploy([
-            script: nullScript,
-            juStabUtils: utils,
-            jenkinsUtilsStub: new JenkinsUtilsMock(),
-            cloudFoundry: [
-                org: 'irrelevant',
-                space: 'irrelevant',
-                appName: 'my-Invalid-AppName123-'
-            ],
-            cfCredentialsId: 'test_cfCredentialsId',
-            mtaPath: 'irrelevant'
-        ])
-
-        assertEquals(expected, actual)
-    }
-
-    @Test
-    void 'appName with alpha-numeric chars should work'() {
-        stepRule.step.cloudFoundryDeploy([
-            script: nullScript,
-            juStabUtils: utils,
-            jenkinsUtilsStub: new JenkinsUtilsMock(),
-            cloudFoundry: [
-                org: 'irrelevant',
-                space: 'irrelevant',
-                appName: 'myValidAppName123'
-            ],
-            cfCredentialsId: 'test_cfCredentialsId',
-            mtaPath: 'irrelevant'
-        ])
-
-        assertTrue(loggingRule.log.contains("cfAppName=myValidAppName123"))
-    }
-
-    @Test
-    void 'appName with alpha-numeric chars and dash should work'() {
->>>>>>> 209d9405
-        stepRule.step.cloudFoundryDeploy([
-            script: nullScript,
-            juStabUtils: utils,
-            jenkinsUtilsStub: new JenkinsUtilsMock(),
-            cloudFoundry: [
-<<<<<<< HEAD
+        stepRule.step.cloudFoundryDeploy([
+            script: nullScript,
+            juStabUtils: utils,
+            jenkinsUtilsStub: new JenkinsUtilsMock(),
+            cloudFoundry: [
                 org: 'testOrg',
                 space: 'testSpace',
                 mtaExtensionDescriptor: 'targetMtaDescriptor.mtaext'
@@ -1201,17 +1215,4 @@
         ])
         assertThat(shellRule.shell, hasItem(containsString("-e targetMtaDescriptor.mtaext")))
     }
-=======
-                org: 'irrelevant',
-                space: 'irrelevant',
-                appName: 'my-Valid-AppName123'
-            ],
-            cfCredentialsId: 'test_cfCredentialsId',
-            mtaPath: 'irrelevant'
-        ])
-
-        assertTrue(loggingRule.log.contains("cfAppName=my-Valid-AppName123"))
-    }
-
->>>>>>> 209d9405
 }