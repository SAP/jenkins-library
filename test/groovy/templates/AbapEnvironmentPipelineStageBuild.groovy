--- conflicted
+++ resolved
@@ -57,13 +57,9 @@
                                             'abapAddonAssemblyKitReleasePackages',
                                             'abapEnvironmentAssembleConfirm',
                                             'abapAddonAssemblyKitCreateTargetVector',
-<<<<<<< HEAD
                                             'abapAddonAssemblyKitPublishTargetVector'))
         assertThat(stepsCalled, not(hasItems('abapEnvironmentCreateTag')))
-=======
-                                            'abapAddonAssemblyKitPublishTargetVector',
-                                            'abapEnvironmentCreateTag'))
->>>>>>> 93928bc9
+
     }
 
     @Test
