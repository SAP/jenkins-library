--- conflicted
+++ resolved
@@ -154,7 +154,6 @@
     }
 
     @Test
-<<<<<<< HEAD
     void testPullRequestStageStepActivation() {
 
         nullScript.commonPipelineEnvironment.configuration = [
@@ -174,7 +173,8 @@
 
         assertThat(nullScript.commonPipelineEnvironment.configuration.runStep."Pull-Request Voting".karmaExecuteTests, is(true))
         assertThat(nullScript.commonPipelineEnvironment.configuration.runStep."Pull-Request Voting".whitesourceExecuteScan, is(true))
-=======
+
+    @Test
     void testInitWithSlackNotification() {
         nullScript.commonPipelineEnvironment.configuration = [runStep: [Init: [slackSendNotification: true]]]
 
@@ -188,6 +188,5 @@
             'slackSendNotification',
             'pipelineStashFilesBeforeBuild'
         ))
->>>>>>> d84e81f8
     }
 }