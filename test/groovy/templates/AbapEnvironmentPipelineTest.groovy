--- conflicted
+++ resolved
@@ -144,17 +144,10 @@
         //helper.registerAllowedMethod('parallel', [Map], {m -> m()})
         //helper.registerAllowedMethod('parallel', [Map.class], {m -> m()})
         //helper.registerAllowedMethod('parallel', [Map], { map -> map.each {key, value -> value()}})
-<<<<<<< HEAD
-        helper.registerAllowedMethod("parallel", [Map.class, Closure.class], {arguments, closure ->
-            arguments.each {key, value -> value()}
-            return closure()
-        })
-=======
         /*helper.registerAllowedMethod("parallel", [Map.class, Closure.class], {arguments, closure ->
             arguments.each {key, value -> value()}
             return closure()
         })*/
->>>>>>> f4d71326
 
         helper.registerAllowedMethod('abapEnvironmentPipelineStageInit', [Map.class], {m ->
             stepsCalled.add('abapEnvironmentPipelineStageInit')
