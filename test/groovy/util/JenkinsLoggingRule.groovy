--- conflicted
+++ resolved
@@ -8,11 +8,9 @@
 
 import static org.hamcrest.Matchers.containsString
 import static org.junit.Assert.assertThat
-<<<<<<< HEAD
-=======
 
 import org.hamcrest.Matchers
->>>>>>> 7dee57df
+
 
 class JenkinsLoggingRule implements TestRule {
 
