package util

import com.lesfurets.jenkins.unit.BasePipelineTest
import org.junit.rules.TestRule
import org.junit.runner.Description
import org.junit.runners.model.Statement

class JenkinsShellCallRule implements TestRule {

    enum Type { PLAIN, REGEX }

    class Command {

        final Type type
        final String script

        Command(Type type, String script) {
            this.type = type
            this.script = script
        }

        String toString() {
            return "${type} : ${script}"
        }

        @Override
        public int hashCode() {
            return type.hashCode() * script.hashCode()
        }

        @Override
        public boolean equals(Object obj) {

            if (obj == null || !obj instanceof Command) return false
            Command other = (Command) obj
            return type == other.type && script == other.script
        }
    }

    final BasePipelineTest testInstance

    List shell = []

    Map<Command, String> returnValues = [:]

    JenkinsShellCallRule(BasePipelineTest testInstance) {
        this.testInstance = testInstance
    }

    def setReturnValue(script, value) {
        setReturnValue(Type.PLAIN, script, value)
    }

    def setReturnValue(type, script, value) {
        returnValues[new Command(type, script)] = value
    }

<<<<<<< HEAD
=======
    def failExecution(type, script) {
        failingCommands.add(new Command(type, script))
    }

    def handleShellCall(Map parameters) {

        def unifiedScript = unify(parameters.script)

        shell.add(unifiedScript)

        for (Command failingCommand: failingCommands){
            if(failingCommand.type == Type.REGEX && unifiedScript =~ failingCommand.script) {
                throw new Exception("Script execution failed!")
            } else if(failingCommand.type == Type.PLAIN && unifiedScript.equals(failingCommand.script)) {
                throw new Exception("Script execution failed!")
            }
        }


        def result = null

        for(def e : returnValues.entrySet()) {
            if(e.key.type == Type.REGEX && unifiedScript =~ e.key.script) {
                result =  e.value
                break
        } else if(e.key.type == Type.PLAIN && unifiedScript.equals(e.key.script)) {
                result = e.value
                break
            }
        }
        if(result instanceof Closure) result = result()
        if (!result && parameters.returnStatus) result = 0

        if(! parameters.returnStdout && ! parameters.returnStatus) return
        return result
    }

>>>>>>> e954e3b6
    @Override
    Statement apply(Statement base, Description description) {
        return statement(base)
    }

    private Statement statement(final Statement base) {
        return new Statement() {
            @Override
            void evaluate() throws Throwable {

                testInstance.helper.registerAllowedMethod("sh", [String.class], {
<<<<<<< HEAD
                    command ->
                        def unifiedScript = unify(command)

                        shell.add(unifiedScript)
                })

                testInstance.helper.registerAllowedMethod("sh", [Map.class], {
                    m ->
                        shell.add(m.script.replaceAll(/\s+/," ").trim())

                        def unifiedScript = unify(m.script)

                        if (m.returnStdout || m.returnStatus) {
                            def result = null

                            for(def e : returnValues.entrySet()) {
                                if(e.key.type == Type.REGEX && unifiedScript =~ e.key.script) {
                                    result =  e.value
                                    break
                                } else if(e.key.type == Type.PLAIN && unifiedScript.equals(e.key.script)) {
                                    result = e.value
                                    break
                                }
                            }
                            if(result instanceof Closure) result = result()
                            if (!result && m.returnStatus) result = 0
                            return result
                        }
=======
                    command -> handleShellCall([
                        script: command,
                        returnStdout: false,
                        returnStatus: false
                    ])
                })

                testInstance.helper.registerAllowedMethod("sh", [Map.class], {
                    m -> handleShellCall(m)
>>>>>>> e954e3b6
                })

                base.evaluate()
            }
        }
    }

    private static String unify(String s) {
        s.replaceAll(/\s+/," ").trim()
    }
}<|MERGE_RESOLUTION|>--- conflicted
+++ resolved
@@ -55,26 +55,11 @@
         returnValues[new Command(type, script)] = value
     }
 
-<<<<<<< HEAD
-=======
-    def failExecution(type, script) {
-        failingCommands.add(new Command(type, script))
-    }
-
     def handleShellCall(Map parameters) {
 
         def unifiedScript = unify(parameters.script)
 
         shell.add(unifiedScript)
-
-        for (Command failingCommand: failingCommands){
-            if(failingCommand.type == Type.REGEX && unifiedScript =~ failingCommand.script) {
-                throw new Exception("Script execution failed!")
-            } else if(failingCommand.type == Type.PLAIN && unifiedScript.equals(failingCommand.script)) {
-                throw new Exception("Script execution failed!")
-            }
-        }
-
 
         def result = null
 
@@ -94,7 +79,6 @@
         return result
     }
 
->>>>>>> e954e3b6
     @Override
     Statement apply(Statement base, Description description) {
         return statement(base)
@@ -106,36 +90,6 @@
             void evaluate() throws Throwable {
 
                 testInstance.helper.registerAllowedMethod("sh", [String.class], {
-<<<<<<< HEAD
-                    command ->
-                        def unifiedScript = unify(command)
-
-                        shell.add(unifiedScript)
-                })
-
-                testInstance.helper.registerAllowedMethod("sh", [Map.class], {
-                    m ->
-                        shell.add(m.script.replaceAll(/\s+/," ").trim())
-
-                        def unifiedScript = unify(m.script)
-
-                        if (m.returnStdout || m.returnStatus) {
-                            def result = null
-
-                            for(def e : returnValues.entrySet()) {
-                                if(e.key.type == Type.REGEX && unifiedScript =~ e.key.script) {
-                                    result =  e.value
-                                    break
-                                } else if(e.key.type == Type.PLAIN && unifiedScript.equals(e.key.script)) {
-                                    result = e.value
-                                    break
-                                }
-                            }
-                            if(result instanceof Closure) result = result()
-                            if (!result && m.returnStatus) result = 0
-                            return result
-                        }
-=======
                     command -> handleShellCall([
                         script: command,
                         returnStdout: false,
@@ -145,7 +99,6 @@
 
                 testInstance.helper.registerAllowedMethod("sh", [Map.class], {
                     m -> handleShellCall(m)
->>>>>>> e954e3b6
                 })
 
                 base.evaluate()
