--- conflicted
+++ resolved
@@ -40,12 +40,8 @@
                 testInstance.binding.setVariable('env', [
                     JOB_NAME    : 'p',
                     BUILD_NUMBER: '1',
-<<<<<<< HEAD
-                    BUILD_URL   : 'http://build.url'
-=======
                     BUILD_URL   : 'http://build.url',
                     BRANCH_NAME: 'master'
->>>>>>> 1b202f87
                 ])
 
                 base.evaluate()
