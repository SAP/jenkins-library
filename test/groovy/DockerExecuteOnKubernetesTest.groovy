--- conflicted
+++ resolved
@@ -25,10 +25,7 @@
 import static org.junit.Assert.assertTrue
 import static org.junit.Assert.assertEquals
 import static org.junit.Assert.assertFalse
-<<<<<<< HEAD
 import static org.junit.Assert.assertNotNull
-=======
->>>>>>> fd568c91
 import static org.junit.Assert.assertNull
 
 class DockerExecuteOnKubernetesTest extends BasePiperTest {
@@ -68,11 +65,8 @@
     def securityContext
     def inheritFrom
     def yamlMergeStrategy
-<<<<<<< HEAD
     def podSpec
-=======
     Map resources =  [:]
->>>>>>> fd568c91
     List stashList = []
 
     @Before
