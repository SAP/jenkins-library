--- conflicted
+++ resolved
@@ -449,13 +449,9 @@
 
         assertThat(dockerExecuteRule.dockerParams, hasEntry('dockerImage', 'golang:1.12-stretch'))
         assertThat(dockerExecuteRule.dockerParams, hasEntry('dockerWorkspace', '/home/dep'))
-<<<<<<< HEAD
-        assertThat(dockerExecuteRule.dockerParams, hasEntry('stashContent', ['buildDescriptor', 'opensourceConfiguration', 'modified whitesource config 7d1c90ed46c66061fc8ea45dd96e209bf767f038']))
-=======
-        assertThat(dockerExecuteRule.dockerParams, hasEntry('stashContent', ['buildDescriptor', 'opensourceConfiguration', 'checkmarx', 'modified whitesource config d3aa80454919391024374ba46b4df082d15ab9a3']))
->>>>>>> 14efc51d
-
-        assertThat(shellRule.shell, Matchers.hasItems(
+        assertThat(dockerExecuteRule.dockerParams, hasEntry('stashContent', ['buildDescriptor', 'opensourceConfiguration', 'checkmarx', 'modified whitesource config 7d1c90ed46c66061fc8ea45dd96e209bf767f038']))
+
+      assertThat(shellRule.shell, Matchers.hasItems(
             is('curl --location --output wss-unified-agent.jar https://github.com/whitesource/unified-agent-distribution/raw/master/standAlone/wss-unified-agent.jar'),
             is('./bin/java -jar wss-unified-agent.jar -c \'./myProject/wss-unified-agent.config.7d1c90ed46c66061fc8ea45dd96e209bf767f038\' -apiKey \'testOrgToken\' -userKey \'token-0815\' -product \'testProductName\'')
         ))
