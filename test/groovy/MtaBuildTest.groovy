--- conflicted
+++ resolved
@@ -271,7 +271,6 @@
     }
 
     @Test
-<<<<<<< HEAD
     void canConfigureMTARName() {
 
         stepRule.step.mtaBuild(script: nullScript, mtarName: 'custom.name')
@@ -279,7 +278,7 @@
         assert shellRule.shell.find(){ c -> c.contains('--mtar custom.name.mtar')}
     }
 
-=======
+    @Test
     void testCloudMbt() {
         nullScript.commonPipelineEnvironment.configuration = [steps:[mtaBuild:[mtaBuildTool: 'cloudMbt']]]
 
@@ -290,7 +289,6 @@
         assertThat(shellRule.shell, hasItem(containsString('--target ./')))
         assertThat(shellRule.shell, hasItem(containsString('--mtar com.mycompany.northwind.mtar')))
     }
->>>>>>> 1b95951e
 
     private static defaultMtaYaml() {
         return  '''
