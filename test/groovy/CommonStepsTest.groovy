import static java.util.stream.Collectors.toList
import static org.hamcrest.Matchers.empty
import static org.hamcrest.Matchers.equalTo
import static org.hamcrest.Matchers.is
import static org.junit.Assert.assertThat
import static org.junit.Assert.fail
import static util.StepHelper.getSteps

import java.io.File
import java.util.stream.Collectors
import java.lang.reflect.Field

import org.codehaus.groovy.runtime.metaclass.MethodSelectionException
import org.hamcrest.Matchers
import org.junit.Assert
import org.junit.Rule
import org.junit.Test
import org.junit.rules.ExpectedException
import org.junit.rules.RuleChain

import groovy.io.FileType
import hudson.AbortException
import util.BasePiperTest
import util.JenkinsReadYamlRule
import util.JenkinsStepRule
import util.Rules

/*
 * Intended for collecting generic checks applied to all steps.
 */
public class CommonStepsTest extends BasePiperTest{

    @Rule
    public RuleChain ruleChain = Rules.getCommonRules(this)
        .around(new JenkinsReadYamlRule(this))

    /*
     * With that test we ensure the very first action inside a method body of a call method
     * for a not white listed step is the check for the script handed over properly.
     * Actually we assert for the exception type (AbortException) and for the exception message.
     * In case a new step is added this step will fail. It is the duty of the author of the
     * step to either follow the pattern of checking the script first or to add the step
     * to the white list.
     */
    @Test
    public void scriptReferenceNotHandedOverTest() {
        // all steps not adopting the usual pattern of working with the script.
        def whitelistScriptReference = [
            'abapEnvironmentPipeline',
            'buildSetResult',
            'commonPipelineEnvironment',
            'handlePipelineStepErrors',
            'pipelineExecute',
            'piperExecuteBin',
            'piperPipeline',
            'prepareDefaultValues',
            'runClosures',
            'setupCommonPipelineEnvironment',
        ]

        List steps = getSteps().stream()
            .filter {! whitelistScriptReference.contains(it)}
            .forEach {checkReference(it)}
    }

    private void checkReference(step) {

        try {
            def script = loadScript("${step}.groovy")

            try {

                System.setProperty('com.sap.piper.featureFlag.failOnMissingScript', 'true')

                try {
                    script.call([:])
                } catch(AbortException | MissingMethodException e) {
                    throw e
                }  catch(Exception e) {
                    fail "Unexpected exception ${e.getClass().getName()} caught from step '${step}': ${e.getMessage()}"
                }
                fail("Expected AbortException not raised by step '${step}'")

            } catch(MissingMethodException e) {

                // can be improved: exception handling as some kind of control flow.
                // we can also check for the methods and call the appropriate one.

                try {
                    script.call([:]) {}
                } catch(AbortException e1) {
                    throw e1
                }  catch(Exception e1) {
                    fail "Unexpected exception ${e1.getClass().getName()} caught from step '${step}': ${e1.getMessage()}"
                }
                fail("Expected AbortException not raised by step '${step}'")
            }

        } catch(AbortException e) {
            assertThat("Step ''${step} does not fail with expected error message in case mandatory parameter 'script' is not provided.",
                e.getMessage() ==~ /.*\[ERROR\]\[.*\] No reference to surrounding script provided with key 'script', e.g. 'script: this'./,
                is(equalTo(true)))
        } finally {
            System.clearProperty('com.sap.piper.featureFlag.failOnMissingScript')
        }
    }

    private static fieldRelatedWhitelist = [
        'abapAddonAssemblyKitCheckCVs', //implementing new golang pattern without fields
        'abapAddonAssemblyKitCheckPV', //implementing new golang pattern without fields
        'abapAddonAssemblyKitCreateTargetVector', //implementing new golang pattern without fields
        'abapAddonAssemblyKitPublishTargetVector', //implementing new golang pattern without fields
        'abapAddonAssemblyKitRegisterPackages', //implementing new golang pattern without fields
        'abapAddonAssemblyKitReleasePackages', //implementing new golang pattern without fields
        'abapAddonAssemblyKitReserveNextPackages', //implementing new golang pattern without fields
        'abapEnvironmentAssemblePackages', //implementing new golang pattern without fields
        'abapEnvironmentAssembleConfirm', //implementing new golang pattern without fields
        'abapEnvironmentCheckoutBranch', //implementing new golang pattern without fields
        'abapEnvironmentCloneGitRepo', //implementing new golang pattern without fields
        'abapEnvironmentPullGitRepo', //implementing new golang pattern without fields
        'abapEnvironmentPipeline', // special step (infrastructure)
        'abapEnvironmentRunATCCheck', //implementing new golang pattern without fields
        'abapEnvironmentCreateSystem', //implementing new golang pattern without fields
        'artifactPrepareVersion',
        'cloudFoundryCreateService', //implementing new golang pattern without fields
        'cloudFoundryCreateServiceKey', //implementing new golang pattern without fields
        'cloudFoundryCreateSpace', //implementing new golang pattern without fields
        'cloudFoundryDeleteService', //implementing new golang pattern without fields
        'cloudFoundryDeleteSpace', //implementing new golang pattern without fields
        'durationMeasure', // only expects parameters via signature
        'prepareDefaultValues', // special step (infrastructure)
        'piperPipeline', // special step (infrastructure)
        'pipelineStashFilesAfterBuild', // intended to be called from pipelineStashFiles
        'pipelineStashFilesBeforeBuild', // intended to be called from pipelineStashFiles
        'pipelineStashFiles', // only forwards to before/after step
        'pipelineExecute', // special step (infrastructure)
        'commonPipelineEnvironment', // special step (infrastructure)
        'handlePipelineStepErrors', // special step (infrastructure)
        'piperStageWrapper', //intended to be called from within stages
        'buildSetResult',
        'runClosures',
        'checkmarxExecuteScan', //implementing new golang pattern without fields
        'githubCreateIssue', //implementing new golang pattern without fields
        'githubPublishRelease', //implementing new golang pattern without fields
        'githubCheckBranchProtection', //implementing new golang pattern without fields
        'githubCommentIssue', //implementing new golang pattern without fields
        'githubSetCommitStatus', //implementing new golang pattern without fields
        'kubernetesDeploy', //implementing new golang pattern without fields
        'piperExecuteBin', //implementing new golang pattern without fields
        'protecodeExecuteScan', //implementing new golang pattern without fields
        'xsDeploy', //implementing new golang pattern without fields
        'npmExecuteScripts', //implementing new golang pattern without fields
        'npmExecuteLint', //implementing new golang pattern without fields
        'malwareExecuteScan', //implementing new golang pattern without fields
        'mavenBuild', //implementing new golang pattern without fields
        'mavenExecute', //implementing new golang pattern without fields
        'mavenExecuteIntegration', //implementing new golang pattern without fields
        'mavenExecuteStaticCodeChecks', //implementing new golang pattern without fields
        'mtaBuild', //implementing new golang pattern without fields
        'nexusUpload', //implementing new golang pattern without fields
        'piperPipelineStageArtifactDeployment', //stage without step flags
        'pipelineCreateScanSummary', //stage without step flags
        'sonarExecuteScan', //implementing new golang pattern without fields
        'gctsCreateRepository', //implementing new golang pattern without fields
        'gctsRollback', //implementing new golang pattern without fields
        'gctsExecuteABAPUnitTests', //implementing new golang pattern without fields
        'gctsCloneRepository', //implementing new golang pattern without fields
        'fortifyExecuteScan', //implementing new golang pattern without fields
        'gctsDeploy', //implementing new golang pattern without fields
        'containerSaveImage', //implementing new golang pattern without fields
        'detectExecuteScan', //implementing new golang pattern without fields
        'kanikoExecute', //implementing new golang pattern without fields
        'karmaExecuteTests', //implementing new golang pattern without fields
        'gitopsUpdateDeployment', //implementing new golang pattern without fields
        'vaultRotateSecretId', //implementing new golang pattern without fields
        'deployIntegrationArtifact', //implementing new golang pattern without fields
        'newmanExecute', //implementing new golang pattern without fields
        'terraformExecute', //implementing new golang pattern without fields
        'whitesourceExecuteScan', //implementing new golang pattern without fields
        'uiVeri5ExecuteTests', //implementing new golang pattern without fields
        'integrationArtifactDeploy', //implementing new golang pattern without fields
        'integrationArtifactUpdateConfiguration', //implementing new golang pattern without fields
        'integrationArtifactGetMplStatus', //implementing new golang pattern without fields
        'integrationArtifactGetServiceEndpoint', //implementing new golang pattern without fields
        'integrationArtifactDownload', //implementing new golang pattern without fields
        'integrationArtifactUpload', //implementing new golang pattern without fields
        'containerExecuteStructureTests', //implementing new golang pattern without fields
        'transportRequestUploadSOLMAN', //implementing new golang pattern without fields
<<<<<<< HEAD
        'gaugeExecuteTests', //implementing new golang pattern without fields
=======
        'batsExecuteTests', //implementing new golang pattern without fields
>>>>>>> a830a358
    ]

    @Test
    public void generalConfigKeysSetPresentTest() {

        def fieldName = 'GENERAL_CONFIG_KEYS'
        // the steps added to the fieldRelatedWhitelist do not take the general config at all
        def stepsWithoutGeneralConfigKeySet = fieldCheck(fieldName, fieldRelatedWhitelist.plus(['gaugeExecuteTests',
                                                                                                'pipelineRestartSteps']))

        assertThat("Steps without ${fieldName} field (or that field is not a Set): ${stepsWithoutGeneralConfigKeySet}",
            stepsWithoutGeneralConfigKeySet, is(empty()))
    }

    @Test
    public void stepConfigKeysSetPresentTest() {

        def fieldName = 'STEP_CONFIG_KEYS'
        def stepsWithoutStepConfigKeySet = fieldCheck(fieldName, fieldRelatedWhitelist.plus('setupCommonPipelineEnvironment'))

        assertThat("Steps without ${fieldName} field (or that field is not a Set): ${stepsWithoutStepConfigKeySet}",
            stepsWithoutStepConfigKeySet, is(empty()))
    }

    @Test
    public void parametersKeysSetPresentTest() {

        def fieldName = 'PARAMETER_KEYS'
        def stepsWithoutParametersKeySet = fieldCheck(fieldName, fieldRelatedWhitelist.plus('setupCommonPipelineEnvironment'))

        assertThat("Steps without ${fieldName} field (or that field is not a Set): ${stepsWithoutParametersKeySet}",
            stepsWithoutParametersKeySet, is(empty()))
    }

    private fieldCheck(fieldName, whitelist) {

        def stepsWithoutGeneralConfigKeySet = []

        for(def step in getSteps()) {
            if(whitelist.contains(step)) continue

            def fields = loadScript("${step}.groovy").getClass().getDeclaredFields() as Set
            Field generalConfigKeyField = fields.find{ it.getName() == fieldName}
            if(! generalConfigKeyField ||
               ! generalConfigKeyField
                   .getType()
                   .isAssignableFrom(Set.class)) {
                        stepsWithoutGeneralConfigKeySet.add(step)
            }
        }
        return stepsWithoutGeneralConfigKeySet
    }

    @Test
    public void stepsWithWrongFieldNameTest() {

        def whitelist = [
            'abapEnvironmentPipeline',
            'commonPipelineEnvironment',
            'piperPipeline',
            'piperExecuteBin',
            'buildSetResult',
            'runClosures'
        ]

        def stepsWithWrongStepName = []

        for(def step in getSteps()) {

            if(whitelist.contains(step)) continue

            def script = loadScript("${step}.groovy")

            def fields = script.getClass().getDeclaredFields() as Set
            Field stepNameField = fields.find { it.getName() == 'STEP_NAME'}

            if(! stepNameField) {
                stepsWithWrongStepName.add(step)
                continue
            }

            boolean notAccessible = false
            def fieldName

            if(!stepNameField.isAccessible()) {
                stepNameField.setAccessible(true)
                notAccessible = true
            }

            try {
                fieldName = stepNameField.get(script)
            } finally {
                if(notAccessible) stepNameField.setAccessible(false)
            }
            if(fieldName != step) {
                stepsWithWrongStepName.add(step)
            }
        }

        assertThat("Steps with wrong step name or without STEP_NAME field.: ${stepsWithWrongStepName}",
            stepsWithWrongStepName, is(empty()))
    }

    /*
     * With that test we ensure that all return types of the call methods of all the steps
     * are void. Return types other than void are not possible when running inside declarative
     * pipelines. Parameters shared between several steps needs to be shared via the commonPipelineEnvironment.
     */
    @Test
    public void returnTypeForCallMethodsIsVoidTest() {

        def stepsWithCallMethodsOtherThanVoid = []

        def whitelist = [
            'durationMeasure',
            'mavenExecute'
            ]

        for(def step in getSteps()) {
            def methods = loadScript("${step}.groovy").getClass().getDeclaredMethods() as List
            Collection callMethodsWithReturnTypeOtherThanVoid =
                methods.stream()
                       .filter { ! whitelist.contains(step) }
                       .filter { it.getName() == 'call' &&
                                 it.getReturnType() != Void.TYPE }
                       .collect(toList())
            if(!callMethodsWithReturnTypeOtherThanVoid.isEmpty()) stepsWithCallMethodsOtherThanVoid << step
        }

        assertThat("Steps with call methods with return types other than void: ${stepsWithCallMethodsOtherThanVoid}",
            stepsWithCallMethodsOtherThanVoid, is(empty()))
    }
}<|MERGE_RESOLUTION|>--- conflicted
+++ resolved
@@ -186,11 +186,8 @@
         'integrationArtifactUpload', //implementing new golang pattern without fields
         'containerExecuteStructureTests', //implementing new golang pattern without fields
         'transportRequestUploadSOLMAN', //implementing new golang pattern without fields
-<<<<<<< HEAD
         'gaugeExecuteTests', //implementing new golang pattern without fields
-=======
         'batsExecuteTests', //implementing new golang pattern without fields
->>>>>>> a830a358
     ]
 
     @Test
