import static java.util.stream.Collectors.toList
import static org.hamcrest.Matchers.empty
import static org.hamcrest.Matchers.equalTo
import static org.hamcrest.Matchers.is
import static org.junit.Assert.assertThat
import static org.junit.Assert.fail
import static util.StepHelper.getSteps

import java.io.File
import java.util.stream.Collectors
import java.lang.reflect.Field

import org.codehaus.groovy.runtime.metaclass.MethodSelectionException
import org.hamcrest.Matchers
import org.junit.Assert
import org.junit.Rule
import org.junit.Test
import org.junit.rules.ExpectedException
import org.junit.rules.RuleChain

import groovy.io.FileType
import hudson.AbortException
import util.BasePiperTest
import util.JenkinsReadYamlRule
import util.JenkinsStepRule
import util.Rules

/*
 * Intended for collecting generic checks applied to all steps.
 */
public class CommonStepsTest extends BasePiperTest{

    @Rule
    public RuleChain ruleChain = Rules.getCommonRules(this)
        .around(new JenkinsReadYamlRule(this))

    /*
     * With that test we ensure the very first action inside a method body of a call method
     * for a not white listed step is the check for the script handed over properly.
     * Actually we assert for the exception type (AbortException) and for the exception message.
     * In case a new step is added this step will fail. It is the duty of the author of the
     * step to either follow the pattern of checking the script first or to add the step
     * to the white list.
     */
    @Test
    public void scriptReferenceNotHandedOverTest() {
        // all steps not adopting the usual pattern of working with the script.
        def whitelistScriptReference = [
            'commonPipelineEnvironment',
            'handlePipelineStepErrors',
            'pipelineExecute',
            'piperPipeline',
            'piperExecuteBin',
            'prepareDefaultValues',
            'setupCommonPipelineEnvironment',
<<<<<<< HEAD
            'buildSetResult',
            'mavenExecuteStaticCodeChecks',
            'cloudFoundryCreateServiceKey',
            'gctsCreateRepository',
            'gctsCloneRepository'
=======
            'buildSetResult'
>>>>>>> 1e252ea5
        ]

        List steps = getSteps().stream()
            .filter {! whitelistScriptReference.contains(it)}
            .forEach {checkReference(it)}
    }

    private void checkReference(step) {

        try {
            def script = loadScript("${step}.groovy")

            try {

                System.setProperty('com.sap.piper.featureFlag.failOnMissingScript', 'true')

                try {
                    script.call([:])
                } catch(AbortException | MissingMethodException e) {
                    throw e
                }  catch(Exception e) {
                    fail "Unexpected exception ${e.getClass().getName()} caught from step '${step}': ${e.getMessage()}"
                }
                fail("Expected AbortException not raised by step '${step}'")

            } catch(MissingMethodException e) {

                // can be improved: exception handling as some kind of control flow.
                // we can also check for the methods and call the appropriate one.

                try {
                    script.call([:]) {}
                } catch(AbortException e1) {
                    throw e1
                }  catch(Exception e1) {
                    fail "Unexpected exception ${e1.getClass().getName()} caught from step '${step}': ${e1.getMessage()}"
                }
                fail("Expected AbortException not raised by step '${step}'")
            }

        } catch(AbortException e) {
            assertThat("Step ''${step} does not fail with expected error message in case mandatory parameter 'script' is not provided.",
                e.getMessage() ==~ /.*\[ERROR\]\[.*\] No reference to surrounding script provided with key 'script', e.g. 'script: this'./,
                is(equalTo(true)))
        } finally {
            System.clearProperty('com.sap.piper.featureFlag.failOnMissingScript')
        }
    }

    private static fieldRelatedWhitelist = [
        'artifactPrepareVersion',
        'durationMeasure', // only expects parameters via signature
        'prepareDefaultValues', // special step (infrastructure)
        'piperPipeline', // special step (infrastructure)
        'pipelineStashFilesAfterBuild', // intended to be called from pipelineStashFiles
        'pipelineStashFilesBeforeBuild', // intended to be called from pipelineStashFiles
        'pipelineStashFiles', // only forwards to before/after step
        'pipelineExecute', // special step (infrastructure)
        'commonPipelineEnvironment', // special step (infrastructure)
        'handlePipelineStepErrors', // special step (infrastructure)
        'piperStageWrapper', //intended to be called from within stages
        'buildSetResult',
        'abapEnvironmentPullGitRepo', //implementing new golang pattern without fields
        'checkmarxExecuteScan', //implementing new golang pattern without fields
        'githubPublishRelease', //implementing new golang pattern without fields
        'kubernetesDeploy', //implementing new golang pattern without fields
        'piperExecuteBin', //implementing new golang pattern without fields
        'protecodeExecuteScan', //implementing new golang pattern without fields
        'xsDeploy', //implementing new golang pattern without fields
        'cloudFoundryDeleteService', //implementing new golang pattern without fields
        'cloudFoundryCreateServiceKey', //implementing new golang pattern without fields
        'npmExecuteScripts', //implementing new golang pattern without fields
        'malwareExecuteScan', //implementing new golang pattern without fields
        'mavenBuild', //implementing new golang pattern without fields
        'mavenExecute', //implementing new golang pattern without fields
        'mavenExecuteStaticCodeChecks', //implementing new golang pattern without fields
        'nexusUpload', //implementing new golang pattern without fields
        'piperPipelineStageArtifactDeployment', //stage without step flags
        'sonarExecuteScan', //implementing new golang pattern without fields
        'gctsCreateRepository', //implementing new golang pattern without fields
        'gctsCloneRepository', //implementing new golang pattern without fields
    ]

    @Test
    public void generalConfigKeysSetPresentTest() {

        def fieldName = 'GENERAL_CONFIG_KEYS'
        // the steps added to the fieldRelatedWhitelist do not take the general config at all
        def stepsWithoutGeneralConfigKeySet = fieldCheck(fieldName, fieldRelatedWhitelist.plus(['gaugeExecuteTests',
                                                                                                'pipelineRestartSteps']))

        assertThat("Steps without ${fieldName} field (or that field is not a Set): ${stepsWithoutGeneralConfigKeySet}",
            stepsWithoutGeneralConfigKeySet, is(empty()))
    }

    @Test
    public void stepConfigKeysSetPresentTest() {

        def fieldName = 'STEP_CONFIG_KEYS'
        def stepsWithoutStepConfigKeySet = fieldCheck(fieldName, fieldRelatedWhitelist.plus('setupCommonPipelineEnvironment'))

        assertThat("Steps without ${fieldName} field (or that field is not a Set): ${stepsWithoutStepConfigKeySet}",
            stepsWithoutStepConfigKeySet, is(empty()))
    }

    @Test
    public void parametersKeysSetPresentTest() {

        def fieldName = 'PARAMETER_KEYS'
        def stepsWithoutParametersKeySet = fieldCheck(fieldName, fieldRelatedWhitelist.plus('setupCommonPipelineEnvironment'))

        assertThat("Steps without ${fieldName} field (or that field is not a Set): ${stepsWithoutParametersKeySet}",
            stepsWithoutParametersKeySet, is(empty()))
    }

    private fieldCheck(fieldName, whitelist) {

        def stepsWithoutGeneralConfigKeySet = []

        for(def step in getSteps()) {
            if(whitelist.contains(step)) continue

            def fields = loadScript("${step}.groovy").getClass().getDeclaredFields() as Set
            Field generalConfigKeyField = fields.find{ it.getName() == fieldName}
            if(! generalConfigKeyField ||
               ! generalConfigKeyField
                   .getType()
                   .isAssignableFrom(Set.class)) {
                        stepsWithoutGeneralConfigKeySet.add(step)
            }
        }
        return stepsWithoutGeneralConfigKeySet
    }

    @Test
    public void stepsWithWrongFieldNameTest() {

        def whitelist = [
            'commonPipelineEnvironment',
            'piperPipeline',
            'piperExecuteBin',
            'buildSetResult'
        ]

        def stepsWithWrongStepName = []

        for(def step in getSteps()) {

            if(whitelist.contains(step)) continue

            def script = loadScript("${step}.groovy")

            def fields = script.getClass().getDeclaredFields() as Set
            Field stepNameField = fields.find { it.getName() == 'STEP_NAME'}

            if(! stepNameField) {
                stepsWithWrongStepName.add(step)
                continue
            }

            boolean notAccessible = false
            def fieldName

            if(!stepNameField.isAccessible()) {
                stepNameField.setAccessible(true)
                notAccessible = true
            }

            try {
                fieldName = stepNameField.get(script)
            } finally {
                if(notAccessible) stepNameField.setAccessible(false)
            }
            if(fieldName != step) {
                stepsWithWrongStepName.add(step)
            }
        }

        assertThat("Steps with wrong step name or without STEP_NAME field.: ${stepsWithWrongStepName}",
            stepsWithWrongStepName, is(empty()))
    }

    /*
     * With that test we ensure that all return types of the call methods of all the steps
     * are void. Return types other than void are not possible when running inside declarative
     * pipelines. Parameters shared between several steps needs to be shared via the commonPipelineEnvironment.
     */
    @Test
    public void returnTypeForCallMethodsIsVoidTest() {

        def stepsWithCallMethodsOtherThanVoid = []

        def whitelist = [
            'durationMeasure',
            'mavenExecute'
            ]

        for(def step in getSteps()) {
            def methods = loadScript("${step}.groovy").getClass().getDeclaredMethods() as List
            Collection callMethodsWithReturnTypeOtherThanVoid =
                methods.stream()
                       .filter { ! whitelist.contains(step) }
                       .filter { it.getName() == 'call' &&
                                 it.getReturnType() != Void.TYPE }
                       .collect(toList())
            if(!callMethodsWithReturnTypeOtherThanVoid.isEmpty()) stepsWithCallMethodsOtherThanVoid << step
        }

        assertThat("Steps with call methods with return types other than void: ${stepsWithCallMethodsOtherThanVoid}",
            stepsWithCallMethodsOtherThanVoid, is(empty()))
    }
}<|MERGE_RESOLUTION|>--- conflicted
+++ resolved
@@ -53,15 +53,7 @@
             'piperExecuteBin',
             'prepareDefaultValues',
             'setupCommonPipelineEnvironment',
-<<<<<<< HEAD
-            'buildSetResult',
-            'mavenExecuteStaticCodeChecks',
-            'cloudFoundryCreateServiceKey',
-            'gctsCreateRepository',
-            'gctsCloneRepository'
-=======
             'buildSetResult'
->>>>>>> 1e252ea5
         ]
 
         List steps = getSteps().stream()
