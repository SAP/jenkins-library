import static java.util.stream.Collectors.toList
import static org.hamcrest.Matchers.empty
import static org.hamcrest.Matchers.equalTo
import static org.hamcrest.Matchers.is
import static org.junit.Assert.assertThat
import static org.junit.Assert.fail
import static util.StepHelper.getSteps

import java.io.File
import java.util.stream.Collectors
import java.lang.reflect.Field

import org.codehaus.groovy.runtime.metaclass.MethodSelectionException
import org.hamcrest.Matchers
import org.junit.Assert
import org.junit.Rule
import org.junit.Test
import org.junit.rules.ExpectedException
import org.junit.rules.RuleChain

import groovy.io.FileType
import hudson.AbortException
import util.BasePiperTest
import util.JenkinsReadYamlRule
import util.JenkinsStepRule
import util.Rules

/*
 * Intended for collecting generic checks applied to all steps.
 */
public class CommonStepsTest extends BasePiperTest{

    @Rule
    public RuleChain ruleChain = Rules.getCommonRules(this)
        .around(new JenkinsReadYamlRule(this))

    /*
     * With that test we ensure the very first action inside a method body of a call method
     * for a not white listed step is the check for the script handed over properly.
     * Actually we assert for the exception type (AbortException) and for the exception message.
     * In case a new step is added this step will fail. It is the duty of the author of the
     * step to either follow the pattern of checking the script first or to add the step
     * to the white list.
     */
    @Test
    public void scriptReferenceNotHandedOverTest() {
        // all steps not adopting the usual pattern of working with the script.
        def whitelistScriptReference = [
            'abapEnvironmentPipeline',
            'buildSetResult',
            'commonPipelineEnvironment',
            'handlePipelineStepErrors',
            'pipelineExecute',
            'piperExecuteBin',
            'piperPipeline',
            'prepareDefaultValues',
            'runClosures',
            'setupCommonPipelineEnvironment',
        ]

        List steps = getSteps().stream()
            .filter {! whitelistScriptReference.contains(it)}
            .forEach {checkReference(it)}
    }

    private void checkReference(step) {

        try {
            def script = loadScript("${step}.groovy")

            try {

                System.setProperty('com.sap.piper.featureFlag.failOnMissingScript', 'true')

                try {
                    script.call([:])
                } catch(AbortException | MissingMethodException e) {
                    throw e
                }  catch(Exception e) {
                    fail "Unexpected exception ${e.getClass().getName()} caught from step '${step}': ${e.getMessage()}"
                }
                fail("Expected AbortException not raised by step '${step}'")

            } catch(MissingMethodException e) {

                // can be improved: exception handling as some kind of control flow.
                // we can also check for the methods and call the appropriate one.

                try {
                    script.call([:]) {}
                } catch(AbortException e1) {
                    throw e1
                }  catch(Exception e1) {
                    fail "Unexpected exception ${e1.getClass().getName()} caught from step '${step}': ${e1.getMessage()}"
                }
                fail("Expected AbortException not raised by step '${step}'")
            }

        } catch(AbortException e) {
            assertThat("Step ''${step} does not fail with expected error message in case mandatory parameter 'script' is not provided.",
                e.getMessage() ==~ /.*\[ERROR\]\[.*\] No reference to surrounding script provided with key 'script', e.g. 'script: this'./,
                is(equalTo(true)))
        } finally {
            System.clearProperty('com.sap.piper.featureFlag.failOnMissingScript')
        }
    }

    private static fieldRelatedWhitelist = [
        'abapAddonAssemblyKitCheckCVs', //implementing new golang pattern without fields
        'abapAddonAssemblyKitCheckPV', //implementing new golang pattern without fields
        'abapAddonAssemblyKitCreateTargetVector', //implementing new golang pattern without fields
        'abapAddonAssemblyKitPublishTargetVector', //implementing new golang pattern without fields
        'abapAddonAssemblyKitRegisterPackages', //implementing new golang pattern without fields
        'abapAddonAssemblyKitReleasePackages', //implementing new golang pattern without fields
        'abapAddonAssemblyKitReserveNextPackages', //implementing new golang pattern without fields
        'abapEnvironmentAssemblePackages', //implementing new golang pattern without fields
        'abapEnvironmentCheckoutBranch', //implementing new golang pattern without fields
        'abapEnvironmentCloneGitRepo', //implementing new golang pattern without fields
        'abapEnvironmentPullGitRepo', //implementing new golang pattern without fields
        'abapEnvironmentPipeline', // special step (infrastructure)
        'abapEnvironmentRunATCCheck', //implementing new golang pattern without fields
        'abapEnvironmentCreateSystem', //implementing new golang pattern without fields
        'artifactPrepareVersion',
        'cloudFoundryCreateService', //implementing new golang pattern without fields
        'cloudFoundryCreateServiceKey', //implementing new golang pattern without fields
        'cloudFoundryCreateSpace', //implementing new golang pattern without fields
        'cloudFoundryDeleteService', //implementing new golang pattern without fields
        'cloudFoundryDeleteSpace', //implementing new golang pattern without fields
        'durationMeasure', // only expects parameters via signature
        'prepareDefaultValues', // special step (infrastructure)
        'piperPipeline', // special step (infrastructure)
        'pipelineStashFilesAfterBuild', // intended to be called from pipelineStashFiles
        'pipelineStashFilesBeforeBuild', // intended to be called from pipelineStashFiles
        'pipelineStashFiles', // only forwards to before/after step
        'pipelineExecute', // special step (infrastructure)
        'commonPipelineEnvironment', // special step (infrastructure)
        'handlePipelineStepErrors', // special step (infrastructure)
        'piperStageWrapper', //intended to be called from within stages
        'buildSetResult',
        'runClosures',
        'checkmarxExecuteScan', //implementing new golang pattern without fields
        'githubCreateIssue', //implementing new golang pattern without fields
        'githubPublishRelease', //implementing new golang pattern without fields
        'githubCheckBranchProtection', //implementing new golang pattern without fields
        'githubCommentIssue', //implementing new golang pattern without fields
        'githubSetCommitStatus', //implementing new golang pattern without fields
        'kubernetesDeploy', //implementing new golang pattern without fields
        'piperExecuteBin', //implementing new golang pattern without fields
        'protecodeExecuteScan', //implementing new golang pattern without fields
        'xsDeploy', //implementing new golang pattern without fields
        'npmExecuteScripts', //implementing new golang pattern without fields
        'npmExecuteLint', //implementing new golang pattern without fields
        'malwareExecuteScan', //implementing new golang pattern without fields
        'mavenBuild', //implementing new golang pattern without fields
        'mavenExecute', //implementing new golang pattern without fields
        'mavenExecuteIntegration', //implementing new golang pattern without fields
        'mavenExecuteStaticCodeChecks', //implementing new golang pattern without fields
        'mtaBuild', //implementing new golang pattern without fields
        'nexusUpload', //implementing new golang pattern without fields
        'piperPipelineStageArtifactDeployment', //stage without step flags
        'sonarExecuteScan', //implementing new golang pattern without fields
        'gctsCreateRepository', //implementing new golang pattern without fields
        'gctsRollback', //implementing new golang pattern without fields
        'gctsExecuteABAPUnitTests', //implementing new golang pattern without fields
        'gctsCloneRepository', //implementing new golang pattern without fields
        'fortifyExecuteScan', //implementing new golang pattern without fields
        'gctsDeploy', //implementing new golang pattern without fields
        'containerSaveImage', //implementing new golang pattern without fields
        'detectExecuteScan', //implementing new golang pattern without fields
        'kanikoExecute', //implementing new golang pattern without fields
        'gitopsUpdateDeployment', //implementing new golang pattern without fields
        'vaultRotateSecretId', //implementing new golang pattern without fields
<<<<<<< HEAD
        'whitesourceExecuteScan', //implementing new golang pattern without fields
=======
        'deployIntegrationArtifact', //implementing new golang pattern without fields
        'uiVeri5ExecuteTests', //implementing new golang pattern without fields
>>>>>>> 1c140e7c
        'integrationArtifactDeploy' //implementing new golang pattern without fields
    ]

    @Test
    public void generalConfigKeysSetPresentTest() {

        def fieldName = 'GENERAL_CONFIG_KEYS'
        // the steps added to the fieldRelatedWhitelist do not take the general config at all
        def stepsWithoutGeneralConfigKeySet = fieldCheck(fieldName, fieldRelatedWhitelist.plus(['gaugeExecuteTests',
                                                                                                'pipelineRestartSteps']))

        assertThat("Steps without ${fieldName} field (or that field is not a Set): ${stepsWithoutGeneralConfigKeySet}",
            stepsWithoutGeneralConfigKeySet, is(empty()))
    }

    @Test
    public void stepConfigKeysSetPresentTest() {

        def fieldName = 'STEP_CONFIG_KEYS'
        def stepsWithoutStepConfigKeySet = fieldCheck(fieldName, fieldRelatedWhitelist.plus('setupCommonPipelineEnvironment'))

        assertThat("Steps without ${fieldName} field (or that field is not a Set): ${stepsWithoutStepConfigKeySet}",
            stepsWithoutStepConfigKeySet, is(empty()))
    }

    @Test
    public void parametersKeysSetPresentTest() {

        def fieldName = 'PARAMETER_KEYS'
        def stepsWithoutParametersKeySet = fieldCheck(fieldName, fieldRelatedWhitelist.plus('setupCommonPipelineEnvironment'))

        assertThat("Steps without ${fieldName} field (or that field is not a Set): ${stepsWithoutParametersKeySet}",
            stepsWithoutParametersKeySet, is(empty()))
    }

    private fieldCheck(fieldName, whitelist) {

        def stepsWithoutGeneralConfigKeySet = []

        for(def step in getSteps()) {
            if(whitelist.contains(step)) continue

            def fields = loadScript("${step}.groovy").getClass().getDeclaredFields() as Set
            Field generalConfigKeyField = fields.find{ it.getName() == fieldName}
            if(! generalConfigKeyField ||
               ! generalConfigKeyField
                   .getType()
                   .isAssignableFrom(Set.class)) {
                        stepsWithoutGeneralConfigKeySet.add(step)
            }
        }
        return stepsWithoutGeneralConfigKeySet
    }

    @Test
    public void stepsWithWrongFieldNameTest() {

        def whitelist = [
            'abapEnvironmentPipeline',
            'commonPipelineEnvironment',
            'piperPipeline',
            'piperExecuteBin',
            'buildSetResult',
            'runClosures'
        ]

        def stepsWithWrongStepName = []

        for(def step in getSteps()) {

            if(whitelist.contains(step)) continue

            def script = loadScript("${step}.groovy")

            def fields = script.getClass().getDeclaredFields() as Set
            Field stepNameField = fields.find { it.getName() == 'STEP_NAME'}

            if(! stepNameField) {
                stepsWithWrongStepName.add(step)
                continue
            }

            boolean notAccessible = false
            def fieldName

            if(!stepNameField.isAccessible()) {
                stepNameField.setAccessible(true)
                notAccessible = true
            }

            try {
                fieldName = stepNameField.get(script)
            } finally {
                if(notAccessible) stepNameField.setAccessible(false)
            }
            if(fieldName != step) {
                stepsWithWrongStepName.add(step)
            }
        }

        assertThat("Steps with wrong step name or without STEP_NAME field.: ${stepsWithWrongStepName}",
            stepsWithWrongStepName, is(empty()))
    }

    /*
     * With that test we ensure that all return types of the call methods of all the steps
     * are void. Return types other than void are not possible when running inside declarative
     * pipelines. Parameters shared between several steps needs to be shared via the commonPipelineEnvironment.
     */
    @Test
    public void returnTypeForCallMethodsIsVoidTest() {

        def stepsWithCallMethodsOtherThanVoid = []

        def whitelist = [
            'durationMeasure',
            'mavenExecute'
            ]

        for(def step in getSteps()) {
            def methods = loadScript("${step}.groovy").getClass().getDeclaredMethods() as List
            Collection callMethodsWithReturnTypeOtherThanVoid =
                methods.stream()
                       .filter { ! whitelist.contains(step) }
                       .filter { it.getName() == 'call' &&
                                 it.getReturnType() != Void.TYPE }
                       .collect(toList())
            if(!callMethodsWithReturnTypeOtherThanVoid.isEmpty()) stepsWithCallMethodsOtherThanVoid << step
        }

        assertThat("Steps with call methods with return types other than void: ${stepsWithCallMethodsOtherThanVoid}",
            stepsWithCallMethodsOtherThanVoid, is(empty()))
    }
}<|MERGE_RESOLUTION|>--- conflicted
+++ resolved
@@ -170,12 +170,9 @@
         'kanikoExecute', //implementing new golang pattern without fields
         'gitopsUpdateDeployment', //implementing new golang pattern without fields
         'vaultRotateSecretId', //implementing new golang pattern without fields
-<<<<<<< HEAD
         'whitesourceExecuteScan', //implementing new golang pattern without fields
-=======
         'deployIntegrationArtifact', //implementing new golang pattern without fields
         'uiVeri5ExecuteTests', //implementing new golang pattern without fields
->>>>>>> 1c140e7c
         'integrationArtifactDeploy' //implementing new golang pattern without fields
     ]
 
