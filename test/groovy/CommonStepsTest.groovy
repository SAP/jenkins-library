import static java.util.stream.Collectors.toList
import static org.hamcrest.Matchers.empty
import static org.hamcrest.Matchers.equalTo
import static org.hamcrest.Matchers.is
import static org.junit.Assert.assertThat
import static org.junit.Assert.fail
import static util.StepHelper.getSteps

import java.io.File
import java.util.stream.Collectors
import java.lang.reflect.Field

import org.codehaus.groovy.runtime.metaclass.MethodSelectionException
import org.hamcrest.Matchers
import org.junit.Assert
import org.junit.Rule
import org.junit.Test
import org.junit.rules.ExpectedException
import org.junit.rules.RuleChain

import groovy.io.FileType
import hudson.AbortException
import util.BasePiperTest
import util.JenkinsReadYamlRule
import util.JenkinsStepRule
import util.Rules

/*
 * Intended for collecting generic checks applied to all steps.
 */
public class CommonStepsTest extends BasePiperTest{

    @Rule
    public RuleChain ruleChain = Rules.getCommonRules(this)
        .around(new JenkinsReadYamlRule(this))

    /*
     * With that test we ensure the very first action inside a method body of a call method
     * for a not white listed step is the check for the script handed over properly.
     * Actually we assert for the exception type (AbortException) and for the exception message.
     * In case a new step is added this step will fail. It is the duty of the author of the
     * step to either follow the pattern of checking the script first or to add the step
     * to the white list.
     */
    @Test
    public void scriptReferenceNotHandedOverTest() {
        // all steps not adopting the usual pattern of working with the script.
        def whitelistScriptReference = [
            'abapEnvironmentPipeline',
            'buildSetResult',
            'commonPipelineEnvironment',
            'handlePipelineStepErrors',
            'pipelineExecute',
            'piperExecuteBin',
            'piperPipeline',
            'prepareDefaultValues',
            'runClosures',
            'setupCommonPipelineEnvironment'
        ]

        List steps = getSteps().stream()
            .filter {! whitelistScriptReference.contains(it)}
            .forEach {checkReference(it)}
    }

    private void checkReference(step) {

        try {
            def script = loadScript("${step}.groovy")

            try {

                System.setProperty('com.sap.piper.featureFlag.failOnMissingScript', 'true')

                try {
                    script.call([:])
                } catch(AbortException | MissingMethodException e) {
                    throw e
                }  catch(Exception e) {
                    fail "Unexpected exception ${e.getClass().getName()} caught from step '${step}': ${e.getMessage()}"
                }
                fail("Expected AbortException not raised by step '${step}'")

            } catch(MissingMethodException e) {

                // can be improved: exception handling as some kind of control flow.
                // we can also check for the methods and call the appropriate one.

                try {
                    script.call([:]) {}
                } catch(AbortException e1) {
                    throw e1
                }  catch(Exception e1) {
                    fail "Unexpected exception ${e1.getClass().getName()} caught from step '${step}': ${e1.getMessage()}"
                }
                fail("Expected AbortException not raised by step '${step}'")
            }

        } catch(AbortException e) {
            assertThat("Step ''${step} does not fail with expected error message in case mandatory parameter 'script' is not provided.",
                e.getMessage() ==~ /.*\[ERROR\]\[.*\] No reference to surrounding script provided with key 'script', e.g. 'script: this'./,
                is(equalTo(true)))
        } finally {
            System.clearProperty('com.sap.piper.featureFlag.failOnMissingScript')
        }
    }

    private static fieldRelatedWhitelist = [
<<<<<<< HEAD
        'abapEnvironmentAssemblePackages', // abap assembly step
=======
        'abapEnvironmentCheckoutBranch', //implementing new golang pattern without fields
        'abapEnvironmentCloneGitRepo', //implementing new golang pattern without fields
        'abapEnvironmentPullGitRepo', //implementing new golang pattern without fields
>>>>>>> 8169d56e
        'abapEnvironmentPipeline', // special step (infrasturcture)
        'abapEnvironmentRunATCCheck', //implementing new golang pattern without fields
        'artifactPrepareVersion',
        'cloudFoundryCreateService', //implementing new golang pattern without fields
        'cloudFoundryCreateServiceKey', //implementing new golang pattern without fields
        'cloudFoundryDeleteService', //implementing new golang pattern without fields
        'durationMeasure', // only expects parameters via signature
        'prepareDefaultValues', // special step (infrastructure)
        'piperPipeline', // special step (infrastructure)
        'pipelineStashFilesAfterBuild', // intended to be called from pipelineStashFiles
        'pipelineStashFilesBeforeBuild', // intended to be called from pipelineStashFiles
        'pipelineStashFiles', // only forwards to before/after step
        'pipelineExecute', // special step (infrastructure)
        'commonPipelineEnvironment', // special step (infrastructure)
        'handlePipelineStepErrors', // special step (infrastructure)
        'piperStageWrapper', //intended to be called from within stages
        'buildSetResult',
        'runClosures',
        'checkmarxExecuteScan', //implementing new golang pattern without fields
        'githubPublishRelease', //implementing new golang pattern without fields
        'kubernetesDeploy', //implementing new golang pattern without fields
        'piperExecuteBin', //implementing new golang pattern without fields
        'protecodeExecuteScan', //implementing new golang pattern without fields
        'xsDeploy', //implementing new golang pattern without fields
        'npmExecuteScripts', //implementing new golang pattern without fields
        'npmExecuteLint', //implementing new golang pattern without fields
        'malwareExecuteScan', //implementing new golang pattern without fields
        'mavenBuild', //implementing new golang pattern without fields
        'mavenExecute', //implementing new golang pattern without fields
        'mavenExecuteIntegration', //implementing new golang pattern without fields
        'mavenExecuteStaticCodeChecks', //implementing new golang pattern without fields
        'mtaBuild', //implementing new golang pattern without fields
        'nexusUpload', //implementing new golang pattern without fields
        'piperPipelineStageArtifactDeployment', //stage without step flags
        'sonarExecuteScan', //implementing new golang pattern without fields
        'gctsCreateRepository', //implementing new golang pattern without fields
        'gctsRollback', //implementing new golang pattern without fields
        'gctsExecuteABAPUnitTests', //implementing new golang pattern without fields
        'gctsCloneRepository', //implementing new golang pattern without fields
        'fortifyExecuteScan', //implementing new golang pattern without fields
        'gctsDeploy', //implementing new golang pattern without fields
        'containerSaveImage', //implementing new golang pattern without fields
        'detectExecuteScan', //implementing new golang pattern without fields
        'kanikoExecute' //implementing new golang pattern without fields
    ]

    @Test
    public void generalConfigKeysSetPresentTest() {

        def fieldName = 'GENERAL_CONFIG_KEYS'
        // the steps added to the fieldRelatedWhitelist do not take the general config at all
        def stepsWithoutGeneralConfigKeySet = fieldCheck(fieldName, fieldRelatedWhitelist.plus(['gaugeExecuteTests',
                                                                                                'pipelineRestartSteps']))

        assertThat("Steps without ${fieldName} field (or that field is not a Set): ${stepsWithoutGeneralConfigKeySet}",
            stepsWithoutGeneralConfigKeySet, is(empty()))
    }

    @Test
    public void stepConfigKeysSetPresentTest() {

        def fieldName = 'STEP_CONFIG_KEYS'
        def stepsWithoutStepConfigKeySet = fieldCheck(fieldName, fieldRelatedWhitelist.plus('setupCommonPipelineEnvironment'))

        assertThat("Steps without ${fieldName} field (or that field is not a Set): ${stepsWithoutStepConfigKeySet}",
            stepsWithoutStepConfigKeySet, is(empty()))
    }

    @Test
    public void parametersKeysSetPresentTest() {

        def fieldName = 'PARAMETER_KEYS'
        def stepsWithoutParametersKeySet = fieldCheck(fieldName, fieldRelatedWhitelist.plus('setupCommonPipelineEnvironment'))

        assertThat("Steps without ${fieldName} field (or that field is not a Set): ${stepsWithoutParametersKeySet}",
            stepsWithoutParametersKeySet, is(empty()))
    }

    private fieldCheck(fieldName, whitelist) {

        def stepsWithoutGeneralConfigKeySet = []

        for(def step in getSteps()) {
            if(whitelist.contains(step)) continue

            def fields = loadScript("${step}.groovy").getClass().getDeclaredFields() as Set
            Field generalConfigKeyField = fields.find{ it.getName() == fieldName}
            if(! generalConfigKeyField ||
               ! generalConfigKeyField
                   .getType()
                   .isAssignableFrom(Set.class)) {
                        stepsWithoutGeneralConfigKeySet.add(step)
            }
        }
        return stepsWithoutGeneralConfigKeySet
    }

    @Test
    public void stepsWithWrongFieldNameTest() {

        def whitelist = [
            'abapEnvironmentPipeline',
            'commonPipelineEnvironment',
            'piperPipeline',
            'piperExecuteBin',
            'buildSetResult',
            'runClosures'
        ]

        def stepsWithWrongStepName = []

        for(def step in getSteps()) {

            if(whitelist.contains(step)) continue

            def script = loadScript("${step}.groovy")

            def fields = script.getClass().getDeclaredFields() as Set
            Field stepNameField = fields.find { it.getName() == 'STEP_NAME'}

            if(! stepNameField) {
                stepsWithWrongStepName.add(step)
                continue
            }

            boolean notAccessible = false
            def fieldName

            if(!stepNameField.isAccessible()) {
                stepNameField.setAccessible(true)
                notAccessible = true
            }

            try {
                fieldName = stepNameField.get(script)
            } finally {
                if(notAccessible) stepNameField.setAccessible(false)
            }
            if(fieldName != step) {
                stepsWithWrongStepName.add(step)
            }
        }

        assertThat("Steps with wrong step name or without STEP_NAME field.: ${stepsWithWrongStepName}",
            stepsWithWrongStepName, is(empty()))
    }

    /*
     * With that test we ensure that all return types of the call methods of all the steps
     * are void. Return types other than void are not possible when running inside declarative
     * pipelines. Parameters shared between several steps needs to be shared via the commonPipelineEnvironment.
     */
    @Test
    public void returnTypeForCallMethodsIsVoidTest() {

        def stepsWithCallMethodsOtherThanVoid = []

        def whitelist = [
            'durationMeasure',
            'mavenExecute'
            ]

        for(def step in getSteps()) {
            def methods = loadScript("${step}.groovy").getClass().getDeclaredMethods() as List
            Collection callMethodsWithReturnTypeOtherThanVoid =
                methods.stream()
                       .filter { ! whitelist.contains(step) }
                       .filter { it.getName() == 'call' &&
                                 it.getReturnType() != Void.TYPE }
                       .collect(toList())
            if(!callMethodsWithReturnTypeOtherThanVoid.isEmpty()) stepsWithCallMethodsOtherThanVoid << step
        }

        assertThat("Steps with call methods with return types other than void: ${stepsWithCallMethodsOtherThanVoid}",
            stepsWithCallMethodsOtherThanVoid, is(empty()))
    }
}<|MERGE_RESOLUTION|>--- conflicted
+++ resolved
@@ -106,13 +106,10 @@
     }
 
     private static fieldRelatedWhitelist = [
-<<<<<<< HEAD
         'abapEnvironmentAssemblePackages', // abap assembly step
-=======
         'abapEnvironmentCheckoutBranch', //implementing new golang pattern without fields
         'abapEnvironmentCloneGitRepo', //implementing new golang pattern without fields
         'abapEnvironmentPullGitRepo', //implementing new golang pattern without fields
->>>>>>> 8169d56e
         'abapEnvironmentPipeline', // special step (infrasturcture)
         'abapEnvironmentRunATCCheck', //implementing new golang pattern without fields
         'artifactPrepareVersion',
