--- conflicted
+++ resolved
@@ -53,15 +53,7 @@
             'piperExecuteBin',
             'prepareDefaultValues',
             'setupCommonPipelineEnvironment',
-<<<<<<< HEAD
-            'buildSetResult',
-            'mavenExecuteStaticCodeChecks',
-            'cloudFoundryCreateServiceKey',
-            'gctsCreateRepository',
-            'gctsDeployCommit'
-=======
             'buildSetResult'
->>>>>>> d75dced2
         ]
 
         List steps = getSteps().stream()
