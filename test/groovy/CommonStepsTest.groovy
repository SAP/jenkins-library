import static java.util.stream.Collectors.toList
import static org.hamcrest.Matchers.empty
import static org.hamcrest.Matchers.equalTo
import static org.hamcrest.Matchers.is
import static org.junit.Assert.assertThat
import static org.junit.Assert.fail
import static util.StepHelper.getSteps

import java.io.File
import java.util.stream.Collectors
import java.lang.reflect.Field

import org.codehaus.groovy.runtime.metaclass.MethodSelectionException
import org.hamcrest.Matchers
import org.junit.Assert
import org.junit.Rule
import org.junit.Test
import org.junit.rules.ExpectedException
import org.junit.rules.RuleChain

import groovy.io.FileType
import hudson.AbortException
import util.BasePiperTest
import util.JenkinsReadYamlRule
import util.JenkinsStepRule
import util.Rules

/*
 * Intended for collecting generic checks applied to all steps.
 */
public class CommonStepsTest extends BasePiperTest{

    @Rule
    public RuleChain ruleChain = Rules.getCommonRules(this)
        .around(new JenkinsReadYamlRule(this))

    /*
     * With that test we ensure the very first action inside a method body of a call method
     * for a not white listed step is the check for the script handed over properly.
     * Actually we assert for the exception type (AbortException) and for the exception message.
     * In case a new step is added this step will fail. It is the duty of the author of the
     * step to either follow the pattern of checking the script first or to add the step
     * to the white list.
     */
    @Test
    public void scriptReferenceNotHandedOverTest() {

        // all steps not adopting the usual pattern of working with the script.
        def whitelistScriptReference = [
            'commonPipelineEnvironment',
            'checkmarxExecuteScan',
            'kubernetesDeploy',
            'handlePipelineStepErrors',
            'pipelineExecute',
            'piperPipeline',
            'piperExecuteBin',
            'prepareDefaultValues',
            'setupCommonPipelineEnvironment',
            'buildSetResult',
<<<<<<< HEAD
            'nexusUpload',
            'mavenBuild',
            'mavenExecuteStaticCodeChecks',
            'cloudFoundryCreateServiceKey'
=======
            'abapEnvironmentRunATCCheck',
>>>>>>> 51a4d6f4
        ]

        List steps = getSteps().stream()
            .filter {! whitelistScriptReference.contains(it)}
            .forEach {checkReference(it)}
    }

    private void checkReference(step) {

        try {
            def script = loadScript("${step}.groovy")

            try {

                System.setProperty('com.sap.piper.featureFlag.failOnMissingScript', 'true')

                try {
                    script.call([:])
                } catch(AbortException | MissingMethodException e) {
                    throw e
                }  catch(Exception e) {
                    fail "Unexpected exception ${e.getClass().getName()} caught from step '${step}': ${e.getMessage()}"
                }
                fail("Expected AbortException not raised by step '${step}'")

            } catch(MissingMethodException e) {

                // can be improved: exception handling as some kind of control flow.
                // we can also check for the methods and call the appropriate one.

                try {
                    script.call([:]) {}
                } catch(AbortException e1) {
                    throw e1
                }  catch(Exception e1) {
                    fail "Unexpected exception ${e1.getClass().getName()} caught from step '${step}': ${e1.getMessage()}"
                }
                fail("Expected AbortException not raised by step '${step}'")
            }

        } catch(AbortException e) {
            assertThat("Step ''${step} does not fail with expected error message in case mandatory parameter 'script' is not provided.",
                e.getMessage() ==~ /.*\[ERROR\]\[.*\] No reference to surrounding script provided with key 'script', e.g. 'script: this'./,
                is(equalTo(true)))
        } finally {
            System.clearProperty('com.sap.piper.featureFlag.failOnMissingScript')
        }
    }

    private static fieldRelatedWhitelist = [
        'durationMeasure', // only expects parameters via signature
        'prepareDefaultValues', // special step (infrastructure)
        'piperPipeline', // special step (infrastructure)
        'pipelineStashFilesAfterBuild', // intended to be called from pipelineStashFiles
        'pipelineStashFilesBeforeBuild', // intended to be called from pipelineStashFiles
        'pipelineStashFiles', // only forwards to before/after step
        'pipelineExecute', // special step (infrastructure)
        'commonPipelineEnvironment', // special step (infrastructure)
        'handlePipelineStepErrors', // special step (infrastructure)
        'piperStageWrapper', //intended to be called from within stages
        'buildSetResult',
        'abapEnvironmentPullGitRepo', //implementing new golang pattern without fields
        'checkmarxExecuteScan', //implementing new golang pattern without fields
        'githubPublishRelease', //implementing new golang pattern without fields
        'kubernetesDeploy', //implementing new golang pattern without fields
        'piperExecuteBin', //implementing new golang pattern without fields
        'protecodeExecuteScan', //implementing new golang pattern without fields
        'xsDeploy', //implementing new golang pattern without fields
        'cloudFoundryDeleteService', //implementing new golang pattern without fields
        'cloudFoundryCreateServiceKey', //implementing new golang pattern without fields
<<<<<<< HEAD
        'mavenExecuteStaticCodeChecks', //implementing new golang pattern without fields
        'nexusUpload', //implementing new golang pattern without fields
        'mavenBuild', //implementing new golang pattern without fields
        'mavenExecuteStaticCodeChecks', //implementing new golang pattern without fields
        'piperPipelineStageArtifactDeployment', //stage without step flags
=======
        'abapEnvironmentRunATCCheck', //implementing new golang pattern without fields
>>>>>>> 51a4d6f4
    ]

    @Test
    public void generalConfigKeysSetPresentTest() {

        def fieldName = 'GENERAL_CONFIG_KEYS'
        // the steps added to the fieldRelatedWhitelist do not take the general config at all
        def stepsWithoutGeneralConfigKeySet = fieldCheck(fieldName, fieldRelatedWhitelist.plus(['gaugeExecuteTests',
                                                                                                'pipelineRestartSteps']))

        assertThat("Steps without ${fieldName} field (or that field is not a Set): ${stepsWithoutGeneralConfigKeySet}",
            stepsWithoutGeneralConfigKeySet, is(empty()))
    }

    @Test
    public void stepConfigKeysSetPresentTest() {

        def fieldName = 'STEP_CONFIG_KEYS'
        def stepsWithoutStepConfigKeySet = fieldCheck(fieldName, fieldRelatedWhitelist.plus('setupCommonPipelineEnvironment'))

        assertThat("Steps without ${fieldName} field (or that field is not a Set): ${stepsWithoutStepConfigKeySet}",
            stepsWithoutStepConfigKeySet, is(empty()))
    }

    @Test
    public void parametersKeysSetPresentTest() {

        def fieldName = 'PARAMETER_KEYS'
        def stepsWithoutParametersKeySet = fieldCheck(fieldName, fieldRelatedWhitelist.plus('setupCommonPipelineEnvironment'))

        assertThat("Steps without ${fieldName} field (or that field is not a Set): ${stepsWithoutParametersKeySet}",
            stepsWithoutParametersKeySet, is(empty()))
    }

    private fieldCheck(fieldName, whitelist) {

        def stepsWithoutGeneralConfigKeySet = []

        for(def step in getSteps()) {
            if(whitelist.contains(step)) continue

            def fields = loadScript("${step}.groovy").getClass().getDeclaredFields() as Set
            Field generalConfigKeyField = fields.find{ it.getName() == fieldName}
            if(! generalConfigKeyField ||
               ! generalConfigKeyField
                   .getType()
                   .isAssignableFrom(Set.class)) {
                        stepsWithoutGeneralConfigKeySet.add(step)
            }
        }
        return stepsWithoutGeneralConfigKeySet
    }

    @Test
    public void stepsWithWrongFieldNameTest() {

        def whitelist = [
            'commonPipelineEnvironment',
            'piperPipeline',
            'piperExecuteBin',
            'buildSetResult'
        ]

        def stepsWithWrongStepName = []

        for(def step in getSteps()) {

            if(whitelist.contains(step)) continue

            def script = loadScript("${step}.groovy")

            def fields = script.getClass().getDeclaredFields() as Set
            Field stepNameField = fields.find { it.getName() == 'STEP_NAME'}

            if(! stepNameField) {
                stepsWithWrongStepName.add(step)
                continue
            }

            boolean notAccessible = false
            def fieldName

            if(!stepNameField.isAccessible()) {
                stepNameField.setAccessible(true)
                notAccessible = true
            }

            try {
                fieldName = stepNameField.get(script)
            } finally {
                if(notAccessible) stepNameField.setAccessible(false)
            }
            if(fieldName != step) {
                stepsWithWrongStepName.add(step)
            }
        }

        assertThat("Steps with wrong step name or without STEP_NAME field.: ${stepsWithWrongStepName}",
            stepsWithWrongStepName, is(empty()))
    }

    /*
     * With that test we ensure that all return types of the call methods of all the steps
     * are void. Return types other than void are not possible when running inside declarative
     * pipelines. Parameters shared between several steps needs to be shared via the commonPipelineEnvironment.
     */
    @Test
    public void returnTypeForCallMethodsIsVoidTest() {

        def stepsWithCallMethodsOtherThanVoid = []

        def whitelist = [
            'durationMeasure',
            'mavenExecute'
            ]

        for(def step in getSteps()) {
            def methods = loadScript("${step}.groovy").getClass().getDeclaredMethods() as List
            Collection callMethodsWithReturnTypeOtherThanVoid =
                methods.stream()
                       .filter { ! whitelist.contains(step) }
                       .filter { it.getName() == 'call' &&
                                 it.getReturnType() != Void.TYPE }
                       .collect(toList())
            if(!callMethodsWithReturnTypeOtherThanVoid.isEmpty()) stepsWithCallMethodsOtherThanVoid << step
        }

        assertThat("Steps with call methods with return types other than void: ${stepsWithCallMethodsOtherThanVoid}",
            stepsWithCallMethodsOtherThanVoid, is(empty()))
    }
}<|MERGE_RESOLUTION|>--- conflicted
+++ resolved
@@ -57,14 +57,11 @@
             'prepareDefaultValues',
             'setupCommonPipelineEnvironment',
             'buildSetResult',
-<<<<<<< HEAD
             'nexusUpload',
             'mavenBuild',
             'mavenExecuteStaticCodeChecks',
             'cloudFoundryCreateServiceKey'
-=======
             'abapEnvironmentRunATCCheck',
->>>>>>> 51a4d6f4
         ]
 
         List steps = getSteps().stream()
@@ -135,15 +132,12 @@
         'xsDeploy', //implementing new golang pattern without fields
         'cloudFoundryDeleteService', //implementing new golang pattern without fields
         'cloudFoundryCreateServiceKey', //implementing new golang pattern without fields
-<<<<<<< HEAD
         'mavenExecuteStaticCodeChecks', //implementing new golang pattern without fields
         'nexusUpload', //implementing new golang pattern without fields
         'mavenBuild', //implementing new golang pattern without fields
         'mavenExecuteStaticCodeChecks', //implementing new golang pattern without fields
         'piperPipelineStageArtifactDeployment', //stage without step flags
-=======
         'abapEnvironmentRunATCCheck', //implementing new golang pattern without fields
->>>>>>> 51a4d6f4
     ]
 
     @Test
