import static java.util.stream.Collectors.toList
import static org.hamcrest.Matchers.empty
import static org.hamcrest.Matchers.equalTo
import static org.hamcrest.Matchers.is
import static org.junit.Assert.assertThat
import static org.junit.Assert.fail
import static util.StepHelper.getSteps

import java.io.File
import java.util.stream.Collectors
import java.lang.reflect.Field

import org.codehaus.groovy.runtime.metaclass.MethodSelectionException
import org.hamcrest.Matchers
import org.junit.Assert
import org.junit.Rule
import org.junit.Test
import org.junit.rules.ExpectedException
import org.junit.rules.RuleChain

import groovy.io.FileType
import hudson.AbortException
import util.BasePiperTest
import util.JenkinsReadYamlRule
import util.JenkinsStepRule
import util.Rules

/*
 * Intended for collecting generic checks applied to all steps.
 */
public class CommonStepsTest extends BasePiperTest{

    @Rule
    public RuleChain ruleChain = Rules.getCommonRules(this)
        .around(new JenkinsReadYamlRule(this))

    /*
     * With that test we ensure the very first action inside a method body of a call method
     * for a not white listed step is the check for the script handed over properly.
     * Actually we assert for the exception type (AbortException) and for the exception message.
     * In case a new step is added this step will fail. It is the duty of the author of the
     * step to either follow the pattern of checking the script first or to add the step
     * to the white list.
     */
    @Test
    public void scriptReferenceNotHandedOverTest() {

        // all steps not adopting the usual pattern of working with the script.
        def whitelistScriptReference = [
            'artifactPrepareVersion',
            'commonPipelineEnvironment',
            'checkmarxExecuteScan',
            'kubernetesDeploy',
            'handlePipelineStepErrors',
            'pipelineExecute',
            'piperPipeline',
            'piperExecuteBin',
            'prepareDefaultValues',
            'setupCommonPipelineEnvironment',
            'buildSetResult',
            'mavenExecuteStaticCodeChecks',
            'cloudFoundryCreateServiceKey'
        ]

        List steps = getSteps().stream()
            .filter {! whitelistScriptReference.contains(it)}
            .forEach {checkReference(it)}
    }

    private void checkReference(step) {

        try {
            def script = loadScript("${step}.groovy")

            try {

                System.setProperty('com.sap.piper.featureFlag.failOnMissingScript', 'true')

                try {
                    script.call([:])
                } catch(AbortException | MissingMethodException e) {
                    throw e
                }  catch(Exception e) {
                    fail "Unexpected exception ${e.getClass().getName()} caught from step '${step}': ${e.getMessage()}"
                }
                fail("Expected AbortException not raised by step '${step}'")

            } catch(MissingMethodException e) {

                // can be improved: exception handling as some kind of control flow.
                // we can also check for the methods and call the appropriate one.

                try {
                    script.call([:]) {}
                } catch(AbortException e1) {
                    throw e1
                }  catch(Exception e1) {
                    fail "Unexpected exception ${e1.getClass().getName()} caught from step '${step}': ${e1.getMessage()}"
                }
                fail("Expected AbortException not raised by step '${step}'")
            }

        } catch(AbortException e) {
            assertThat("Step ''${step} does not fail with expected error message in case mandatory parameter 'script' is not provided.",
                e.getMessage() ==~ /.*\[ERROR\]\[.*\] No reference to surrounding script provided with key 'script', e.g. 'script: this'./,
                is(equalTo(true)))
        } finally {
            System.clearProperty('com.sap.piper.featureFlag.failOnMissingScript')
        }
    }

    private static fieldRelatedWhitelist = [
        'artifactPrepareVersion',
        'durationMeasure', // only expects parameters via signature
        'prepareDefaultValues', // special step (infrastructure)
        'piperPipeline', // special step (infrastructure)
        'pipelineStashFilesAfterBuild', // intended to be called from pipelineStashFiles
        'pipelineStashFilesBeforeBuild', // intended to be called from pipelineStashFiles
        'pipelineStashFiles', // only forwards to before/after step
        'pipelineExecute', // special step (infrastructure)
        'commonPipelineEnvironment', // special step (infrastructure)
        'handlePipelineStepErrors', // special step (infrastructure)
        'piperStageWrapper', //intended to be called from within stages
        'buildSetResult',
        'abapEnvironmentPullGitRepo', //implementing new golang pattern without fields
        'checkmarxExecuteScan', //implementing new golang pattern without fields
        'githubPublishRelease', //implementing new golang pattern without fields
        'kubernetesDeploy', //implementing new golang pattern without fields
        'piperExecuteBin', //implementing new golang pattern without fields
        'protecodeExecuteScan', //implementing new golang pattern without fields
        'xsDeploy', //implementing new golang pattern without fields
        'cloudFoundryDeleteService', //implementing new golang pattern without fields
        'cloudFoundryCreateServiceKey', //implementing new golang pattern without fields
<<<<<<< HEAD
        'mavenExecuteStaticCodeChecks', //implementing new golang pattern without fields
        'nexusUpload', //implementing new golang pattern without fields
        'npmExecuteScripts', //implementing new golang pattern without fields
=======
>>>>>>> 2100632b
        'mavenBuild', //implementing new golang pattern without fields
        'mavenExecute', //implementing new golang pattern without fields
        'mavenExecuteStaticCodeChecks', //implementing new golang pattern without fields
        'nexusUpload', //implementing new golang pattern without fields
        'piperPipelineStageArtifactDeployment', //stage without step flags
        'sonarExecuteScan', //implementing new golang pattern without fields
    ]

    @Test
    public void generalConfigKeysSetPresentTest() {

        def fieldName = 'GENERAL_CONFIG_KEYS'
        // the steps added to the fieldRelatedWhitelist do not take the general config at all
        def stepsWithoutGeneralConfigKeySet = fieldCheck(fieldName, fieldRelatedWhitelist.plus(['gaugeExecuteTests',
                                                                                                'pipelineRestartSteps']))

        assertThat("Steps without ${fieldName} field (or that field is not a Set): ${stepsWithoutGeneralConfigKeySet}",
            stepsWithoutGeneralConfigKeySet, is(empty()))
    }

    @Test
    public void stepConfigKeysSetPresentTest() {

        def fieldName = 'STEP_CONFIG_KEYS'
        def stepsWithoutStepConfigKeySet = fieldCheck(fieldName, fieldRelatedWhitelist.plus('setupCommonPipelineEnvironment'))

        assertThat("Steps without ${fieldName} field (or that field is not a Set): ${stepsWithoutStepConfigKeySet}",
            stepsWithoutStepConfigKeySet, is(empty()))
    }

    @Test
    public void parametersKeysSetPresentTest() {

        def fieldName = 'PARAMETER_KEYS'
        def stepsWithoutParametersKeySet = fieldCheck(fieldName, fieldRelatedWhitelist.plus('setupCommonPipelineEnvironment'))

        assertThat("Steps without ${fieldName} field (or that field is not a Set): ${stepsWithoutParametersKeySet}",
            stepsWithoutParametersKeySet, is(empty()))
    }

    private fieldCheck(fieldName, whitelist) {

        def stepsWithoutGeneralConfigKeySet = []

        for(def step in getSteps()) {
            if(whitelist.contains(step)) continue

            def fields = loadScript("${step}.groovy").getClass().getDeclaredFields() as Set
            Field generalConfigKeyField = fields.find{ it.getName() == fieldName}
            if(! generalConfigKeyField ||
               ! generalConfigKeyField
                   .getType()
                   .isAssignableFrom(Set.class)) {
                        stepsWithoutGeneralConfigKeySet.add(step)
            }
        }
        return stepsWithoutGeneralConfigKeySet
    }

    @Test
    public void stepsWithWrongFieldNameTest() {

        def whitelist = [
            'commonPipelineEnvironment',
            'piperPipeline',
            'piperExecuteBin',
            'buildSetResult'
        ]

        def stepsWithWrongStepName = []

        for(def step in getSteps()) {

            if(whitelist.contains(step)) continue

            def script = loadScript("${step}.groovy")

            def fields = script.getClass().getDeclaredFields() as Set
            Field stepNameField = fields.find { it.getName() == 'STEP_NAME'}

            if(! stepNameField) {
                stepsWithWrongStepName.add(step)
                continue
            }

            boolean notAccessible = false
            def fieldName

            if(!stepNameField.isAccessible()) {
                stepNameField.setAccessible(true)
                notAccessible = true
            }

            try {
                fieldName = stepNameField.get(script)
            } finally {
                if(notAccessible) stepNameField.setAccessible(false)
            }
            if(fieldName != step) {
                stepsWithWrongStepName.add(step)
            }
        }

        assertThat("Steps with wrong step name or without STEP_NAME field.: ${stepsWithWrongStepName}",
            stepsWithWrongStepName, is(empty()))
    }

    /*
     * With that test we ensure that all return types of the call methods of all the steps
     * are void. Return types other than void are not possible when running inside declarative
     * pipelines. Parameters shared between several steps needs to be shared via the commonPipelineEnvironment.
     */
    @Test
    public void returnTypeForCallMethodsIsVoidTest() {

        def stepsWithCallMethodsOtherThanVoid = []

        def whitelist = [
            'durationMeasure',
            'mavenExecute'
            ]

        for(def step in getSteps()) {
            def methods = loadScript("${step}.groovy").getClass().getDeclaredMethods() as List
            Collection callMethodsWithReturnTypeOtherThanVoid =
                methods.stream()
                       .filter { ! whitelist.contains(step) }
                       .filter { it.getName() == 'call' &&
                                 it.getReturnType() != Void.TYPE }
                       .collect(toList())
            if(!callMethodsWithReturnTypeOtherThanVoid.isEmpty()) stepsWithCallMethodsOtherThanVoid << step
        }

        assertThat("Steps with call methods with return types other than void: ${stepsWithCallMethodsOtherThanVoid}",
            stepsWithCallMethodsOtherThanVoid, is(empty()))
    }
}<|MERGE_RESOLUTION|>--- conflicted
+++ resolved
@@ -131,12 +131,7 @@
         'xsDeploy', //implementing new golang pattern without fields
         'cloudFoundryDeleteService', //implementing new golang pattern without fields
         'cloudFoundryCreateServiceKey', //implementing new golang pattern without fields
-<<<<<<< HEAD
-        'mavenExecuteStaticCodeChecks', //implementing new golang pattern without fields
-        'nexusUpload', //implementing new golang pattern without fields
         'npmExecuteScripts', //implementing new golang pattern without fields
-=======
->>>>>>> 2100632b
         'mavenBuild', //implementing new golang pattern without fields
         'mavenExecute', //implementing new golang pattern without fields
         'mavenExecuteStaticCodeChecks', //implementing new golang pattern without fields
