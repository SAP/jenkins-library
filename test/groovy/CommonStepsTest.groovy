--- conflicted
+++ resolved
@@ -215,11 +215,8 @@
         'apiKeyValueMapUpload', //implementing new golang pattern without fields
         'apiProviderUpload', //implementing new golang pattern without fields
         'pythonBuild', //implementing new golang pattern without fields
-<<<<<<< HEAD
         'azureBlobUpload'
-=======
         'awsS3Upload'
->>>>>>> 67147940
     ]
 
     @Test
