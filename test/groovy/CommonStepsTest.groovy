import static java.util.stream.Collectors.toList
import static org.hamcrest.Matchers.empty
import static org.hamcrest.Matchers.equalTo
import static org.hamcrest.Matchers.is
import static org.junit.Assert.assertThat
import static org.junit.Assert.fail
import static util.StepHelper.getSteps

import java.io.File
import java.util.stream.Collectors
import java.lang.reflect.Field

import org.codehaus.groovy.runtime.metaclass.MethodSelectionException
import org.hamcrest.Matchers
import org.junit.Assert
import org.junit.Rule
import org.junit.Test
import org.junit.rules.ExpectedException
import org.junit.rules.RuleChain

import groovy.io.FileType
import hudson.AbortException
import util.BasePiperTest
import util.JenkinsReadYamlRule
import util.JenkinsStepRule
import util.Rules

/*
 * Intended for collecting generic checks applied to all steps.
 */
public class CommonStepsTest extends BasePiperTest{

    @Rule
    public RuleChain ruleChain = Rules.getCommonRules(this)
        .around(new JenkinsReadYamlRule(this))

    /*
     * With that test we ensure the very first action inside a method body of a call method
     * for a not white listed step is the check for the script handed over properly.
     * Actually we assert for the exception type (AbortException) and for the exception message.
     * In case a new step is added this step will fail. It is the duty of the author of the
     * step to either follow the pattern of checking the script first or to add the step
     * to the white list.
     */
    @Test
    public void scriptReferenceNotHandedOverTest() {
        // all steps not adopting the usual pattern of working with the script.
        def whitelistScriptReference = [
            'commonPipelineEnvironment',
            'handlePipelineStepErrors',
            'pipelineExecute',
            'piperPipeline',
            'piperExecuteBin',
            'prepareDefaultValues',
            'setupCommonPipelineEnvironment',
            'buildSetResult'
        ]

        List steps = getSteps().stream()
            .filter {! whitelistScriptReference.contains(it)}
            .forEach {checkReference(it)}
    }

    private void checkReference(step) {

        try {
            def script = loadScript("${step}.groovy")

            try {

                System.setProperty('com.sap.piper.featureFlag.failOnMissingScript', 'true')

                try {
                    script.call([:])
                } catch(AbortException | MissingMethodException e) {
                    throw e
                }  catch(Exception e) {
                    fail "Unexpected exception ${e.getClass().getName()} caught from step '${step}': ${e.getMessage()}"
                }
                fail("Expected AbortException not raised by step '${step}'")

            } catch(MissingMethodException e) {

                // can be improved: exception handling as some kind of control flow.
                // we can also check for the methods and call the appropriate one.

                try {
                    script.call([:]) {}
                } catch(AbortException e1) {
                    throw e1
                }  catch(Exception e1) {
                    fail "Unexpected exception ${e1.getClass().getName()} caught from step '${step}': ${e1.getMessage()}"
                }
                fail("Expected AbortException not raised by step '${step}'")
            }

        } catch(AbortException e) {
            assertThat("Step ''${step} does not fail with expected error message in case mandatory parameter 'script' is not provided.",
                e.getMessage() ==~ /.*\[ERROR\]\[.*\] No reference to surrounding script provided with key 'script', e.g. 'script: this'./,
                is(equalTo(true)))
        } finally {
            System.clearProperty('com.sap.piper.featureFlag.failOnMissingScript')
        }
    }

    private static fieldRelatedWhitelist = [
        'artifactPrepareVersion',
        'durationMeasure', // only expects parameters via signature
        'prepareDefaultValues', // special step (infrastructure)
        'piperPipeline', // special step (infrastructure)
        'pipelineStashFilesAfterBuild', // intended to be called from pipelineStashFiles
        'pipelineStashFilesBeforeBuild', // intended to be called from pipelineStashFiles
        'pipelineStashFiles', // only forwards to before/after step
        'pipelineExecute', // special step (infrastructure)
        'commonPipelineEnvironment', // special step (infrastructure)
        'handlePipelineStepErrors', // special step (infrastructure)
        'piperStageWrapper', //intended to be called from within stages
        'buildSetResult',
        'abapEnvironmentPullGitRepo', //implementing new golang pattern without fields
        'checkmarxExecuteScan', //implementing new golang pattern without fields
        'githubPublishRelease', //implementing new golang pattern without fields
        'kubernetesDeploy', //implementing new golang pattern without fields
        'piperExecuteBin', //implementing new golang pattern without fields
        'protecodeExecuteScan', //implementing new golang pattern without fields
        'xsDeploy', //implementing new golang pattern without fields
        'cloudFoundryDeleteService', //implementing new golang pattern without fields
        'cloudFoundryCreateServiceKey', //implementing new golang pattern without fields
        'npmExecuteScripts', //implementing new golang pattern without fields
        'malwareExecuteScan', //implementing new golang pattern without fields
        'mavenBuild', //implementing new golang pattern without fields
        'mavenExecute', //implementing new golang pattern without fields
        'mavenExecuteStaticCodeChecks', //implementing new golang pattern without fields
        'mtaBuild', //implementing new golang pattern without fields
        'nexusUpload', //implementing new golang pattern without fields
        'piperPipelineStageArtifactDeployment', //stage without step flags
        'abapEnvironmentRunATCCheck', //implementing new golang pattern without fields
        'sonarExecuteScan', //implementing new golang pattern without fields
        'gctsCreateRepository', //implementing new golang pattern without fields
<<<<<<< HEAD
        'gctsCloneRepository', //implementing new golang pattern without fields
=======
        'fortifyExecuteScan', //implementing new golang pattern without fields
        'gctsDeploy', //implementing new golang pattern without fields
>>>>>>> f071b449
    ]

    @Test
    public void generalConfigKeysSetPresentTest() {

        def fieldName = 'GENERAL_CONFIG_KEYS'
        // the steps added to the fieldRelatedWhitelist do not take the general config at all
        def stepsWithoutGeneralConfigKeySet = fieldCheck(fieldName, fieldRelatedWhitelist.plus(['gaugeExecuteTests',
                                                                                                'pipelineRestartSteps']))

        assertThat("Steps without ${fieldName} field (or that field is not a Set): ${stepsWithoutGeneralConfigKeySet}",
            stepsWithoutGeneralConfigKeySet, is(empty()))
    }

    @Test
    public void stepConfigKeysSetPresentTest() {

        def fieldName = 'STEP_CONFIG_KEYS'
        def stepsWithoutStepConfigKeySet = fieldCheck(fieldName, fieldRelatedWhitelist.plus('setupCommonPipelineEnvironment'))

        assertThat("Steps without ${fieldName} field (or that field is not a Set): ${stepsWithoutStepConfigKeySet}",
            stepsWithoutStepConfigKeySet, is(empty()))
    }

    @Test
    public void parametersKeysSetPresentTest() {

        def fieldName = 'PARAMETER_KEYS'
        def stepsWithoutParametersKeySet = fieldCheck(fieldName, fieldRelatedWhitelist.plus('setupCommonPipelineEnvironment'))

        assertThat("Steps without ${fieldName} field (or that field is not a Set): ${stepsWithoutParametersKeySet}",
            stepsWithoutParametersKeySet, is(empty()))
    }

    private fieldCheck(fieldName, whitelist) {

        def stepsWithoutGeneralConfigKeySet = []

        for(def step in getSteps()) {
            if(whitelist.contains(step)) continue

            def fields = loadScript("${step}.groovy").getClass().getDeclaredFields() as Set
            Field generalConfigKeyField = fields.find{ it.getName() == fieldName}
            if(! generalConfigKeyField ||
               ! generalConfigKeyField
                   .getType()
                   .isAssignableFrom(Set.class)) {
                        stepsWithoutGeneralConfigKeySet.add(step)
            }
        }
        return stepsWithoutGeneralConfigKeySet
    }

    @Test
    public void stepsWithWrongFieldNameTest() {

        def whitelist = [
            'commonPipelineEnvironment',
            'piperPipeline',
            'piperExecuteBin',
            'buildSetResult'
        ]

        def stepsWithWrongStepName = []

        for(def step in getSteps()) {

            if(whitelist.contains(step)) continue

            def script = loadScript("${step}.groovy")

            def fields = script.getClass().getDeclaredFields() as Set
            Field stepNameField = fields.find { it.getName() == 'STEP_NAME'}

            if(! stepNameField) {
                stepsWithWrongStepName.add(step)
                continue
            }

            boolean notAccessible = false
            def fieldName

            if(!stepNameField.isAccessible()) {
                stepNameField.setAccessible(true)
                notAccessible = true
            }

            try {
                fieldName = stepNameField.get(script)
            } finally {
                if(notAccessible) stepNameField.setAccessible(false)
            }
            if(fieldName != step) {
                stepsWithWrongStepName.add(step)
            }
        }

        assertThat("Steps with wrong step name or without STEP_NAME field.: ${stepsWithWrongStepName}",
            stepsWithWrongStepName, is(empty()))
    }

    /*
     * With that test we ensure that all return types of the call methods of all the steps
     * are void. Return types other than void are not possible when running inside declarative
     * pipelines. Parameters shared between several steps needs to be shared via the commonPipelineEnvironment.
     */
    @Test
    public void returnTypeForCallMethodsIsVoidTest() {

        def stepsWithCallMethodsOtherThanVoid = []

        def whitelist = [
            'durationMeasure',
            'mavenExecute'
            ]

        for(def step in getSteps()) {
            def methods = loadScript("${step}.groovy").getClass().getDeclaredMethods() as List
            Collection callMethodsWithReturnTypeOtherThanVoid =
                methods.stream()
                       .filter { ! whitelist.contains(step) }
                       .filter { it.getName() == 'call' &&
                                 it.getReturnType() != Void.TYPE }
                       .collect(toList())
            if(!callMethodsWithReturnTypeOtherThanVoid.isEmpty()) stepsWithCallMethodsOtherThanVoid << step
        }

        assertThat("Steps with call methods with return types other than void: ${stepsWithCallMethodsOtherThanVoid}",
            stepsWithCallMethodsOtherThanVoid, is(empty()))
    }
}<|MERGE_RESOLUTION|>--- conflicted
+++ resolved
@@ -136,12 +136,9 @@
         'abapEnvironmentRunATCCheck', //implementing new golang pattern without fields
         'sonarExecuteScan', //implementing new golang pattern without fields
         'gctsCreateRepository', //implementing new golang pattern without fields
-<<<<<<< HEAD
         'gctsCloneRepository', //implementing new golang pattern without fields
-=======
         'fortifyExecuteScan', //implementing new golang pattern without fields
         'gctsDeploy', //implementing new golang pattern without fields
->>>>>>> f071b449
     ]
 
     @Test
