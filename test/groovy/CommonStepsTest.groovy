--- conflicted
+++ resolved
@@ -139,16 +139,13 @@
         'abapEnvironmentRunATCCheck', //implementing new golang pattern without fields
         'sonarExecuteScan', //implementing new golang pattern without fields
         'gctsCreateRepository', //implementing new golang pattern without fields
-<<<<<<< HEAD
         'gctsExecuteABAPUnitTests', //implementing new golang pattern without fields
-=======
         'gctsCloneRepository', //implementing new golang pattern without fields
         'fortifyExecuteScan', //implementing new golang pattern without fields
         'gctsDeploy', //implementing new golang pattern without fields
         'containerSaveImage', //implementing new golang pattern without fields
         'detectExecuteScan' //implementing new golang pattern without fields
 
->>>>>>> 644f18b4
     ]
 
     @Test
