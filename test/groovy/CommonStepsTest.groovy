--- conflicted
+++ resolved
@@ -181,11 +181,8 @@
         'integrationArtifactGetServiceEndpoint', //implementing new golang pattern without fields
         'integrationArtifactDownload', //implementing new golang pattern without fields
         'integrationArtifactUpload', //implementing new golang pattern without fields
-<<<<<<< HEAD
         'containerExecuteStructureTests', //implementing new golang pattern without fields
-=======
         'transportRequestUploadSOLMAN', //implementing new golang pattern without fields
->>>>>>> c038a3b0
     ]
 
     @Test
