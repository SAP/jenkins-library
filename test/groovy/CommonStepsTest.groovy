--- conflicted
+++ resolved
@@ -177,14 +177,10 @@
         'uiVeri5ExecuteTests', //implementing new golang pattern without fields
         'integrationArtifactDeploy', //implementing new golang pattern without fields
         'integrationArtifactUpdateConfiguration', //implementing new golang pattern without fields
-<<<<<<< HEAD
-        'integrationArtifactGetMplStatus' //implementing new golang pattern without fields
-=======
         'integrationArtifactGetMplStatus', //implementing new golang pattern without fields
         'integrationArtifactGetServiceEndpoint', //implementing new golang pattern without fields
         'integrationArtifactDownload', //implementing new golang pattern without fields
         'integrationArtifactUpload', //implementing new golang pattern without fields
->>>>>>> 3df45422
     ]
 
     @Test
