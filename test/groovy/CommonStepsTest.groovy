--- conflicted
+++ resolved
@@ -170,11 +170,8 @@
         'kanikoExecute', //implementing new golang pattern without fields
         'gitopsUpdateDeployment', //implementing new golang pattern without fields
         'vaultRotateSecretId', //implementing new golang pattern without fields
-<<<<<<< HEAD
         'whitesourceExecuteScan' //implementing new golang pattern without fields
-=======
         'deployIntegrationArtifact' //implementing new golang pattern without fields
->>>>>>> 9e8e5da3
     ]
 
     @Test
