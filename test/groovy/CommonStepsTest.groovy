import static java.util.stream.Collectors.toList
import static org.hamcrest.Matchers.empty
import static org.hamcrest.Matchers.equalTo
import static org.hamcrest.Matchers.is
import static org.junit.Assert.assertThat
import static org.junit.Assert.fail
import static util.StepHelper.getSteps

import java.io.File
import java.util.stream.Collectors
import java.lang.reflect.Field

import org.codehaus.groovy.runtime.metaclass.MethodSelectionException
import org.hamcrest.Matchers
import org.junit.Assert
import org.junit.Rule
import org.junit.Test
import org.junit.rules.ExpectedException
import org.junit.rules.RuleChain

import groovy.io.FileType
import hudson.AbortException
import util.BasePiperTest
import util.JenkinsReadYamlRule
import util.JenkinsStepRule
import util.Rules

/*
 * Intended for collecting generic checks applied to all steps.
 */
public class CommonStepsTest extends BasePiperTest{

    @Rule
    public RuleChain ruleChain = Rules.getCommonRules(this)
        .around(new JenkinsReadYamlRule(this))

    /*
     * With that test we ensure the very first action inside a method body of a call method
     * for a not white listed step is the check for the script handed over properly.
     * Actually we assert for the exception type (AbortException) and for the exception message.
     * In case a new step is added this step will fail. It is the duty of the author of the
     * step to either follow the pattern of checking the script first or to add the step
     * to the white list.
     */
    @Test
    public void scriptReferenceNotHandedOverTest() {
        // all steps not adopting the usual pattern of working with the script.
        def whitelistScriptReference = [
            'abapEnvironmentPipeline',
            'buildSetResult',
            'commonPipelineEnvironment',
            'handlePipelineStepErrors',
            'pipelineExecute',
            'piperExecuteBin',
            'piperPipeline',
            'prepareDefaultValues',
            'runClosures',
            'setupCommonPipelineEnvironment'
        ]

        List steps = getSteps().stream()
            .filter {! whitelistScriptReference.contains(it)}
            .forEach {checkReference(it)}
    }

    private void checkReference(step) {

        try {
            def script = loadScript("${step}.groovy")

            try {

                System.setProperty('com.sap.piper.featureFlag.failOnMissingScript', 'true')

                try {
                    script.call([:])
                } catch(AbortException | MissingMethodException e) {
                    throw e
                }  catch(Exception e) {
                    fail "Unexpected exception ${e.getClass().getName()} caught from step '${step}': ${e.getMessage()}"
                }
                fail("Expected AbortException not raised by step '${step}'")

            } catch(MissingMethodException e) {

                // can be improved: exception handling as some kind of control flow.
                // we can also check for the methods and call the appropriate one.

                try {
                    script.call([:]) {}
                } catch(AbortException e1) {
                    throw e1
                }  catch(Exception e1) {
                    fail "Unexpected exception ${e1.getClass().getName()} caught from step '${step}': ${e1.getMessage()}"
                }
                fail("Expected AbortException not raised by step '${step}'")
            }

        } catch(AbortException e) {
            assertThat("Step ''${step} does not fail with expected error message in case mandatory parameter 'script' is not provided.",
                e.getMessage() ==~ /.*\[ERROR\]\[.*\] No reference to surrounding script provided with key 'script', e.g. 'script: this'./,
                is(equalTo(true)))
        } finally {
            System.clearProperty('com.sap.piper.featureFlag.failOnMissingScript')
        }
    }

    private static fieldRelatedWhitelist = [
<<<<<<< HEAD
        'abapAddonAssemblyKitCheckPV',
        'abapAddonAssemblyKitCheckCVs',
        'abapAddonAssemblyKitReserveNextPackages',
        'abapAddonAssemblyKitRegisterPackages ',
        'abapAddonAssemblyKitCreateTargetVector',
        'abapAddonAssemblyKitPublishTargetVector',
        'abapAddonAssemblyKitReleasePackages',
        'abapEnvironmentAssemblePackages', // abap assembly step
=======
        'abapEnvironmentAssemblePackages', //implementing new golang pattern without fields
>>>>>>> d64f89e0
        'abapEnvironmentCheckoutBranch', //implementing new golang pattern without fields
        'abapEnvironmentCloneGitRepo', //implementing new golang pattern without fields
        'abapEnvironmentPullGitRepo', //implementing new golang pattern without fields
        'abapEnvironmentPipeline', // special step (infrasturcture)
        'abapEnvironmentRunATCCheck', //implementing new golang pattern without fields
        'artifactPrepareVersion',
        'cloudFoundryCreateService', //implementing new golang pattern without fields
        'cloudFoundryCreateServiceKey', //implementing new golang pattern without fields
        'cloudFoundryDeleteService', //implementing new golang pattern without fields
        'durationMeasure', // only expects parameters via signature
        'prepareDefaultValues', // special step (infrastructure)
        'piperPipeline', // special step (infrastructure)
        'pipelineStashFilesAfterBuild', // intended to be called from pipelineStashFiles
        'pipelineStashFilesBeforeBuild', // intended to be called from pipelineStashFiles
        'pipelineStashFiles', // only forwards to before/after step
        'pipelineExecute', // special step (infrastructure)
        'commonPipelineEnvironment', // special step (infrastructure)
        'handlePipelineStepErrors', // special step (infrastructure)
        'piperStageWrapper', //intended to be called from within stages
        'buildSetResult',
        'runClosures',
        'checkmarxExecuteScan', //implementing new golang pattern without fields
        'githubPublishRelease', //implementing new golang pattern without fields
        'kubernetesDeploy', //implementing new golang pattern without fields
        'piperExecuteBin', //implementing new golang pattern without fields
        'protecodeExecuteScan', //implementing new golang pattern without fields
        'xsDeploy', //implementing new golang pattern without fields
        'npmExecuteScripts', //implementing new golang pattern without fields
        'npmExecuteLint', //implementing new golang pattern without fields
        'malwareExecuteScan', //implementing new golang pattern without fields
        'mavenBuild', //implementing new golang pattern without fields
        'mavenExecute', //implementing new golang pattern without fields
        'mavenExecuteIntegration', //implementing new golang pattern without fields
        'mavenExecuteStaticCodeChecks', //implementing new golang pattern without fields
        'mtaBuild', //implementing new golang pattern without fields
        'nexusUpload', //implementing new golang pattern without fields
        'piperPipelineStageArtifactDeployment', //stage without step flags
        'sonarExecuteScan', //implementing new golang pattern without fields
        'gctsCreateRepository', //implementing new golang pattern without fields
        'gctsRollback', //implementing new golang pattern without fields
        'gctsExecuteABAPUnitTests', //implementing new golang pattern without fields
        'gctsCloneRepository', //implementing new golang pattern without fields
        'fortifyExecuteScan', //implementing new golang pattern without fields
        'gctsDeploy', //implementing new golang pattern without fields
        'containerSaveImage', //implementing new golang pattern without fields
        'detectExecuteScan', //implementing new golang pattern without fields
        'kanikoExecute' //implementing new golang pattern without fields
    ]

    @Test
    public void generalConfigKeysSetPresentTest() {

        def fieldName = 'GENERAL_CONFIG_KEYS'
        // the steps added to the fieldRelatedWhitelist do not take the general config at all
        def stepsWithoutGeneralConfigKeySet = fieldCheck(fieldName, fieldRelatedWhitelist.plus(['gaugeExecuteTests',
                                                                                                'pipelineRestartSteps']))

        assertThat("Steps without ${fieldName} field (or that field is not a Set): ${stepsWithoutGeneralConfigKeySet}",
            stepsWithoutGeneralConfigKeySet, is(empty()))
    }

    @Test
    public void stepConfigKeysSetPresentTest() {

        def fieldName = 'STEP_CONFIG_KEYS'
        def stepsWithoutStepConfigKeySet = fieldCheck(fieldName, fieldRelatedWhitelist.plus('setupCommonPipelineEnvironment'))

        assertThat("Steps without ${fieldName} field (or that field is not a Set): ${stepsWithoutStepConfigKeySet}",
            stepsWithoutStepConfigKeySet, is(empty()))
    }

    @Test
    public void parametersKeysSetPresentTest() {

        def fieldName = 'PARAMETER_KEYS'
        def stepsWithoutParametersKeySet = fieldCheck(fieldName, fieldRelatedWhitelist.plus('setupCommonPipelineEnvironment'))

        assertThat("Steps without ${fieldName} field (or that field is not a Set): ${stepsWithoutParametersKeySet}",
            stepsWithoutParametersKeySet, is(empty()))
    }

    private fieldCheck(fieldName, whitelist) {

        def stepsWithoutGeneralConfigKeySet = []

        for(def step in getSteps()) {
            if(whitelist.contains(step)) continue

            def fields = loadScript("${step}.groovy").getClass().getDeclaredFields() as Set
            Field generalConfigKeyField = fields.find{ it.getName() == fieldName}
            if(! generalConfigKeyField ||
               ! generalConfigKeyField
                   .getType()
                   .isAssignableFrom(Set.class)) {
                        stepsWithoutGeneralConfigKeySet.add(step)
            }
        }
        return stepsWithoutGeneralConfigKeySet
    }

    @Test
    public void stepsWithWrongFieldNameTest() {

        def whitelist = [
            'abapEnvironmentPipeline',
            'commonPipelineEnvironment',
            'piperPipeline',
            'piperExecuteBin',
            'buildSetResult',
            'runClosures'
        ]

        def stepsWithWrongStepName = []

        for(def step in getSteps()) {

            if(whitelist.contains(step)) continue

            def script = loadScript("${step}.groovy")

            def fields = script.getClass().getDeclaredFields() as Set
            Field stepNameField = fields.find { it.getName() == 'STEP_NAME'}

            if(! stepNameField) {
                stepsWithWrongStepName.add(step)
                continue
            }

            boolean notAccessible = false
            def fieldName

            if(!stepNameField.isAccessible()) {
                stepNameField.setAccessible(true)
                notAccessible = true
            }

            try {
                fieldName = stepNameField.get(script)
            } finally {
                if(notAccessible) stepNameField.setAccessible(false)
            }
            if(fieldName != step) {
                stepsWithWrongStepName.add(step)
            }
        }

        assertThat("Steps with wrong step name or without STEP_NAME field.: ${stepsWithWrongStepName}",
            stepsWithWrongStepName, is(empty()))
    }

    /*
     * With that test we ensure that all return types of the call methods of all the steps
     * are void. Return types other than void are not possible when running inside declarative
     * pipelines. Parameters shared between several steps needs to be shared via the commonPipelineEnvironment.
     */
    @Test
    public void returnTypeForCallMethodsIsVoidTest() {

        def stepsWithCallMethodsOtherThanVoid = []

        def whitelist = [
            'durationMeasure',
            'mavenExecute'
            ]

        for(def step in getSteps()) {
            def methods = loadScript("${step}.groovy").getClass().getDeclaredMethods() as List
            Collection callMethodsWithReturnTypeOtherThanVoid =
                methods.stream()
                       .filter { ! whitelist.contains(step) }
                       .filter { it.getName() == 'call' &&
                                 it.getReturnType() != Void.TYPE }
                       .collect(toList())
            if(!callMethodsWithReturnTypeOtherThanVoid.isEmpty()) stepsWithCallMethodsOtherThanVoid << step
        }

        assertThat("Steps with call methods with return types other than void: ${stepsWithCallMethodsOtherThanVoid}",
            stepsWithCallMethodsOtherThanVoid, is(empty()))
    }
}<|MERGE_RESOLUTION|>--- conflicted
+++ resolved
@@ -106,18 +106,14 @@
     }
 
     private static fieldRelatedWhitelist = [
-<<<<<<< HEAD
-        'abapAddonAssemblyKitCheckPV',
-        'abapAddonAssemblyKitCheckCVs',
-        'abapAddonAssemblyKitReserveNextPackages',
-        'abapAddonAssemblyKitRegisterPackages ',
-        'abapAddonAssemblyKitCreateTargetVector',
-        'abapAddonAssemblyKitPublishTargetVector',
-        'abapAddonAssemblyKitReleasePackages',
-        'abapEnvironmentAssemblePackages', // abap assembly step
-=======
+        'abapAddonAssemblyKitCheckPV', //implementing new golang pattern without fields
+        'abapAddonAssemblyKitCheckCVs', //implementing new golang pattern without fields
+        'abapAddonAssemblyKitReserveNextPackages', //implementing new golang pattern without fields
+        'abapAddonAssemblyKitRegisterPackages ', //implementing new golang pattern without fields
+        'abapAddonAssemblyKitCreateTargetVector', //implementing new golang pattern without fields
+        'abapAddonAssemblyKitPublishTargetVector', //implementing new golang pattern without fields
+        'abapAddonAssemblyKitReleasePackages', //implementing new golang pattern without fields
         'abapEnvironmentAssemblePackages', //implementing new golang pattern without fields
->>>>>>> d64f89e0
         'abapEnvironmentCheckoutBranch', //implementing new golang pattern without fields
         'abapEnvironmentCloneGitRepo', //implementing new golang pattern without fields
         'abapEnvironmentPullGitRepo', //implementing new golang pattern without fields
