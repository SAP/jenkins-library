import static java.util.stream.Collectors.toList
import static org.hamcrest.Matchers.empty
import static org.hamcrest.Matchers.equalTo
import static org.hamcrest.Matchers.is
import static org.junit.Assert.assertThat
import static org.junit.Assert.fail
import static util.StepHelper.getSteps

import java.io.File
import java.util.stream.Collectors
import java.lang.reflect.Field

import org.codehaus.groovy.runtime.metaclass.MethodSelectionException
import org.hamcrest.Matchers
import org.junit.Assert
import org.junit.Rule
import org.junit.Test
import org.junit.rules.ExpectedException
import org.junit.rules.RuleChain

import groovy.io.FileType
import hudson.AbortException
import util.BasePiperTest
import util.JenkinsReadYamlRule
import util.JenkinsStepRule
import util.Rules

/*
 * Intended for collecting generic checks applied to all steps.
 */
public class CommonStepsTest extends BasePiperTest{

    @Rule
    public RuleChain ruleChain = Rules.getCommonRules(this)
        .around(new JenkinsReadYamlRule(this))

    /*
     * With that test we ensure the very first action inside a method body of a call method
     * for a not white listed step is the check for the script handed over properly.
     * Actually we assert for the exception type (AbortException) and for the exception message.
     * In case a new step is added this step will fail. It is the duty of the author of the
     * step to either follow the pattern of checking the script first or to add the step
     * to the white list.
     */
    @Test
    public void scriptReferenceNotHandedOverTest() {
        // all steps not adopting the usual pattern of working with the script.
        def whitelistScriptReference = [
            'commonPipelineEnvironment',
            'handlePipelineStepErrors',
            'pipelineExecute',
            'piperPipeline',
            'piperExecuteBin',
            'prepareDefaultValues',
            'setupCommonPipelineEnvironment',
<<<<<<< HEAD
            'buildSetResult',
            'malwareExecuteScan', // go pattern, script not needed
            'mavenExecuteStaticCodeChecks',
            'cloudFoundryCreateServiceKey',
            'abapEnvironmentRunATCCheck',
            'gctsCreateRepository'
=======
            'buildSetResult'
>>>>>>> 669dc916
        ]

        List steps = getSteps().stream()
            .filter {! whitelistScriptReference.contains(it)}
            .forEach {checkReference(it)}
    }

    private void checkReference(step) {

        try {
            def script = loadScript("${step}.groovy")

            try {

                System.setProperty('com.sap.piper.featureFlag.failOnMissingScript', 'true')

                try {
                    script.call([:])
                } catch(AbortException | MissingMethodException e) {
                    throw e
                }  catch(Exception e) {
                    fail "Unexpected exception ${e.getClass().getName()} caught from step '${step}': ${e.getMessage()}"
                }
                fail("Expected AbortException not raised by step '${step}'")

            } catch(MissingMethodException e) {

                // can be improved: exception handling as some kind of control flow.
                // we can also check for the methods and call the appropriate one.

                try {
                    script.call([:]) {}
                } catch(AbortException e1) {
                    throw e1
                }  catch(Exception e1) {
                    fail "Unexpected exception ${e1.getClass().getName()} caught from step '${step}': ${e1.getMessage()}"
                }
                fail("Expected AbortException not raised by step '${step}'")
            }

        } catch(AbortException e) {
            assertThat("Step ''${step} does not fail with expected error message in case mandatory parameter 'script' is not provided.",
                e.getMessage() ==~ /.*\[ERROR\]\[.*\] No reference to surrounding script provided with key 'script', e.g. 'script: this'./,
                is(equalTo(true)))
        } finally {
            System.clearProperty('com.sap.piper.featureFlag.failOnMissingScript')
        }
    }

    private static fieldRelatedWhitelist = [
        'artifactPrepareVersion',
        'durationMeasure', // only expects parameters via signature
        'prepareDefaultValues', // special step (infrastructure)
        'piperPipeline', // special step (infrastructure)
        'pipelineStashFilesAfterBuild', // intended to be called from pipelineStashFiles
        'pipelineStashFilesBeforeBuild', // intended to be called from pipelineStashFiles
        'pipelineStashFiles', // only forwards to before/after step
        'pipelineExecute', // special step (infrastructure)
        'commonPipelineEnvironment', // special step (infrastructure)
        'handlePipelineStepErrors', // special step (infrastructure)
        'piperStageWrapper', //intended to be called from within stages
        'buildSetResult',
        'abapEnvironmentPullGitRepo', //implementing new golang pattern without fields
        'checkmarxExecuteScan', //implementing new golang pattern without fields
        'githubPublishRelease', //implementing new golang pattern without fields
        'kubernetesDeploy', //implementing new golang pattern without fields
        'piperExecuteBin', //implementing new golang pattern without fields
        'protecodeExecuteScan', //implementing new golang pattern without fields
        'xsDeploy', //implementing new golang pattern without fields
        'cloudFoundryDeleteService', //implementing new golang pattern without fields
        'cloudFoundryCreateServiceKey', //implementing new golang pattern without fields
        'npmExecuteScripts', //implementing new golang pattern without fields
        'malwareExecuteScan', //implementing new golang pattern without fields
        'mavenBuild', //implementing new golang pattern without fields
        'mavenExecute', //implementing new golang pattern without fields
        'mavenExecuteStaticCodeChecks', //implementing new golang pattern without fields
        'nexusUpload', //implementing new golang pattern without fields
        'piperPipelineStageArtifactDeployment', //stage without step flags
        'abapEnvironmentRunATCCheck', //implementing new golang pattern without fields
        'sonarExecuteScan', //implementing new golang pattern without fields
        'gctsCreateRepository', //implementing new golang pattern without fields
    ]

    @Test
    public void generalConfigKeysSetPresentTest() {

        def fieldName = 'GENERAL_CONFIG_KEYS'
        // the steps added to the fieldRelatedWhitelist do not take the general config at all
        def stepsWithoutGeneralConfigKeySet = fieldCheck(fieldName, fieldRelatedWhitelist.plus(['gaugeExecuteTests',
                                                                                                'pipelineRestartSteps']))

        assertThat("Steps without ${fieldName} field (or that field is not a Set): ${stepsWithoutGeneralConfigKeySet}",
            stepsWithoutGeneralConfigKeySet, is(empty()))
    }

    @Test
    public void stepConfigKeysSetPresentTest() {

        def fieldName = 'STEP_CONFIG_KEYS'
        def stepsWithoutStepConfigKeySet = fieldCheck(fieldName, fieldRelatedWhitelist.plus('setupCommonPipelineEnvironment'))

        assertThat("Steps without ${fieldName} field (or that field is not a Set): ${stepsWithoutStepConfigKeySet}",
            stepsWithoutStepConfigKeySet, is(empty()))
    }

    @Test
    public void parametersKeysSetPresentTest() {

        def fieldName = 'PARAMETER_KEYS'
        def stepsWithoutParametersKeySet = fieldCheck(fieldName, fieldRelatedWhitelist.plus('setupCommonPipelineEnvironment'))

        assertThat("Steps without ${fieldName} field (or that field is not a Set): ${stepsWithoutParametersKeySet}",
            stepsWithoutParametersKeySet, is(empty()))
    }

    private fieldCheck(fieldName, whitelist) {

        def stepsWithoutGeneralConfigKeySet = []

        for(def step in getSteps()) {
            if(whitelist.contains(step)) continue

            def fields = loadScript("${step}.groovy").getClass().getDeclaredFields() as Set
            Field generalConfigKeyField = fields.find{ it.getName() == fieldName}
            if(! generalConfigKeyField ||
               ! generalConfigKeyField
                   .getType()
                   .isAssignableFrom(Set.class)) {
                        stepsWithoutGeneralConfigKeySet.add(step)
            }
        }
        return stepsWithoutGeneralConfigKeySet
    }

    @Test
    public void stepsWithWrongFieldNameTest() {

        def whitelist = [
            'commonPipelineEnvironment',
            'piperPipeline',
            'piperExecuteBin',
            'buildSetResult'
        ]

        def stepsWithWrongStepName = []

        for(def step in getSteps()) {

            if(whitelist.contains(step)) continue

            def script = loadScript("${step}.groovy")

            def fields = script.getClass().getDeclaredFields() as Set
            Field stepNameField = fields.find { it.getName() == 'STEP_NAME'}

            if(! stepNameField) {
                stepsWithWrongStepName.add(step)
                continue
            }

            boolean notAccessible = false
            def fieldName

            if(!stepNameField.isAccessible()) {
                stepNameField.setAccessible(true)
                notAccessible = true
            }

            try {
                fieldName = stepNameField.get(script)
            } finally {
                if(notAccessible) stepNameField.setAccessible(false)
            }
            if(fieldName != step) {
                stepsWithWrongStepName.add(step)
            }
        }

        assertThat("Steps with wrong step name or without STEP_NAME field.: ${stepsWithWrongStepName}",
            stepsWithWrongStepName, is(empty()))
    }

    /*
     * With that test we ensure that all return types of the call methods of all the steps
     * are void. Return types other than void are not possible when running inside declarative
     * pipelines. Parameters shared between several steps needs to be shared via the commonPipelineEnvironment.
     */
    @Test
    public void returnTypeForCallMethodsIsVoidTest() {

        def stepsWithCallMethodsOtherThanVoid = []

        def whitelist = [
            'durationMeasure',
            'mavenExecute'
            ]

        for(def step in getSteps()) {
            def methods = loadScript("${step}.groovy").getClass().getDeclaredMethods() as List
            Collection callMethodsWithReturnTypeOtherThanVoid =
                methods.stream()
                       .filter { ! whitelist.contains(step) }
                       .filter { it.getName() == 'call' &&
                                 it.getReturnType() != Void.TYPE }
                       .collect(toList())
            if(!callMethodsWithReturnTypeOtherThanVoid.isEmpty()) stepsWithCallMethodsOtherThanVoid << step
        }

        assertThat("Steps with call methods with return types other than void: ${stepsWithCallMethodsOtherThanVoid}",
            stepsWithCallMethodsOtherThanVoid, is(empty()))
    }
}<|MERGE_RESOLUTION|>--- conflicted
+++ resolved
@@ -53,16 +53,12 @@
             'piperExecuteBin',
             'prepareDefaultValues',
             'setupCommonPipelineEnvironment',
-<<<<<<< HEAD
             'buildSetResult',
             'malwareExecuteScan', // go pattern, script not needed
             'mavenExecuteStaticCodeChecks',
             'cloudFoundryCreateServiceKey',
             'abapEnvironmentRunATCCheck',
             'gctsCreateRepository'
-=======
-            'buildSetResult'
->>>>>>> 669dc916
         ]
 
         List steps = getSteps().stream()
