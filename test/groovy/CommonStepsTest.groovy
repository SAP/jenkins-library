import static java.util.stream.Collectors.toList
import static org.hamcrest.Matchers.empty
import static org.hamcrest.Matchers.equalTo
import static org.hamcrest.Matchers.is
import static org.junit.Assert.assertThat
import static org.junit.Assert.fail
import static util.StepHelper.getSteps

import java.io.File
import java.util.stream.Collectors
import java.lang.reflect.Field

import org.codehaus.groovy.runtime.metaclass.MethodSelectionException
import org.hamcrest.Matchers
import org.junit.Assert
import org.junit.Rule
import org.junit.Test
import org.junit.rules.ExpectedException
import org.junit.rules.RuleChain

import groovy.io.FileType
import hudson.AbortException
import util.BasePiperTest
import util.JenkinsReadYamlRule
import util.JenkinsStepRule
import util.Rules

/*
 * Intended for collecting generic checks applied to all steps.
 */
public class CommonStepsTest extends BasePiperTest{

    @Rule
    public RuleChain ruleChain = Rules.getCommonRules(this)
        .around(new JenkinsReadYamlRule(this))

    /*
     * With that test we ensure the very first action inside a method body of a call method
     * for a not white listed step is the check for the script handed over properly.
     * Actually we assert for the exception type (AbortException) and for the exception message.
     * In case a new step is added this step will fail. It is the duty of the author of the
     * step to either follow the pattern of checking the script first or to add the step
     * to the white list.
     */
    @Test
    public void scriptReferenceNotHandedOverTest() {
        // all steps not adopting the usual pattern of working with the script.
        def whitelistScriptReference = [
            'abapEnvironmentPipeline',
            'buildSetResult',
            'commonPipelineEnvironment',
            'handlePipelineStepErrors',
            'pipelineExecute',
            'piperExecuteBin',
            'piperPipeline',
            'prepareDefaultValues',
            'runClosures',
            'setupCommonPipelineEnvironment',
        ]

        List steps = getSteps().stream()
            .filter {! whitelistScriptReference.contains(it)}
            .forEach {checkReference(it)}
    }

    private void checkReference(step) {

        try {
            def script = loadScript("${step}.groovy")

            try {

                System.setProperty('com.sap.piper.featureFlag.failOnMissingScript', 'true')

                try {
                    script.call([:])
                } catch(AbortException | MissingMethodException e) {
                    throw e
                }  catch(Exception e) {
                    fail "Unexpected exception ${e.getClass().getName()} caught from step '${step}': ${e.getMessage()}"
                }
                fail("Expected AbortException not raised by step '${step}'")

            } catch(MissingMethodException e) {

                // can be improved: exception handling as some kind of control flow.
                // we can also check for the methods and call the appropriate one.

                try {
                    script.call([:]) {}
                } catch(AbortException e1) {
                    throw e1
                }  catch(Exception e1) {
                    fail "Unexpected exception ${e1.getClass().getName()} caught from step '${step}': ${e1.getMessage()}"
                }
                fail("Expected AbortException not raised by step '${step}'")
            }

        } catch(AbortException e) {
            assertThat("Step ''${step} does not fail with expected error message in case mandatory parameter 'script' is not provided.",
                e.getMessage() ==~ /.*\[ERROR\]\[.*\] No reference to surrounding script provided with key 'script', e.g. 'script: this'./,
                is(equalTo(true)))
        } finally {
            System.clearProperty('com.sap.piper.featureFlag.failOnMissingScript')
        }
    }

    private static fieldRelatedWhitelist = [
        'abapAddonAssemblyKitCheckCVs', //implementing new golang pattern without fields
        'abapAddonAssemblyKitCheckPV', //implementing new golang pattern without fields
        'abapAddonAssemblyKitCreateTargetVector', //implementing new golang pattern without fields
        'abapAddonAssemblyKitPublishTargetVector', //implementing new golang pattern without fields
        'abapAddonAssemblyKitRegisterPackages', //implementing new golang pattern without fields
        'abapAddonAssemblyKitReleasePackages', //implementing new golang pattern without fields
        'abapAddonAssemblyKitReserveNextPackages', //implementing new golang pattern without fields
        'abapEnvironmentBuild', //implementing new golang pattern without fields
        'abapEnvironmentAssemblePackages', //implementing new golang pattern without fields
        'abapEnvironmentAssembleConfirm', //implementing new golang pattern without fields
        'abapEnvironmentCheckoutBranch', //implementing new golang pattern without fields
        'abapEnvironmentCloneGitRepo', //implementing new golang pattern without fields
        'abapEnvironmentPullGitRepo', //implementing new golang pattern without fields
        'abapEnvironmentPipeline', // special step (infrastructure)
        'abapEnvironmentRunATCCheck', //implementing new golang pattern without fields
        'abapEnvironmentRunAUnitTest', //implementing new golang pattern without fields
        'abapEnvironmentCreateSystem', //implementing new golang pattern without fields
        'abapEnvironmentPushATCSystemConfig', //implementing new golang pattern without fields
        'artifactPrepareVersion',
        'cloudFoundryCreateService', //implementing new golang pattern without fields
        'cloudFoundryCreateServiceKey', //implementing new golang pattern without fields
        'cloudFoundryCreateSpace', //implementing new golang pattern without fields
        'cloudFoundryDeleteService', //implementing new golang pattern without fields
        'cloudFoundryDeleteSpace', //implementing new golang pattern without fields
        'cloudFoundryDeploy', //implementing new golang pattern without fields
        'cnbBuild', //implementing new golang pattern without fields
        'durationMeasure', // only expects parameters via signature
        'prepareDefaultValues', // special step (infrastructure)
        'piperPipeline', // special step (infrastructure)
        'pipelineStashFilesAfterBuild', // intended to be called from pipelineStashFiles
        'pipelineStashFilesBeforeBuild', // intended to be called from pipelineStashFiles
        'pipelineStashFiles', // only forwards to before/after step
        'pipelineExecute', // special step (infrastructure)
        'commonPipelineEnvironment', // special step (infrastructure)
        'handlePipelineStepErrors', // special step (infrastructure)
        'piperStageWrapper', //intended to be called from within stages
        'buildSetResult',
        'runClosures',
        'checkmarxExecuteScan', //implementing new golang pattern without fields
        'githubCreateIssue', //implementing new golang pattern without fields
        'githubPublishRelease', //implementing new golang pattern without fields
        'githubCheckBranchProtection', //implementing new golang pattern without fields
        'githubCommentIssue', //implementing new golang pattern without fields
        'githubSetCommitStatus', //implementing new golang pattern without fields
        'kubernetesDeploy', //implementing new golang pattern without fields
        'piperExecuteBin', //implementing new golang pattern without fields
        'protecodeExecuteScan', //implementing new golang pattern without fields
        'xsDeploy', //implementing new golang pattern without fields
        'npmExecuteScripts', //implementing new golang pattern without fields
        'npmExecuteLint', //implementing new golang pattern without fields
        'malwareExecuteScan', //implementing new golang pattern without fields
        'mavenBuild', //implementing new golang pattern without fields
        'mavenExecute', //implementing new golang pattern without fields
        'mavenExecuteIntegration', //implementing new golang pattern without fields
        'mavenExecuteStaticCodeChecks', //implementing new golang pattern without fields
        'mtaBuild', //implementing new golang pattern without fields
        'nexusUpload', //implementing new golang pattern without fields
        'piperPipelineStageArtifactDeployment', //stage without step flags
        'pipelineCreateScanSummary', //stage without step flags
        'sonarExecuteScan', //implementing new golang pattern without fields
        'gctsCreateRepository', //implementing new golang pattern without fields
        'gctsRollback', //implementing new golang pattern without fields
        'gctsExecuteABAPQualityChecks', //implementing new golang pattern without fields
        'gctsExecuteABAPUnitTests', //implementing new golang pattern without fields
        'gctsCloneRepository', //implementing new golang pattern without fields
        'fortifyExecuteScan', //implementing new golang pattern without fields
        'gctsDeploy', //implementing new golang pattern without fields
        'containerSaveImage', //implementing new golang pattern without fields
        'detectExecuteScan', //implementing new golang pattern without fields
        'kanikoExecute', //implementing new golang pattern without fields
        'karmaExecuteTests', //implementing new golang pattern without fields
        'gitopsUpdateDeployment', //implementing new golang pattern without fields
        'vaultRotateSecretId', //implementing new golang pattern without fields
        'deployIntegrationArtifact', //implementing new golang pattern without fields
        'newmanExecute', //implementing new golang pattern without fields
        'terraformExecute', //implementing new golang pattern without fields
        'whitesourceExecuteScan', //implementing new golang pattern without fields
        'uiVeri5ExecuteTests', //implementing new golang pattern without fields
        'integrationArtifactDeploy', //implementing new golang pattern without fields
        'integrationArtifactUpdateConfiguration', //implementing new golang pattern without fields
        'integrationArtifactGetMplStatus', //implementing new golang pattern without fields
        'integrationArtifactGetServiceEndpoint', //implementing new golang pattern without fields
        'integrationArtifactDownload', //implementing new golang pattern without fields
        'integrationArtifactUpload', //implementing new golang pattern without fields
        'integrationArtifactTriggerIntegrationTest', //implementing new golang pattern without fields
        'integrationArtifactUnDeploy', //implementing new golang pattern without fields
        'integrationArtifactResource', //implementing new golang pattern without fields
        'containerExecuteStructureTests', //implementing new golang pattern without fields
        'transportRequestUploadSOLMAN', //implementing new golang pattern without fields
        'transportRequestReqIDFromGit', //implementing new golang pattern without fields
        'transportRequestDocIDFromGit', //implementing new golang pattern without fields
        'gaugeExecuteTests', //implementing new golang pattern without fields
        'batsExecuteTests', //implementing new golang pattern without fields
        'transportRequestUploadRFC', //implementing new golang pattern without fields
        'writePipelineEnv', //implementing new golang pattern without fields
        'readPipelineEnv', //implementing new golang pattern without fields
        'transportRequestUploadCTS', //implementing new golang pattern without fields
        'isChangeInDevelopment', //implementing new golang pattern without fields
        'golangBuild', //implementing new golang pattern without fields
        'helmExecute', //implementing new golang pattern without fields
        'apiProxyDownload', //implementing new golang pattern without fields
        'apiKeyValueMapDownload', //implementing new golang pattern without fields
        'apiProviderDownload', //implementing new golang pattern without fields
        'apiProxyUpload', //implementing new golang pattern without fields
        'gradleExecuteBuild', //implementing new golang pattern without fields
        'shellExecute', //implementing new golang pattern without fields
        'apiKeyValueMapUpload', //implementing new golang pattern without fields
<<<<<<< HEAD
        'apiProviderUpload', //implementing new golang pattern without fields
=======
        'pythonBuild', //implementing new golang pattern without fields
>>>>>>> 3c55d3c9
    ]

    @Test
    public void generalConfigKeysSetPresentTest() {

        def fieldName = 'GENERAL_CONFIG_KEYS'
        // the steps added to the fieldRelatedWhitelist do not take the general config at all
        def stepsWithoutGeneralConfigKeySet = fieldCheck(fieldName, fieldRelatedWhitelist.plus(['gaugeExecuteTests',
                                                                                                'pipelineRestartSteps']))

        assertThat("Steps without ${fieldName} field (or that field is not a Set): ${stepsWithoutGeneralConfigKeySet}",
            stepsWithoutGeneralConfigKeySet, is(empty()))
    }

    @Test
    public void stepConfigKeysSetPresentTest() {

        def fieldName = 'STEP_CONFIG_KEYS'
        def stepsWithoutStepConfigKeySet = fieldCheck(fieldName, fieldRelatedWhitelist.plus('setupCommonPipelineEnvironment'))

        assertThat("Steps without ${fieldName} field (or that field is not a Set): ${stepsWithoutStepConfigKeySet}",
            stepsWithoutStepConfigKeySet, is(empty()))
    }

    @Test
    public void parametersKeysSetPresentTest() {

        def fieldName = 'PARAMETER_KEYS'
        def stepsWithoutParametersKeySet = fieldCheck(fieldName, fieldRelatedWhitelist.plus('setupCommonPipelineEnvironment'))

        assertThat("Steps without ${fieldName} field (or that field is not a Set): ${stepsWithoutParametersKeySet}",
            stepsWithoutParametersKeySet, is(empty()))
    }

    private fieldCheck(fieldName, whitelist) {

        def stepsWithoutGeneralConfigKeySet = []

        for(def step in getSteps()) {
            if(whitelist.contains(step)) continue

            def fields = loadScript("${step}.groovy").getClass().getDeclaredFields() as Set
            Field generalConfigKeyField = fields.find{ it.getName() == fieldName}
            if(! generalConfigKeyField ||
               ! generalConfigKeyField
                   .getType()
                   .isAssignableFrom(Set.class)) {
                        stepsWithoutGeneralConfigKeySet.add(step)
            }
        }
        return stepsWithoutGeneralConfigKeySet
    }

    @Test
    public void stepsWithWrongFieldNameTest() {

        def whitelist = [
            'abapEnvironmentPipeline',
            'commonPipelineEnvironment',
            'piperPipeline',
            'piperExecuteBin',
            'buildSetResult',
            'runClosures'
        ]

        def stepsWithWrongStepName = []

        for(def step in getSteps()) {

            if(whitelist.contains(step)) continue

            def script = loadScript("${step}.groovy")

            def fields = script.getClass().getDeclaredFields() as Set
            Field stepNameField = fields.find { it.getName() == 'STEP_NAME'}

            if(! stepNameField) {
                stepsWithWrongStepName.add(step)
                continue
            }

            boolean notAccessible = false
            def fieldName

            if(!stepNameField.isAccessible()) {
                stepNameField.setAccessible(true)
                notAccessible = true
            }

            try {
                fieldName = stepNameField.get(script)
            } finally {
                if(notAccessible) stepNameField.setAccessible(false)
            }
            if(fieldName != step) {
                stepsWithWrongStepName.add(step)
            }
        }

        assertThat("Steps with wrong step name or without STEP_NAME field.: ${stepsWithWrongStepName}",
            stepsWithWrongStepName, is(empty()))
    }

    /*
     * With that test we ensure that all return types of the call methods of all the steps
     * are void. Return types other than void are not possible when running inside declarative
     * pipelines. Parameters shared between several steps needs to be shared via the commonPipelineEnvironment.
     */
    @Test
    public void returnTypeForCallMethodsIsVoidTest() {

        def stepsWithCallMethodsOtherThanVoid = []

        def whitelist = [
            'durationMeasure',
            'mavenExecute'
            ]

        for(def step in getSteps()) {
            def methods = loadScript("${step}.groovy").getClass().getDeclaredMethods() as List
            Collection callMethodsWithReturnTypeOtherThanVoid =
                methods.stream()
                       .filter { ! whitelist.contains(step) }
                       .filter { it.getName() == 'call' &&
                                 it.getReturnType() != Void.TYPE }
                       .collect(toList())
            if(!callMethodsWithReturnTypeOtherThanVoid.isEmpty()) stepsWithCallMethodsOtherThanVoid << step
        }

        assertThat("Steps with call methods with return types other than void: ${stepsWithCallMethodsOtherThanVoid}",
            stepsWithCallMethodsOtherThanVoid, is(empty()))
    }
}<|MERGE_RESOLUTION|>--- conflicted
+++ resolved
@@ -213,11 +213,8 @@
         'gradleExecuteBuild', //implementing new golang pattern without fields
         'shellExecute', //implementing new golang pattern without fields
         'apiKeyValueMapUpload', //implementing new golang pattern without fields
-<<<<<<< HEAD
         'apiProviderUpload', //implementing new golang pattern without fields
-=======
         'pythonBuild', //implementing new golang pattern without fields
->>>>>>> 3c55d3c9
     ]
 
     @Test
