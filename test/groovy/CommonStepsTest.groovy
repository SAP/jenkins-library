--- conflicted
+++ resolved
@@ -170,14 +170,9 @@
         'kanikoExecute', //implementing new golang pattern without fields
         'gitopsUpdateDeployment', //implementing new golang pattern without fields
         'vaultRotateSecretId', //implementing new golang pattern without fields
-<<<<<<< HEAD
+        'uiVeri5ExecuteTests', //implementing new golang pattern without fields
         'integrationArtifactDeploy', //implementing new golang pattern without fields
         'integrationArtifactUpdateConfiguration', //implementing new golang pattern without fields
-=======
-        'deployIntegrationArtifact', //implementing new golang pattern without fields
-        'uiVeri5ExecuteTests', //implementing new golang pattern without fields
-        'integrationArtifactDeploy' //implementing new golang pattern without fields
->>>>>>> e60bdb94
     ]
 
     @Test
