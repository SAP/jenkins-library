import static java.util.stream.Collectors.toList
import static org.hamcrest.Matchers.empty
import static org.hamcrest.Matchers.equalTo
import static org.hamcrest.Matchers.is
import static org.junit.Assert.assertThat
import static org.junit.Assert.fail
import static util.StepHelper.getSteps

import java.io.File
import java.util.stream.Collectors
import java.lang.reflect.Field

import org.codehaus.groovy.runtime.metaclass.MethodSelectionException
import org.hamcrest.Matchers
import org.junit.Assert
import org.junit.Rule
import org.junit.Test
import org.junit.rules.ExpectedException
import org.junit.rules.RuleChain

import groovy.io.FileType
import hudson.AbortException
import util.BasePiperTest
import util.JenkinsReadYamlRule
import util.JenkinsStepRule
import util.Rules

/*
 * Intended for collecting generic checks applied to all steps.
 */
public class CommonStepsTest extends BasePiperTest{

    @Rule
    public RuleChain ruleChain = Rules.getCommonRules(this)
        .around(new JenkinsReadYamlRule(this))

    /*
     * With that test we ensure the very first action inside a method body of a call method
     * for a not white listed step is the check for the script handed over properly.
     * Actually we assert for the exception type (AbortException) and for the exception message.
     * In case a new step is added this step will fail. It is the duty of the author of the
     * step to either follow the pattern of checking the script first or to add the step
     * to the white list.
     */
    @Test
    public void scriptReferenceNotHandedOverTest() {
        // all steps not adopting the usual pattern of working with the script.
        def whitelistScriptReference = [
            'abapEnvironmentPipeline',
            'buildSetResult',
            'commonPipelineEnvironment',
            'handlePipelineStepErrors',
            'pipelineExecute',
            'piperExecuteBin',
            'piperPipeline',
            'prepareDefaultValues',
            'runClosures',
            'setupCommonPipelineEnvironment',
        ]

        List steps = getSteps().stream()
            .filter {! whitelistScriptReference.contains(it)}
            .forEach {checkReference(it)}
    }

    private void checkReference(step) {

        try {
            def script = loadScript("${step}.groovy")

            try {

                System.setProperty('com.sap.piper.featureFlag.failOnMissingScript', 'true')

                try {
                    script.call([:])
                } catch(AbortException | MissingMethodException e) {
                    throw e
                }  catch(Exception e) {
                    fail "Unexpected exception ${e.getClass().getName()} caught from step '${step}': ${e.getMessage()}"
                }
                fail("Expected AbortException not raised by step '${step}'")

            } catch(MissingMethodException e) {

                // can be improved: exception handling as some kind of control flow.
                // we can also check for the methods and call the appropriate one.

                try {
                    script.call([:]) {}
                } catch(AbortException e1) {
                    throw e1
                }  catch(Exception e1) {
                    fail "Unexpected exception ${e1.getClass().getName()} caught from step '${step}': ${e1.getMessage()}"
                }
                fail("Expected AbortException not raised by step '${step}'")
            }

        } catch(AbortException e) {
            assertThat("Step ''${step} does not fail with expected error message in case mandatory parameter 'script' is not provided.",
                e.getMessage() ==~ /.*\[ERROR\]\[.*\] No reference to surrounding script provided with key 'script', e.g. 'script: this'./,
                is(equalTo(true)))
        } finally {
            System.clearProperty('com.sap.piper.featureFlag.failOnMissingScript')
        }
    }

    private static fieldRelatedWhitelist = [
        'abapAddonAssemblyKitCheckCVs', //implementing new golang pattern without fields
        'abapAddonAssemblyKitCheckPV', //implementing new golang pattern without fields
        'abapAddonAssemblyKitCreateTargetVector', //implementing new golang pattern without fields
        'abapAddonAssemblyKitPublishTargetVector', //implementing new golang pattern without fields
        'abapAddonAssemblyKitRegisterPackages', //implementing new golang pattern without fields
        'abapAddonAssemblyKitReleasePackages', //implementing new golang pattern without fields
        'abapAddonAssemblyKitReserveNextPackages', //implementing new golang pattern without fields
        'abapEnvironmentAssemblePackages', //implementing new golang pattern without fields
        'abapEnvironmentAssembleConfirm', //implementing new golang pattern without fields
        'abapEnvironmentCheckoutBranch', //implementing new golang pattern without fields
        'abapEnvironmentCloneGitRepo', //implementing new golang pattern without fields
        'abapEnvironmentPullGitRepo', //implementing new golang pattern without fields
        'abapEnvironmentPipeline', // special step (infrastructure)
        'abapEnvironmentRunATCCheck', //implementing new golang pattern without fields
        'abapEnvironmentCreateSystem', //implementing new golang pattern without fields
        'artifactPrepareVersion',
        'cloudFoundryCreateService', //implementing new golang pattern without fields
        'cloudFoundryCreateServiceKey', //implementing new golang pattern without fields
        'cloudFoundryCreateSpace', //implementing new golang pattern without fields
        'cloudFoundryDeleteService', //implementing new golang pattern without fields
        'cloudFoundryDeleteSpace', //implementing new golang pattern without fields
        'durationMeasure', // only expects parameters via signature
        'prepareDefaultValues', // special step (infrastructure)
        'piperPipeline', // special step (infrastructure)
        'pipelineStashFilesAfterBuild', // intended to be called from pipelineStashFiles
        'pipelineStashFilesBeforeBuild', // intended to be called from pipelineStashFiles
        'pipelineStashFiles', // only forwards to before/after step
        'pipelineExecute', // special step (infrastructure)
        'commonPipelineEnvironment', // special step (infrastructure)
        'handlePipelineStepErrors', // special step (infrastructure)
        'piperStageWrapper', //intended to be called from within stages
        'buildSetResult',
        'runClosures',
        'checkmarxExecuteScan', //implementing new golang pattern without fields
        'githubCreateIssue', //implementing new golang pattern without fields
        'githubPublishRelease', //implementing new golang pattern without fields
        'githubCheckBranchProtection', //implementing new golang pattern without fields
        'githubCommentIssue', //implementing new golang pattern without fields
        'githubSetCommitStatus', //implementing new golang pattern without fields
        'kubernetesDeploy', //implementing new golang pattern without fields
        'piperExecuteBin', //implementing new golang pattern without fields
        'protecodeExecuteScan', //implementing new golang pattern without fields
        'xsDeploy', //implementing new golang pattern without fields
        'npmExecuteScripts', //implementing new golang pattern without fields
        'npmExecuteLint', //implementing new golang pattern without fields
        'malwareExecuteScan', //implementing new golang pattern without fields
        'mavenBuild', //implementing new golang pattern without fields
        'mavenExecute', //implementing new golang pattern without fields
        'mavenExecuteIntegration', //implementing new golang pattern without fields
        'mavenExecuteStaticCodeChecks', //implementing new golang pattern without fields
        'mtaBuild', //implementing new golang pattern without fields
        'nexusUpload', //implementing new golang pattern without fields
        'piperPipelineStageArtifactDeployment', //stage without step flags
        'pipelineCreateScanSummary', //stage without step flags
        'sonarExecuteScan', //implementing new golang pattern without fields
        'gctsCreateRepository', //implementing new golang pattern without fields
        'gctsRollback', //implementing new golang pattern without fields
        'gctsExecuteABAPUnitTests', //implementing new golang pattern without fields
        'gctsCloneRepository', //implementing new golang pattern without fields
        'fortifyExecuteScan', //implementing new golang pattern without fields
        'gctsDeploy', //implementing new golang pattern without fields
        'containerSaveImage', //implementing new golang pattern without fields
        'detectExecuteScan', //implementing new golang pattern without fields
        'kanikoExecute', //implementing new golang pattern without fields
        'karmaExecuteTests', //implementing new golang pattern without fields
        'gitopsUpdateDeployment', //implementing new golang pattern without fields
        'vaultRotateSecretId', //implementing new golang pattern without fields
        'deployIntegrationArtifact', //implementing new golang pattern without fields
        'newmanExecute', //implementing new golang pattern without fields
        'terraformExecute', //implementing new golang pattern without fields
        'whitesourceExecuteScan', //implementing new golang pattern without fields
        'uiVeri5ExecuteTests', //implementing new golang pattern without fields
        'integrationArtifactDeploy', //implementing new golang pattern without fields
        'integrationArtifactUpdateConfiguration', //implementing new golang pattern without fields
        'integrationArtifactGetMplStatus', //implementing new golang pattern without fields
        'integrationArtifactGetServiceEndpoint', //implementing new golang pattern without fields
        'integrationArtifactDownload', //implementing new golang pattern without fields
        'integrationArtifactUpload', //implementing new golang pattern without fields
        'containerExecuteStructureTests', //implementing new golang pattern without fields
        'transportRequestUploadSOLMAN', //implementing new golang pattern without fields
        'transportRequestReqIDFromGit', //implementing new golang pattern without fields
        'transportRequestDocIDFromGit', //implementing new golang pattern without fields
<<<<<<< HEAD
=======
        'gaugeExecuteTests', //implementing new golang pattern without fields
>>>>>>> e794d488
        'batsExecuteTests', //implementing new golang pattern without fields
    ]

    @Test
    public void generalConfigKeysSetPresentTest() {

        def fieldName = 'GENERAL_CONFIG_KEYS'
        // the steps added to the fieldRelatedWhitelist do not take the general config at all
        def stepsWithoutGeneralConfigKeySet = fieldCheck(fieldName, fieldRelatedWhitelist.plus(['gaugeExecuteTests',
                                                                                                'pipelineRestartSteps']))

        assertThat("Steps without ${fieldName} field (or that field is not a Set): ${stepsWithoutGeneralConfigKeySet}",
            stepsWithoutGeneralConfigKeySet, is(empty()))
    }

    @Test
    public void stepConfigKeysSetPresentTest() {

        def fieldName = 'STEP_CONFIG_KEYS'
        def stepsWithoutStepConfigKeySet = fieldCheck(fieldName, fieldRelatedWhitelist.plus('setupCommonPipelineEnvironment'))

        assertThat("Steps without ${fieldName} field (or that field is not a Set): ${stepsWithoutStepConfigKeySet}",
            stepsWithoutStepConfigKeySet, is(empty()))
    }

    @Test
    public void parametersKeysSetPresentTest() {

        def fieldName = 'PARAMETER_KEYS'
        def stepsWithoutParametersKeySet = fieldCheck(fieldName, fieldRelatedWhitelist.plus('setupCommonPipelineEnvironment'))

        assertThat("Steps without ${fieldName} field (or that field is not a Set): ${stepsWithoutParametersKeySet}",
            stepsWithoutParametersKeySet, is(empty()))
    }

    private fieldCheck(fieldName, whitelist) {

        def stepsWithoutGeneralConfigKeySet = []

        for(def step in getSteps()) {
            if(whitelist.contains(step)) continue

            def fields = loadScript("${step}.groovy").getClass().getDeclaredFields() as Set
            Field generalConfigKeyField = fields.find{ it.getName() == fieldName}
            if(! generalConfigKeyField ||
               ! generalConfigKeyField
                   .getType()
                   .isAssignableFrom(Set.class)) {
                        stepsWithoutGeneralConfigKeySet.add(step)
            }
        }
        return stepsWithoutGeneralConfigKeySet
    }

    @Test
    public void stepsWithWrongFieldNameTest() {

        def whitelist = [
            'abapEnvironmentPipeline',
            'commonPipelineEnvironment',
            'piperPipeline',
            'piperExecuteBin',
            'buildSetResult',
            'runClosures'
        ]

        def stepsWithWrongStepName = []

        for(def step in getSteps()) {

            if(whitelist.contains(step)) continue

            def script = loadScript("${step}.groovy")

            def fields = script.getClass().getDeclaredFields() as Set
            Field stepNameField = fields.find { it.getName() == 'STEP_NAME'}

            if(! stepNameField) {
                stepsWithWrongStepName.add(step)
                continue
            }

            boolean notAccessible = false
            def fieldName

            if(!stepNameField.isAccessible()) {
                stepNameField.setAccessible(true)
                notAccessible = true
            }

            try {
                fieldName = stepNameField.get(script)
            } finally {
                if(notAccessible) stepNameField.setAccessible(false)
            }
            if(fieldName != step) {
                stepsWithWrongStepName.add(step)
            }
        }

        assertThat("Steps with wrong step name or without STEP_NAME field.: ${stepsWithWrongStepName}",
            stepsWithWrongStepName, is(empty()))
    }

    /*
     * With that test we ensure that all return types of the call methods of all the steps
     * are void. Return types other than void are not possible when running inside declarative
     * pipelines. Parameters shared between several steps needs to be shared via the commonPipelineEnvironment.
     */
    @Test
    public void returnTypeForCallMethodsIsVoidTest() {

        def stepsWithCallMethodsOtherThanVoid = []

        def whitelist = [
            'durationMeasure',
            'mavenExecute'
            ]

        for(def step in getSteps()) {
            def methods = loadScript("${step}.groovy").getClass().getDeclaredMethods() as List
            Collection callMethodsWithReturnTypeOtherThanVoid =
                methods.stream()
                       .filter { ! whitelist.contains(step) }
                       .filter { it.getName() == 'call' &&
                                 it.getReturnType() != Void.TYPE }
                       .collect(toList())
            if(!callMethodsWithReturnTypeOtherThanVoid.isEmpty()) stepsWithCallMethodsOtherThanVoid << step
        }

        assertThat("Steps with call methods with return types other than void: ${stepsWithCallMethodsOtherThanVoid}",
            stepsWithCallMethodsOtherThanVoid, is(empty()))
    }
}<|MERGE_RESOLUTION|>--- conflicted
+++ resolved
@@ -188,10 +188,7 @@
         'transportRequestUploadSOLMAN', //implementing new golang pattern without fields
         'transportRequestReqIDFromGit', //implementing new golang pattern without fields
         'transportRequestDocIDFromGit', //implementing new golang pattern without fields
-<<<<<<< HEAD
-=======
         'gaugeExecuteTests', //implementing new golang pattern without fields
->>>>>>> e794d488
         'batsExecuteTests', //implementing new golang pattern without fields
     ]
 
