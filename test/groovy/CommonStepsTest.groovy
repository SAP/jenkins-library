import static java.util.stream.Collectors.toList
import static org.hamcrest.Matchers.empty
import static org.hamcrest.Matchers.equalTo
import static org.hamcrest.Matchers.is
import static org.junit.Assert.assertThat
import static org.junit.Assert.fail
import static util.StepHelper.getSteps

import java.io.File
import java.util.stream.Collectors
import java.lang.reflect.Field

import org.codehaus.groovy.runtime.metaclass.MethodSelectionException
import org.hamcrest.Matchers
import org.junit.Assert
import org.junit.Rule
import org.junit.Test
import org.junit.rules.ExpectedException
import org.junit.rules.RuleChain

import groovy.io.FileType
import hudson.AbortException
import util.BasePiperTest
import util.JenkinsReadYamlRule
import util.JenkinsStepRule
import util.Rules

/*
 * Intended for collecting generic checks applied to all steps.
 */
public class CommonStepsTest extends BasePiperTest{

    @Rule
    public RuleChain ruleChain = Rules.getCommonRules(this)
        .around(new JenkinsReadYamlRule(this))

    /*
     * With that test we ensure the very first action inside a method body of a call method
     * for a not white listed step is the check for the script handed over properly.
     * Actually we assert for the exception type (AbortException) and for the exception message.
     * In case a new step is added this step will fail. It is the duty of the author of the
     * step to either follow the pattern of checking the script first or to add the step
     * to the white list.
     */
    @Test
    public void scriptReferenceNotHandedOverTest() {
        // all steps not adopting the usual pattern of working with the script.
        def whitelistScriptReference = [
            'abapEnvironmentPipeline',
            'buildSetResult',
            'commonPipelineEnvironment',
            'handlePipelineStepErrors',
            'pipelineExecute',
            'piperExecuteBin',
            'piperPipeline',
            'prepareDefaultValues',
            'runClosures',
            'setupCommonPipelineEnvironment',
        ]

        List steps = getSteps().stream()
            .filter {! whitelistScriptReference.contains(it)}
            .forEach {checkReference(it)}
    }

    private void checkReference(step) {

        try {
            def script = loadScript("${step}.groovy")

            try {

                System.setProperty('com.sap.piper.featureFlag.failOnMissingScript', 'true')

                try {
                    script.call([:])
                } catch(AbortException | MissingMethodException e) {
                    throw e
                }  catch(Exception e) {
                    fail "Unexpected exception ${e.getClass().getName()} caught from step '${step}': ${e.getMessage()}"
                }
                fail("Expected AbortException not raised by step '${step}'")

            } catch(MissingMethodException e) {

                // can be improved: exception handling as some kind of control flow.
                // we can also check for the methods and call the appropriate one.

                try {
                    script.call([:]) {}
                } catch(AbortException e1) {
                    throw e1
                }  catch(Exception e1) {
                    fail "Unexpected exception ${e1.getClass().getName()} caught from step '${step}': ${e1.getMessage()}"
                }
                fail("Expected AbortException not raised by step '${step}'")
            }

        } catch(AbortException e) {
            assertThat("Step ''${step} does not fail with expected error message in case mandatory parameter 'script' is not provided.",
                e.getMessage() ==~ /.*\[ERROR\]\[.*\] No reference to surrounding script provided with key 'script', e.g. 'script: this'./,
                is(equalTo(true)))
        } finally {
            System.clearProperty('com.sap.piper.featureFlag.failOnMissingScript')
        }
    }

    private static fieldRelatedWhitelist = [
        'abapAddonAssemblyKitCheckCVs', //implementing new golang pattern without fields
        'abapAddonAssemblyKitCheckPV', //implementing new golang pattern without fields
        'abapAddonAssemblyKitCreateTargetVector', //implementing new golang pattern without fields
        'abapAddonAssemblyKitPublishTargetVector', //implementing new golang pattern without fields
        'abapAddonAssemblyKitRegisterPackages', //implementing new golang pattern without fields
        'abapAddonAssemblyKitReleasePackages', //implementing new golang pattern without fields
        'abapAddonAssemblyKitReserveNextPackages', //implementing new golang pattern without fields
        'abapEnvironmentBuild', //implementing new golang pattern without fields
        'abapEnvironmentAssemblePackages', //implementing new golang pattern without fields
        'abapEnvironmentAssembleConfirm', //implementing new golang pattern without fields
        'abapEnvironmentCheckoutBranch', //implementing new golang pattern without fields
        'abapEnvironmentCloneGitRepo', //implementing new golang pattern without fields
        'abapEnvironmentPullGitRepo', //implementing new golang pattern without fields
        'abapEnvironmentPipeline', // special step (infrastructure)
        'abapEnvironmentRunATCCheck', //implementing new golang pattern without fields
        'abapEnvironmentRunAUnitTest', //implementing new golang pattern without fields
        'abapEnvironmentCreateSystem', //implementing new golang pattern without fields
        'artifactPrepareVersion',
        'cloudFoundryCreateService', //implementing new golang pattern without fields
        'cloudFoundryCreateServiceKey', //implementing new golang pattern without fields
        'cloudFoundryCreateSpace', //implementing new golang pattern without fields
        'cloudFoundryDeleteService', //implementing new golang pattern without fields
        'cloudFoundryDeleteSpace', //implementing new golang pattern without fields
        'cloudFoundryDeploy', //implementing new golang pattern without fields
        'cnbBuild', //implementing new golang pattern without fields
        'durationMeasure', // only expects parameters via signature
        'prepareDefaultValues', // special step (infrastructure)
        'piperPipeline', // special step (infrastructure)
        'pipelineStashFilesAfterBuild', // intended to be called from pipelineStashFiles
        'pipelineStashFilesBeforeBuild', // intended to be called from pipelineStashFiles
        'pipelineStashFiles', // only forwards to before/after step
        'pipelineExecute', // special step (infrastructure)
        'commonPipelineEnvironment', // special step (infrastructure)
        'handlePipelineStepErrors', // special step (infrastructure)
        'piperStageWrapper', //intended to be called from within stages
        'buildSetResult',
        'runClosures',
        'checkmarxExecuteScan', //implementing new golang pattern without fields
        'githubCreateIssue', //implementing new golang pattern without fields
        'githubPublishRelease', //implementing new golang pattern without fields
        'githubCheckBranchProtection', //implementing new golang pattern without fields
        'githubCommentIssue', //implementing new golang pattern without fields
        'githubSetCommitStatus', //implementing new golang pattern without fields
        'kubernetesDeploy', //implementing new golang pattern without fields
        'piperExecuteBin', //implementing new golang pattern without fields
        'protecodeExecuteScan', //implementing new golang pattern without fields
        'xsDeploy', //implementing new golang pattern without fields
        'npmExecuteScripts', //implementing new golang pattern without fields
        'npmExecuteLint', //implementing new golang pattern without fields
        'malwareExecuteScan', //implementing new golang pattern without fields
        'mavenBuild', //implementing new golang pattern without fields
        'mavenExecute', //implementing new golang pattern without fields
        'mavenExecuteIntegration', //implementing new golang pattern without fields
        'mavenExecuteStaticCodeChecks', //implementing new golang pattern without fields
        'mtaBuild', //implementing new golang pattern without fields
        'nexusUpload', //implementing new golang pattern without fields
        'piperPipelineStageArtifactDeployment', //stage without step flags
        'pipelineCreateScanSummary', //stage without step flags
        'sonarExecuteScan', //implementing new golang pattern without fields
        'gctsCreateRepository', //implementing new golang pattern without fields
        'gctsRollback', //implementing new golang pattern without fields
        'gctsExecuteABAPUnitTests', //implementing new golang pattern without fields
        'gctsCloneRepository', //implementing new golang pattern without fields
        'fortifyExecuteScan', //implementing new golang pattern without fields
        'gctsDeploy', //implementing new golang pattern without fields
        'containerSaveImage', //implementing new golang pattern without fields
        'detectExecuteScan', //implementing new golang pattern without fields
        'kanikoExecute', //implementing new golang pattern without fields
        'karmaExecuteTests', //implementing new golang pattern without fields
        'gitopsUpdateDeployment', //implementing new golang pattern without fields
        'vaultRotateSecretId', //implementing new golang pattern without fields
        'deployIntegrationArtifact', //implementing new golang pattern without fields
        'newmanExecute', //implementing new golang pattern without fields
        'terraformExecute', //implementing new golang pattern without fields
        'whitesourceExecuteScan', //implementing new golang pattern without fields
        'uiVeri5ExecuteTests', //implementing new golang pattern without fields
        'integrationArtifactDeploy', //implementing new golang pattern without fields
        'integrationArtifactUpdateConfiguration', //implementing new golang pattern without fields
        'integrationArtifactGetMplStatus', //implementing new golang pattern without fields
        'integrationArtifactGetServiceEndpoint', //implementing new golang pattern without fields
        'integrationArtifactDownload', //implementing new golang pattern without fields
        'integrationArtifactUpload', //implementing new golang pattern without fields
        'integrationArtifactTriggerIntegrationTest', //implementing new golang pattern without fields
        'integrationArtifactUnDeploy', //implementing new golang pattern without fields
        'integrationArtifactResource', //implementing new golang pattern without fields
        'containerExecuteStructureTests', //implementing new golang pattern without fields
        'transportRequestUploadSOLMAN', //implementing new golang pattern without fields
        'transportRequestReqIDFromGit', //implementing new golang pattern without fields
        'transportRequestDocIDFromGit', //implementing new golang pattern without fields
        'gaugeExecuteTests', //implementing new golang pattern without fields
        'batsExecuteTests', //implementing new golang pattern without fields
        'transportRequestUploadRFC', //implementing new golang pattern without fields
        'writePipelineEnv', //implementing new golang pattern without fields
        'readPipelineEnv', //implementing new golang pattern without fields
        'transportRequestUploadCTS', //implementing new golang pattern without fields
        'isChangeInDevelopment', //implementing new golang pattern without fields
        'golangBuild', //implementing new golang pattern without fields
        'apiProxyDownload', //implementing new golang pattern without fields
        'apiKeyValueMapDownload', //implementing new golang pattern without fields
<<<<<<< HEAD
        'apiProviderDownload', //implementing new golang pattern without fields
=======
        'gradleExecuteBuild', //implementing new golang pattern without fields
>>>>>>> 9a387561
        'shellExecute', //implementing new golang pattern without fields
    ]

    @Test
    public void generalConfigKeysSetPresentTest() {

        def fieldName = 'GENERAL_CONFIG_KEYS'
        // the steps added to the fieldRelatedWhitelist do not take the general config at all
        def stepsWithoutGeneralConfigKeySet = fieldCheck(fieldName, fieldRelatedWhitelist.plus(['gaugeExecuteTests',
                                                                                                'pipelineRestartSteps']))

        assertThat("Steps without ${fieldName} field (or that field is not a Set): ${stepsWithoutGeneralConfigKeySet}",
            stepsWithoutGeneralConfigKeySet, is(empty()))
    }

    @Test
    public void stepConfigKeysSetPresentTest() {

        def fieldName = 'STEP_CONFIG_KEYS'
        def stepsWithoutStepConfigKeySet = fieldCheck(fieldName, fieldRelatedWhitelist.plus('setupCommonPipelineEnvironment'))

        assertThat("Steps without ${fieldName} field (or that field is not a Set): ${stepsWithoutStepConfigKeySet}",
            stepsWithoutStepConfigKeySet, is(empty()))
    }

    @Test
    public void parametersKeysSetPresentTest() {

        def fieldName = 'PARAMETER_KEYS'
        def stepsWithoutParametersKeySet = fieldCheck(fieldName, fieldRelatedWhitelist.plus('setupCommonPipelineEnvironment'))

        assertThat("Steps without ${fieldName} field (or that field is not a Set): ${stepsWithoutParametersKeySet}",
            stepsWithoutParametersKeySet, is(empty()))
    }

    private fieldCheck(fieldName, whitelist) {

        def stepsWithoutGeneralConfigKeySet = []

        for(def step in getSteps()) {
            if(whitelist.contains(step)) continue

            def fields = loadScript("${step}.groovy").getClass().getDeclaredFields() as Set
            Field generalConfigKeyField = fields.find{ it.getName() == fieldName}
            if(! generalConfigKeyField ||
               ! generalConfigKeyField
                   .getType()
                   .isAssignableFrom(Set.class)) {
                        stepsWithoutGeneralConfigKeySet.add(step)
            }
        }
        return stepsWithoutGeneralConfigKeySet
    }

    @Test
    public void stepsWithWrongFieldNameTest() {

        def whitelist = [
            'abapEnvironmentPipeline',
            'commonPipelineEnvironment',
            'piperPipeline',
            'piperExecuteBin',
            'buildSetResult',
            'runClosures'
        ]

        def stepsWithWrongStepName = []

        for(def step in getSteps()) {

            if(whitelist.contains(step)) continue

            def script = loadScript("${step}.groovy")

            def fields = script.getClass().getDeclaredFields() as Set
            Field stepNameField = fields.find { it.getName() == 'STEP_NAME'}

            if(! stepNameField) {
                stepsWithWrongStepName.add(step)
                continue
            }

            boolean notAccessible = false
            def fieldName

            if(!stepNameField.isAccessible()) {
                stepNameField.setAccessible(true)
                notAccessible = true
            }

            try {
                fieldName = stepNameField.get(script)
            } finally {
                if(notAccessible) stepNameField.setAccessible(false)
            }
            if(fieldName != step) {
                stepsWithWrongStepName.add(step)
            }
        }

        assertThat("Steps with wrong step name or without STEP_NAME field.: ${stepsWithWrongStepName}",
            stepsWithWrongStepName, is(empty()))
    }

    /*
     * With that test we ensure that all return types of the call methods of all the steps
     * are void. Return types other than void are not possible when running inside declarative
     * pipelines. Parameters shared between several steps needs to be shared via the commonPipelineEnvironment.
     */
    @Test
    public void returnTypeForCallMethodsIsVoidTest() {

        def stepsWithCallMethodsOtherThanVoid = []

        def whitelist = [
            'durationMeasure',
            'mavenExecute'
            ]

        for(def step in getSteps()) {
            def methods = loadScript("${step}.groovy").getClass().getDeclaredMethods() as List
            Collection callMethodsWithReturnTypeOtherThanVoid =
                methods.stream()
                       .filter { ! whitelist.contains(step) }
                       .filter { it.getName() == 'call' &&
                                 it.getReturnType() != Void.TYPE }
                       .collect(toList())
            if(!callMethodsWithReturnTypeOtherThanVoid.isEmpty()) stepsWithCallMethodsOtherThanVoid << step
        }

        assertThat("Steps with call methods with return types other than void: ${stepsWithCallMethodsOtherThanVoid}",
            stepsWithCallMethodsOtherThanVoid, is(empty()))
    }
}<|MERGE_RESOLUTION|>--- conflicted
+++ resolved
@@ -205,11 +205,8 @@
         'golangBuild', //implementing new golang pattern without fields
         'apiProxyDownload', //implementing new golang pattern without fields
         'apiKeyValueMapDownload', //implementing new golang pattern without fields
-<<<<<<< HEAD
         'apiProviderDownload', //implementing new golang pattern without fields
-=======
         'gradleExecuteBuild', //implementing new golang pattern without fields
->>>>>>> 9a387561
         'shellExecute', //implementing new golang pattern without fields
     ]
 
