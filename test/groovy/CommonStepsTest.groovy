--- conflicted
+++ resolved
@@ -205,11 +205,8 @@
         'golangBuild', //implementing new golang pattern without fields
         'apiProxyDownload', //implementing new golang pattern without fields
         'apiKeyValueMapDownload', //implementing new golang pattern without fields
-<<<<<<< HEAD
         'apiProviderDownload', //implementing new golang pattern without fields
-=======
         'apiProxyUpload', //implementing new golang pattern without fields
->>>>>>> 265d7494
         'gradleExecuteBuild', //implementing new golang pattern without fields
         'shellExecute', //implementing new golang pattern without fields
     ]
