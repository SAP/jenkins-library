import static org.junit.Assert.assertFalse
import static org.junit.Assert.assertTrue
import org.junit.Before
import org.junit.Rule
import org.junit.Test
import org.junit.rules.ExpectedException
import org.junit.rules.RuleChain

import util.*

<<<<<<< HEAD
import static org.hamcrest.Matchers.hasEntry
import static org.junit.Assert.assertThat


=======
>>>>>>> f8a9abf8
class MulticloudDeployTest extends BasePiperTest {

    private ExpectedException thrown = new ExpectedException().none()
    private JenkinsStepRule stepRule = new JenkinsStepRule(this)
    private JenkinsMockStepRule neoDeployRule = new JenkinsMockStepRule(this, 'neoDeploy')
    private JenkinsMockStepRule cloudFoundryDeployRule = new JenkinsMockStepRule(this, 'cloudFoundryDeploy')
    private JenkinsMockStepRule cloudFoundryCreateServiceRule = new JenkinsMockStepRule(this, 'cloudFoundryCreateService')
    private JenkinsReadMavenPomRule readMavenPomRule = new JenkinsReadMavenPomRule(this, 'test/resources/deploy')

    private Map neo1 = [:]
    private Map neo2 = [:]
    private Map cloudFoundry1 = [:]
    private Map cloudFoundry2 = [:]
    private boolean executedOnKubernetes = false
    private boolean executedOnNode = false
    private boolean executedInParallel = false

    @Rule
    public RuleChain ruleChain = Rules
        .getCommonRules(this)
        .around(new JenkinsReadYamlRule(this))
        .around(thrown)
        .around(stepRule)
        .around(neoDeployRule)
        .around(cloudFoundryDeployRule)
        .around(cloudFoundryCreateServiceRule)
        .around(readMavenPomRule)

    @Before
    void init() {
        helper.registerAllowedMethod("deleteDir", [], null)
        helper.registerAllowedMethod('dockerExecuteOnKubernetes', [Map.class, Closure.class], {params, body ->
            executedOnKubernetes = true
            body()
        })
        helper.registerAllowedMethod('node', [String.class, Closure.class], {s, body ->
            executedOnNode = true
            body()
        })
        helper.registerAllowedMethod("parallel", [Map.class], { map ->
            map.each {key, value ->
                value()
            }
            executedInParallel = true
        })

        neo1 = [
                  host: 'test.deploy.host1.com',
                  account: 'trialuser1',
                  credentialsId: 'credentialsId1'
              ]

        neo2 = [
                  host: 'test.deploy.host2.com',
                  account: 'trialuser2',
                  credentialsId: 'credentialsId2'
              ]

        cloudFoundry1 = [
                           apiEndpoint: 'apiEndpoint1',
                           appName:'testAppName1',
                           credentialsId: 'cfCredentialsId1',
                           manifest: 'test.yml',
                           mtaExtensionDescriptor: 'targetMtaDescriptor.mtaext',
                           org: 'testOrg1',
                           space: 'testSpace1'
                       ]

        cloudFoundry2 = [
                            apiEndpoint: 'apiEndpoint2',
                            appName:'testAppName2',
                            credentialsId: 'cfCredentialsId2',
                            manifest: 'test.yml',
                            org: 'testOrg2',
                            space: 'testSpace2'
                        ]

        nullScript.commonPipelineEnvironment.configuration = [
            general: [
                neoTargets: [
                    neo1, neo2
                ],
                cfTargets: [
                    cloudFoundry1, cloudFoundry2
                ]
            ],
            stages: [
                acceptance: [
                    org: 'testOrg',
                    space: 'testSpace',
                    deployUser: 'testUser'
                ]
            ],
            steps: [
                cloudFoundryDeploy: [
                    cloudFoundry : [
                        apiEndpoint: 'globalApiEndpoint',
                        appName:'globalAppName',
                        credentialsId: 'globalCredentialsId',
                        mtaExtensionDescriptor: 'globalTargetMtaDescriptor.mtaext',
                        org: 'globalOrg',
                        space: 'globalSpace'
                    ],
                    mtaExtensionDescriptor: 'globalMtaDescriptor.mtaext',
                    deployTool: 'cf_native',
                    deployType: 'blue-green',
                    keepOldInstance: true,
                    cf_native: [
                        dockerImage: 'ppiper/cf-cli',
                        dockerWorkspace: '/home/piper'
                    ]
                ]
            ]
        ]

        helper.registerAllowedMethod('echo', [CharSequence.class], {})

    }

    @Test
    void errorNoTargetsDefined() {

        nullScript.commonPipelineEnvironment.configuration.general.neoTargets = []
        nullScript.commonPipelineEnvironment.configuration.general.cfTargets = []

        thrown.expect(Exception)
        thrown.expectMessage('Deployment skipped because no targets defined!')

        stepRule.step.multicloudDeploy(
            script: nullScript
        )
    }

    @Test
    void neoDeploymentTest() {

        nullScript.commonPipelineEnvironment.configuration.general.neoTargets = [neo1]
        nullScript.commonPipelineEnvironment.configuration.general.cfTargets = []

        stepRule.step.multicloudDeploy(
            script: nullScript,
            source: 'file.mtar'
        )

        assert neoDeployRule.hasParameter('script', nullScript)
        assert neoDeployRule.hasParameter('warAction', 'deploy')
        assert neoDeployRule.hasParameter('source', 'file.mtar')
        assert neoDeployRule.hasParameter('neo', neo1)
    }

    @Test
    void neoRollingUpdateTest() {

        nullScript.commonPipelineEnvironment.configuration.general.neoTargets = []
        nullScript.commonPipelineEnvironment.configuration.general.cfTargets = []

        def neoParam = [
                    host: 'test.param.deploy.host.com',
                    account: 'trialparamNeoUser',
                    credentialsId: 'paramNeoCredentialsId'
                ]

        stepRule.step.multicloudDeploy(
            script: nullScript,
            neoTargets: [neoParam],
            source: 'file.mtar',
            enableZeroDowntimeDeployment: true
        )

        assert neoDeployRule.hasParameter('script', nullScript)
        assert neoDeployRule.hasParameter('warAction', 'rolling-update')
        assert neoDeployRule.hasParameter('source', 'file.mtar')
        assert neoDeployRule.hasParameter('neo', neoParam)
    }

    @Test
    void cfDeploymentTest() {

        nullScript.commonPipelineEnvironment.configuration.general.neoTargets = []
        nullScript.commonPipelineEnvironment.configuration.general.cfTargets = []

        def cloudFoundry = [
                    appName:'paramTestAppName',
                    manifest: 'test.yml',
                    org: 'paramTestOrg',
                    space: 'paramTestSpace',
                    credentialsId: 'paramCfCredentialsId'
                ]

        stepRule.step.multicloudDeploy([
            script: nullScript,
            cfTargets: [cloudFoundry]
        ])

        assert cloudFoundryDeployRule.hasParameter('script', nullScript)
        assert cloudFoundryDeployRule.hasParameter('deployType', 'standard')
        assert cloudFoundryDeployRule.hasParameter('cloudFoundry', cloudFoundry)
        assert cloudFoundryDeployRule.hasParameter('mtaPath', nullScript.commonPipelineEnvironment.mtarFilePath)
        assert cloudFoundryDeployRule.hasParameter('deployTool', 'cf_native')
    }

    @Test
    void cfBlueGreenDeploymentTest() {

        nullScript.commonPipelineEnvironment.configuration.general.neoTargets = []
        nullScript.commonPipelineEnvironment.configuration.general.cfTargets = [cloudFoundry1]

        stepRule.step.multicloudDeploy([
            script: nullScript,
            enableZeroDowntimeDeployment: true
        ])

        assert cloudFoundryDeployRule.hasParameter('script', nullScript)
        assert cloudFoundryDeployRule.hasParameter('deployType', 'blue-green')
        assert cloudFoundryDeployRule.hasParameter('cloudFoundry', cloudFoundry1)
        assert cloudFoundryDeployRule.hasParameter('mtaPath', nullScript.commonPipelineEnvironment.mtarFilePath)
        assert cloudFoundryDeployRule.hasParameter('deployTool', 'cf_native')
    }

    @Test
    void multicloudDeploymentTest() {

        stepRule.step.multicloudDeploy([
            script: nullScript,
            enableZeroDowntimeDeployment: true,
            source: 'file.mtar'
        ])

        assert neoDeployRule.hasParameter('script', nullScript)
        assert neoDeployRule.hasParameter('warAction', 'rolling-update')
        assert neoDeployRule.hasParameter('source', 'file.mtar')
        assert neoDeployRule.hasParameter('neo', neo1)
        assert neoDeployRule.hasParameter('neo', neo2)

        assert cloudFoundryDeployRule.hasParameter('script', nullScript)
        assert cloudFoundryDeployRule.hasParameter('deployType', 'blue-green')
        assert cloudFoundryDeployRule.hasParameter('cloudFoundry', cloudFoundry1)
        assert cloudFoundryDeployRule.hasParameter('mtaPath', nullScript.commonPipelineEnvironment.mtarFilePath)
        assert cloudFoundryDeployRule.hasParameter('deployTool', 'cf_native')
        assert cloudFoundryDeployRule.hasParameter('cloudFoundry', cloudFoundry2)
    }

    @Test
    void multicloudParallelDeploymentTest() {

        stepRule.step.multicloudDeploy([
            script: nullScript,
            enableZeroDowntimeDeployment: true,
            parallelExecution: true,
            source: 'file.mtar'
        ])

        assert neoDeployRule.hasParameter('script', nullScript)
        assert neoDeployRule.hasParameter('warAction', 'rolling-update')
        assert neoDeployRule.hasParameter('source', 'file.mtar')
        assert neoDeployRule.hasParameter('neo', neo1)
        assert neoDeployRule.hasParameter('neo', neo2)

        assert cloudFoundryDeployRule.hasParameter('script', nullScript)
        assert cloudFoundryDeployRule.hasParameter('deployType', 'blue-green')
        assert cloudFoundryDeployRule.hasParameter('cloudFoundry', cloudFoundry1)
        assert cloudFoundryDeployRule.hasParameter('mtaPath', nullScript.commonPipelineEnvironment.mtarFilePath)
        assert cloudFoundryDeployRule.hasParameter('deployTool', 'cf_native')
        assert cloudFoundryDeployRule.hasParameter('cloudFoundry', cloudFoundry2)
    }
<<<<<<< HEAD
=======

    @Test
    void 'cfCreateServices calls cloudFoundryCreateService step with correct parameters'() {
        stepRule.step.multicloudDeploy([
            script          : nullScript,
            cfCreateServices: [[apiEndpoint: 'http://mycf.org', serviceManifest: 'services-manifest.yml', manifestVariablesFiles: 'vars.yml', space: 'PerformanceTests', org: 'MyOrg', credentialsId: 'MyCred']],
            source          : 'file.mtar'
        ])

        assert cloudFoundryCreateServiceRule.hasParameter('cloudFoundry', [
            serviceManifest       : 'services-manifest.yml',
            space                 : 'PerformanceTests',
            org                   : 'MyOrg',
            credentialsId         : 'MyCred',
            apiEndpoint           : 'http://mycf.org',
            manifestVariablesFiles: 'vars.yml'
        ])
    }

    @Test
    void 'cfCreateServices with parallelTestExecution defined in compatible parameter - must run in parallel'() {
        def closureRun = null

        helper.registerAllowedMethod('error', [String.class], { s->
            if (s == "Deployment skipped because no targets defined!") {
                // This error is ok because in this test we're not interested in the deployment
            } else {
                throw new RuntimeException("Unexpected error in test with message: ${s}")
            }
        })
        helper.registerAllowedMethod('parallel', [Map.class], {m -> closureRun = m})

        nullScript.commonPipelineEnvironment.configuration.general['features'] = [parallelTestExecution: true]

        stepRule.step.multicloudDeploy([
            script: nullScript,
            cfCreateServices: [[serviceManifest: 'services-manifest.yml', space: 'PerformanceTests', org: 'foo', credentialsId: 'foo']],
            source: 'file.mtar'
        ])

        assert closureRun != null
    }

    @Test
    void 'cfCreateServices with parallelExecution defined - must run in parallel'() {
        def closureRun = null

        helper.registerAllowedMethod('error', [String.class], { s->
            if (s == "Deployment skipped because no targets defined!") {
                // This error is ok because in this test we're not interested in the deployment
            } else {
                throw new RuntimeException("Unexpected error in test with message: ${s}")
            }
        })
        helper.registerAllowedMethod('parallel', [Map.class], {m -> closureRun = m})

        nullScript.commonPipelineEnvironment.configuration.general = [parallelExecution: true]

        stepRule.step.multicloudDeploy([
            script: nullScript,
            cfCreateServices: [[serviceManifest: 'services-manifest.yml', space: 'PerformanceTests', org: 'foo', credentialsId: 'foo']],
            source: 'file.mtar'
        ])

        assert closureRun != null
    }

    @Test
    void multicloudParallelOnK8sTest() {
        binding.variables.env.POD_NAME = "name"

        stepRule.step.multicloudDeploy([
            script                      : nullScript,
            enableZeroDowntimeDeployment: true,
            parallelExecution           : true,
            source                      : 'file.mtar'
        ])

        assertTrue(executedInParallel)
        assertTrue(executedOnKubernetes)
        assertFalse(executedOnNode)

    }

    @Test
    void multicloudParallelOnNodeTest() {
        stepRule.step.multicloudDeploy([
            script                      : nullScript,
            enableZeroDowntimeDeployment: true,
            parallelExecution           : true,
            source                      : 'file.mtar'
        ])

        assertTrue(executedInParallel)
        assertTrue(executedOnNode)
        assertFalse(executedOnKubernetes)

    }

    @Test
    void multicloudParallelCfStandardDeployTest() {
        stepRule.step.multicloudDeploy([
            script                      : nullScript,
            enableZeroDowntimeDeployment: false,
            parallelExecution           : true,
            source                      : 'file.mtar'
        ])

        assertTrue(executedInParallel)
        assertFalse(executedOnNode)
        assertFalse(executedOnKubernetes)

    }
>>>>>>> f8a9abf8
}<|MERGE_RESOLUTION|>--- conflicted
+++ resolved
@@ -8,13 +8,7 @@
 
 import util.*
 
-<<<<<<< HEAD
-import static org.hamcrest.Matchers.hasEntry
-import static org.junit.Assert.assertThat
-
-
-=======
->>>>>>> f8a9abf8
+
 class MulticloudDeployTest extends BasePiperTest {
 
     private ExpectedException thrown = new ExpectedException().none()
@@ -280,8 +274,6 @@
         assert cloudFoundryDeployRule.hasParameter('deployTool', 'cf_native')
         assert cloudFoundryDeployRule.hasParameter('cloudFoundry', cloudFoundry2)
     }
-<<<<<<< HEAD
-=======
 
     @Test
     void 'cfCreateServices calls cloudFoundryCreateService step with correct parameters'() {
@@ -395,5 +387,4 @@
         assertFalse(executedOnKubernetes)
 
     }
->>>>>>> f8a9abf8
 }