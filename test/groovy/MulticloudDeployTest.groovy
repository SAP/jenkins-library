<<<<<<< HEAD
=======
import com.sap.piper.JenkinsUtils
import com.sap.piper.Utils

import hudson.AbortException

import org.junit.Assert
import static org.junit.Assert.assertFalse
import static org.junit.Assert.assertTrue
>>>>>>> 89e8209f
import org.junit.Before
import org.junit.Rule
import org.junit.Test
import org.junit.rules.ExpectedException
import org.junit.rules.RuleChain
import util.*

class MulticloudDeployTest extends BasePiperTest {

    private ExpectedException thrown = new ExpectedException().none()
    private JenkinsStepRule stepRule = new JenkinsStepRule(this)
    private JenkinsMockStepRule neoDeployRule = new JenkinsMockStepRule(this, 'neoDeploy')
    private JenkinsMockStepRule cloudFoundryDeployRule = new JenkinsMockStepRule(this, 'cloudFoundryDeploy')
    private JenkinsMockStepRule cloudFoundryCreateServiceRule = new JenkinsMockStepRule(this, 'cloudFoundryCreateService')
    private JenkinsReadMavenPomRule readMavenPomRule = new JenkinsReadMavenPomRule(this, 'test/resources/deploy')

    private Map neo1 = [:]
    private Map neo2 = [:]
    private Map cloudFoundry1 = [:]
    private Map cloudFoundry2 = [:]
    private boolean executedOnKubernetes = false
    private boolean executedOnNode = false
    private boolean executedInParallel = false

    @Rule
    public RuleChain ruleChain = Rules
        .getCommonRules(this)
        .around(new JenkinsReadYamlRule(this))
        .around(thrown)
        .around(stepRule)
        .around(neoDeployRule)
        .around(cloudFoundryDeployRule)
        .around(cloudFoundryCreateServiceRule)
        .around(readMavenPomRule)

    @Before
    void init() {
        helper.registerAllowedMethod("deleteDir", [], null)
        helper.registerAllowedMethod('dockerExecuteOnKubernetes', [Map.class, Closure.class], {params, body ->
            executedOnKubernetes = true
            body()
        })
        helper.registerAllowedMethod('node', [String.class, Closure.class], {s, body ->
            executedOnNode = true
            body()
        })
        helper.registerAllowedMethod("parallel", [Map.class], { map ->
            map.each {key, value ->
                value()
            }
            executedInParallel = true
        })

        neo1 = [
                  host: 'test.deploy.host1.com',
                  account: 'trialuser1',
                  credentialsId: 'credentialsId1'
              ]

        neo2 = [
                  host: 'test.deploy.host2.com',
                  account: 'trialuser2',
                  credentialsId: 'credentialsId2'
              ]

        cloudFoundry1 = [
                           appName:'testAppName1',
                           manifest: 'test.yml',
                           org: 'testOrg1',
                           space: 'testSpace1',
                           credentialsId: 'cfCredentialsId1'
                       ]

        cloudFoundry2 = [
                            appName:'testAppName2',
                            manifest: 'test.yml',
                            org: 'testOrg2',
                            space: 'testSpace2',
                            credentialsId: 'cfCredentialsId2'
                        ]

        nullScript.commonPipelineEnvironment.configuration = [
            general: [
                neoTargets: [
                    neo1, neo2
                ],
                cfTargets: [
                    cloudFoundry1, cloudFoundry2
                ]
            ],
            stages: [
                acceptance: [
                    org: 'testOrg',
                    space: 'testSpace',
                    deployUser: 'testUser'
                ]
            ],
            steps: [
                cloudFoundryDeploy: [
                    deployTool: 'cf_native',
                    deployType: 'blue-green',
                    keepOldInstance: true,
                    cf_native: [
                        dockerImage: 'ppiper/cf-cli',
                        dockerWorkspace: '/home/piper'
                    ]
                ]
            ]
        ]

        helper.registerAllowedMethod('echo', [CharSequence.class], {})

    }

    @Test
    void errorNoTargetsDefined() {

        nullScript.commonPipelineEnvironment.configuration.general.neoTargets = []
        nullScript.commonPipelineEnvironment.configuration.general.cfTargets = []

        thrown.expect(Exception)
        thrown.expectMessage('Deployment skipped because no targets defined!')

        stepRule.step.multicloudDeploy(
            script: nullScript
        )
    }

    @Test
    void errorNoSourceForNeoDeploymentTest() {

        nullScript.commonPipelineEnvironment.configuration.general.neoTargets = [neo1]
        nullScript.commonPipelineEnvironment.configuration.general.cfTargets = []

        thrown.expect(Exception)
        thrown.expectMessage('ERROR - NO VALUE AVAILABLE FOR source')

        stepRule.step.multicloudDeploy(
            script: nullScript
        )
    }

    @Test
    void neoDeploymentTest() {

        nullScript.commonPipelineEnvironment.configuration.general.neoTargets = [neo1]
        nullScript.commonPipelineEnvironment.configuration.general.cfTargets = []

        stepRule.step.multicloudDeploy(
            script: nullScript,
            source: 'file.mtar'
        )

        assert neoDeployRule.hasParameter('script', nullScript)
        assert neoDeployRule.hasParameter('warAction', 'deploy')
        assert neoDeployRule.hasParameter('source', 'file.mtar')
        assert neoDeployRule.hasParameter('neo', neo1)
    }

    @Test
    void neoRollingUpdateTest() {

        nullScript.commonPipelineEnvironment.configuration.general.neoTargets = []
        nullScript.commonPipelineEnvironment.configuration.general.cfTargets = []

        def neoParam = [
                    host: 'test.param.deploy.host.com',
                    account: 'trialparamNeoUser',
                    credentialsId: 'paramNeoCredentialsId'
                ]

        stepRule.step.multicloudDeploy(
            script: nullScript,
            neoTargets: [neoParam],
            source: 'file.mtar',
            enableZeroDowntimeDeployment: true
        )

        assert neoDeployRule.hasParameter('script', nullScript)
        assert neoDeployRule.hasParameter('warAction', 'rolling-update')
        assert neoDeployRule.hasParameter('source', 'file.mtar')
        assert neoDeployRule.hasParameter('neo', neoParam)
    }

    @Test
    void cfDeploymentTest() {

        nullScript.commonPipelineEnvironment.configuration.general.neoTargets = []
        nullScript.commonPipelineEnvironment.configuration.general.cfTargets = []

        def cloudFoundry = [
                    appName:'paramTestAppName',
                    manifest: 'test.yml',
                    org: 'paramTestOrg',
                    space: 'paramTestSpace',
                    credentialsId: 'paramCfCredentialsId'
                ]

        stepRule.step.multicloudDeploy([
            script: nullScript,
            cfTargets: [cloudFoundry]
        ])

        assert cloudFoundryDeployRule.hasParameter('script', nullScript)
        assert cloudFoundryDeployRule.hasParameter('deployType', 'standard')
        assert cloudFoundryDeployRule.hasParameter('cloudFoundry', cloudFoundry)
        assert cloudFoundryDeployRule.hasParameter('mtaPath', nullScript.commonPipelineEnvironment.mtarFilePath)
        assert cloudFoundryDeployRule.hasParameter('deployTool', 'cf_native')
    }

    @Test
    void cfBlueGreenDeploymentTest() {

        nullScript.commonPipelineEnvironment.configuration.general.neoTargets = []
        nullScript.commonPipelineEnvironment.configuration.general.cfTargets = [cloudFoundry1]

        stepRule.step.multicloudDeploy([
            script: nullScript,
            enableZeroDowntimeDeployment: true
        ])

        assert cloudFoundryDeployRule.hasParameter('script', nullScript)
        assert cloudFoundryDeployRule.hasParameter('deployType', 'blue-green')
        assert cloudFoundryDeployRule.hasParameter('cloudFoundry', cloudFoundry1)
        assert cloudFoundryDeployRule.hasParameter('mtaPath', nullScript.commonPipelineEnvironment.mtarFilePath)
        assert cloudFoundryDeployRule.hasParameter('deployTool', 'cf_native')
    }

    @Test
    void multicloudDeploymentTest() {

        stepRule.step.multicloudDeploy([
            script: nullScript,
            enableZeroDowntimeDeployment: true,
            source: 'file.mtar'
        ])

        assert neoDeployRule.hasParameter('script', nullScript)
        assert neoDeployRule.hasParameter('warAction', 'rolling-update')
        assert neoDeployRule.hasParameter('source', 'file.mtar')
        assert neoDeployRule.hasParameter('neo', neo1)

        assert neoDeployRule.hasParameter('script', nullScript)
        assert neoDeployRule.hasParameter('warAction', 'rolling-update')
        assert neoDeployRule.hasParameter('source', 'file.mtar')
        assert neoDeployRule.hasParameter('neo', neo2)

        assert cloudFoundryDeployRule.hasParameter('script', nullScript)
        assert cloudFoundryDeployRule.hasParameter('deployType', 'blue-green')
        assert cloudFoundryDeployRule.hasParameter('cloudFoundry', cloudFoundry1)
        assert cloudFoundryDeployRule.hasParameter('mtaPath', nullScript.commonPipelineEnvironment.mtarFilePath)
        assert cloudFoundryDeployRule.hasParameter('deployTool', 'cf_native')

        assert cloudFoundryDeployRule.hasParameter('script', nullScript)
        assert cloudFoundryDeployRule.hasParameter('deployType', 'blue-green')
        assert cloudFoundryDeployRule.hasParameter('cloudFoundry', cloudFoundry2)
        assert cloudFoundryDeployRule.hasParameter('mtaPath', nullScript.commonPipelineEnvironment.mtarFilePath)
        assert cloudFoundryDeployRule.hasParameter('deployTool', 'cf_native')
    }

    @Test
    void multicloudParallelDeploymentTest() {

        stepRule.step.multicloudDeploy([
            script: nullScript,
            enableZeroDowntimeDeployment: true,
            parallelExecution: true,
            source: 'file.mtar'
        ])

        assert neoDeployRule.hasParameter('script', nullScript)
        assert neoDeployRule.hasParameter('warAction', 'rolling-update')
        assert neoDeployRule.hasParameter('source', 'file.mtar')
        assert neoDeployRule.hasParameter('neo', neo1)

        assert neoDeployRule.hasParameter('script', nullScript)
        assert neoDeployRule.hasParameter('warAction', 'rolling-update')
        assert neoDeployRule.hasParameter('source', 'file.mtar')
        assert neoDeployRule.hasParameter('neo', neo2)

        assert cloudFoundryDeployRule.hasParameter('script', nullScript)
        assert cloudFoundryDeployRule.hasParameter('deployType', 'blue-green')
        assert cloudFoundryDeployRule.hasParameter('cloudFoundry', cloudFoundry1)
        assert cloudFoundryDeployRule.hasParameter('mtaPath', nullScript.commonPipelineEnvironment.mtarFilePath)
        assert cloudFoundryDeployRule.hasParameter('deployTool', 'cf_native')

        assert cloudFoundryDeployRule.hasParameter('script', nullScript)
        assert cloudFoundryDeployRule.hasParameter('deployType', 'blue-green')
        assert cloudFoundryDeployRule.hasParameter('cloudFoundry', cloudFoundry2)
        assert cloudFoundryDeployRule.hasParameter('mtaPath', nullScript.commonPipelineEnvironment.mtarFilePath)
        assert cloudFoundryDeployRule.hasParameter('deployTool', 'cf_native')
    }

    @Test
<<<<<<< HEAD
    void 'cfCreateServices calls cloudFoundryCreateService step with correct parameters'() {
        stepRule.step.multicloudDeploy([
            script          : nullScript,
            cfCreateServices: [[apiEndpoint: 'http://mycf.org', serviceManifest: 'services-manifest.yml', manifestVariablesFiles: 'vars.yml', space: 'PerformanceTests', org: 'MyOrg', credentialsId: 'MyCred']],
            source          : 'file.mtar'
        ])

        assert cloudFoundryCreateServiceRule.hasParameter('cloudFoundry', [
            serviceManifest       : 'services-manifest.yml',
            space                 : 'PerformanceTests',
            org                   : 'MyOrg',
            credentialsId         : 'MyCred',
            apiEndpoint           : 'http://mycf.org',
            manifestVariablesFiles: 'vars.yml'
        ])
    }

    @Test
    void 'cfCreateServices with parallelTestExecution defined in compatible parameter - must run in parallel'() {
        def closureRun = null

        helper.registerAllowedMethod('error', [String.class], { s->
            if (s == "Deployment skipped because no targets defined!") {
                // This error is ok because in this test we're not interested in the deployment
            } else {
                throw new RuntimeException("Unexpected error in test with message: ${s}")
            }
        })
        helper.registerAllowedMethod('parallel', [Map.class], {m -> closureRun = m})

        nullScript.commonPipelineEnvironment.configuration.general['features'] = [parallelTestExecution: true]

        stepRule.step.multicloudDeploy([
            script: nullScript,
            cfCreateServices: [[serviceManifest: 'services-manifest.yml', space: 'PerformanceTests', org: 'foo', credentialsId: 'foo']],
            source: 'file.mtar'
        ])

        assert closureRun != null
    }

    @Test
    void 'cfCreateServices with parallelExecution defined - must run in parallel'() {
        def closureRun = null

        helper.registerAllowedMethod('error', [String.class], { s->
            if (s == "Deployment skipped because no targets defined!") {
                // This error is ok because in this test we're not interested in the deployment
            } else {
                throw new RuntimeException("Unexpected error in test with message: ${s}")
            }
        })
        helper.registerAllowedMethod('parallel', [Map.class], {m -> closureRun = m})

        nullScript.commonPipelineEnvironment.configuration.general = [parallelExecution: true]

        stepRule.step.multicloudDeploy([
            script: nullScript,
            cfCreateServices: [[serviceManifest: 'services-manifest.yml', space: 'PerformanceTests', org: 'foo', credentialsId: 'foo']],
            source: 'file.mtar'
        ])

        assert closureRun != null
    }

=======
    void multicloudParallelOnK8sTest() {
        binding.variables.env.POD_NAME = "name"

        stepRule.step.multicloudDeploy([
            script                      : nullScript,
            enableZeroDowntimeDeployment: true,
            parallelExecution           : true,
            source                      : 'file.mtar'
        ])

        assertTrue(executedInParallel)
        assertTrue(executedOnKubernetes)
        assertFalse(executedOnNode)

    }

    @Test
    void multicloudParallelOnNodeTest() {
        stepRule.step.multicloudDeploy([
            script                      : nullScript,
            enableZeroDowntimeDeployment: true,
            parallelExecution           : true,
            source                      : 'file.mtar'
        ])

        assertTrue(executedInParallel)
        assertTrue(executedOnNode)
        assertFalse(executedOnKubernetes)

    }

    @Test
    void multicloudParallelCfStandardDeployTest() {
        stepRule.step.multicloudDeploy([
            script                      : nullScript,
            enableZeroDowntimeDeployment: false,
            parallelExecution           : true,
            source                      : 'file.mtar'
        ])

        assertTrue(executedInParallel)
        assertFalse(executedOnNode)
        assertFalse(executedOnKubernetes)

    }
>>>>>>> 89e8209f
}<|MERGE_RESOLUTION|>--- conflicted
+++ resolved
@@ -1,14 +1,3 @@
-<<<<<<< HEAD
-=======
-import com.sap.piper.JenkinsUtils
-import com.sap.piper.Utils
-
-import hudson.AbortException
-
-import org.junit.Assert
-import static org.junit.Assert.assertFalse
-import static org.junit.Assert.assertTrue
->>>>>>> 89e8209f
 import org.junit.Before
 import org.junit.Rule
 import org.junit.Test
@@ -303,7 +292,6 @@
     }
 
     @Test
-<<<<<<< HEAD
     void 'cfCreateServices calls cloudFoundryCreateService step with correct parameters'() {
         stepRule.step.multicloudDeploy([
             script          : nullScript,
@@ -369,7 +357,7 @@
         assert closureRun != null
     }
 
-=======
+    @Test
     void multicloudParallelOnK8sTest() {
         binding.variables.env.POD_NAME = "name"
 
@@ -415,5 +403,4 @@
         assertFalse(executedOnKubernetes)
 
     }
->>>>>>> 89e8209f
 }