import static org.junit.Assert.assertFalse
import static org.junit.Assert.assertTrue
import org.junit.Before
import org.junit.Rule
import org.junit.Test
import org.junit.rules.ExpectedException
import org.junit.rules.RuleChain

import util.*


class MulticloudDeployTest extends BasePiperTest {

    private ExpectedException thrown = new ExpectedException().none()
    private JenkinsStepRule stepRule = new JenkinsStepRule(this)
    private JenkinsMockStepRule neoDeployRule = new JenkinsMockStepRule(this, 'neoDeploy')
    private JenkinsMockStepRule cloudFoundryDeployRule = new JenkinsMockStepRule(this, 'cloudFoundryDeploy')
    private JenkinsMockStepRule cloudFoundryCreateServiceRule = new JenkinsMockStepRule(this, 'cloudFoundryCreateService')
    private JenkinsReadMavenPomRule readMavenPomRule = new JenkinsReadMavenPomRule(this, 'test/resources/deploy')

    private Map neo1 = [:]
    private Map neo2 = [:]
    private Map cloudFoundry1 = [:]
    private Map cloudFoundry2 = [:]
    private boolean executedOnKubernetes = false
    private boolean executedOnNode = false
    private boolean executedInParallel = false

    @Rule
    public RuleChain ruleChain = Rules
        .getCommonRules(this)
        .around(new JenkinsReadYamlRule(this))
        .around(thrown)
        .around(stepRule)
        .around(neoDeployRule)
        .around(cloudFoundryDeployRule)
        .around(cloudFoundryCreateServiceRule)
        .around(readMavenPomRule)

    @Before
    void init() {
        helper.registerAllowedMethod("deleteDir", [], null)
        helper.registerAllowedMethod('dockerExecuteOnKubernetes', [Map.class, Closure.class], {params, body ->
            executedOnKubernetes = true
            body()
        })
        helper.registerAllowedMethod('node', [String.class, Closure.class], {s, body ->
            executedOnNode = true
            body()
        })
        helper.registerAllowedMethod("parallel", [Map.class], { map ->
            map.each {key, value ->
                value()
            }
            executedInParallel = true
        })

        neo1 = [
                  host: 'test.deploy.host1.com',
                  account: 'trialuser1',
                  credentialsId: 'credentialsId1'
              ]

        neo2 = [
                  host: 'test.deploy.host2.com',
                  account: 'trialuser2',
                  credentialsId: 'credentialsId2'
              ]

        cloudFoundry1 = [
                           apiEndpoint: 'apiEndpoint1',
                           appName:'testAppName1',
                           credentialsId: 'cfCredentialsId1',
                           manifest: 'test.yml',
                           mtaExtensionDescriptor: 'targetMtaDescriptor.mtaext',
                           org: 'testOrg1',
                           space: 'testSpace1'
                       ]

        cloudFoundry2 = [
                            apiEndpoint: 'apiEndpoint2',
                            appName:'testAppName2',
                            credentialsId: 'cfCredentialsId2',
                            manifest: 'test.yml',
                            org: 'testOrg2',
                            space: 'testSpace2'
                        ]

        nullScript.commonPipelineEnvironment.configuration = [
            general: [
                neoTargets: [
                    neo1, neo2
                ],
                cfTargets: [
                    cloudFoundry1, cloudFoundry2
                ]
            ],
            stages: [
                acceptance: [
                    org: 'testOrg',
                    space: 'testSpace',
                    deployUser: 'testUser'
                ]
            ],
            steps: [
                cloudFoundryDeploy: [
                    cloudFoundry : [
                        apiEndpoint: 'globalApiEndpoint',
                        appName:'globalAppName',
                        credentialsId: 'globalCredentialsId',
                        mtaExtensionDescriptor: 'globalTargetMtaDescriptor.mtaext',
                        org: 'globalOrg',
                        space: 'globalSpace'
                    ],
                    mtaExtensionDescriptor: 'globalMtaDescriptor.mtaext',
                    deployTool: 'cf_native',
                    deployType: 'blue-green',
                    keepOldInstance: true,
                    cf_native: [
                        dockerImage: 'ppiper/cf-cli',
                        dockerWorkspace: '/home/piper'
                    ]
                ]
            ]
        ]

        helper.registerAllowedMethod('echo', [CharSequence.class], {})

    }

    @Test
    void errorNoTargetsDefined() {

        nullScript.commonPipelineEnvironment.configuration.general.neoTargets = []
        nullScript.commonPipelineEnvironment.configuration.general.cfTargets = []

        thrown.expect(Exception)
        thrown.expectMessage('Deployment skipped because no targets defined!')

        stepRule.step.multicloudDeploy(
            script: nullScript
        )
    }

    @Test
    void neoDeploymentTest() {

        nullScript.commonPipelineEnvironment.configuration.general.neoTargets = [neo1]
        nullScript.commonPipelineEnvironment.configuration.general.cfTargets = []

        stepRule.step.multicloudDeploy(
            script: nullScript,
            source: 'file.mtar'
        )

        assert neoDeployRule.hasParameter('script', nullScript)
        assert neoDeployRule.hasParameter('warAction', 'deploy')
        assert neoDeployRule.hasParameter('source', 'file.mtar')
        assert neoDeployRule.hasParameter('neo', neo1)
    }

    @Test
    void neoRollingUpdateTest() {

        nullScript.commonPipelineEnvironment.configuration.general.neoTargets = []
        nullScript.commonPipelineEnvironment.configuration.general.cfTargets = []

        def neoParam = [
                    host: 'test.param.deploy.host.com',
                    account: 'trialparamNeoUser',
                    credentialsId: 'paramNeoCredentialsId'
                ]

        stepRule.step.multicloudDeploy(
            script: nullScript,
            neoTargets: [neoParam],
            source: 'file.mtar',
            enableZeroDowntimeDeployment: true
        )

        assert neoDeployRule.hasParameter('script', nullScript)
        assert neoDeployRule.hasParameter('warAction', 'rolling-update')
        assert neoDeployRule.hasParameter('source', 'file.mtar')
        assert neoDeployRule.hasParameter('neo', neoParam)
    }

    @Test
    void cfDeploymentTest() {

        nullScript.commonPipelineEnvironment.configuration.general.neoTargets = []
        nullScript.commonPipelineEnvironment.configuration.general.cfTargets = []

        def cloudFoundry = [
                    appName:'paramTestAppName',
                    manifest: 'test.yml',
                    org: 'paramTestOrg',
                    space: 'paramTestSpace',
                    credentialsId: 'paramCfCredentialsId'
                ]

        stepRule.step.multicloudDeploy([
            script: nullScript,
            cfTargets: [cloudFoundry]
        ])

        assert cloudFoundryDeployRule.hasParameter('script', nullScript)
        assert cloudFoundryDeployRule.hasParameter('deployType', 'standard')
        assert cloudFoundryDeployRule.hasParameter('cloudFoundry', cloudFoundry)
        assert cloudFoundryDeployRule.hasParameter('mtaPath', nullScript.commonPipelineEnvironment.mtarFilePath)
    }

    @Test
    void cfBlueGreenDeploymentTest() {

        nullScript.commonPipelineEnvironment.configuration.general.neoTargets = []
        nullScript.commonPipelineEnvironment.configuration.general.cfTargets = [cloudFoundry1]

        stepRule.step.multicloudDeploy([
            script: nullScript,
            enableZeroDowntimeDeployment: true
        ])

        assert cloudFoundryDeployRule.hasParameter('script', nullScript)
        assert cloudFoundryDeployRule.hasParameter('deployType', 'blue-green')
        assert cloudFoundryDeployRule.hasParameter('cloudFoundry', cloudFoundry1)
        assert cloudFoundryDeployRule.hasParameter('mtaPath', nullScript.commonPipelineEnvironment.mtarFilePath)
    }

    @Test
    void multicloudDeploymentTest() {

        stepRule.step.multicloudDeploy([
            script: nullScript,
            enableZeroDowntimeDeployment: true,
            source: 'file.mtar'
        ])

        assert neoDeployRule.hasParameter('script', nullScript)
        assert neoDeployRule.hasParameter('warAction', 'rolling-update')
        assert neoDeployRule.hasParameter('source', 'file.mtar')
        assert neoDeployRule.hasParameter('neo', neo1)
        assert neoDeployRule.hasParameter('neo', neo2)

        assert cloudFoundryDeployRule.hasParameter('script', nullScript)
        assert cloudFoundryDeployRule.hasParameter('deployType', 'blue-green')
        assert cloudFoundryDeployRule.hasParameter('cloudFoundry', cloudFoundry1)
        assert cloudFoundryDeployRule.hasParameter('mtaPath', nullScript.commonPipelineEnvironment.mtarFilePath)
<<<<<<< HEAD

        assert cloudFoundryDeployRule.hasParameter('script', nullScript)
        assert cloudFoundryDeployRule.hasParameter('deployType', 'blue-green')
        assert cloudFoundryDeployRule.hasParameter('cloudFoundry', cloudFoundry2)
        assert cloudFoundryDeployRule.hasParameter('mtaPath', nullScript.commonPipelineEnvironment.mtarFilePath)
=======
        assert cloudFoundryDeployRule.hasParameter('deployTool', 'cf_native')
        assert cloudFoundryDeployRule.hasParameter('cloudFoundry', cloudFoundry2)
>>>>>>> 520f2cc9
    }

    @Test
    void multicloudParallelDeploymentTest() {

        stepRule.step.multicloudDeploy([
            script: nullScript,
            enableZeroDowntimeDeployment: true,
            parallelExecution: true,
            source: 'file.mtar'
        ])

        assert neoDeployRule.hasParameter('script', nullScript)
        assert neoDeployRule.hasParameter('warAction', 'rolling-update')
        assert neoDeployRule.hasParameter('source', 'file.mtar')
        assert neoDeployRule.hasParameter('neo', neo1)
        assert neoDeployRule.hasParameter('neo', neo2)

        assert cloudFoundryDeployRule.hasParameter('script', nullScript)
        assert cloudFoundryDeployRule.hasParameter('deployType', 'blue-green')
        assert cloudFoundryDeployRule.hasParameter('cloudFoundry', cloudFoundry1)
        assert cloudFoundryDeployRule.hasParameter('mtaPath', nullScript.commonPipelineEnvironment.mtarFilePath)
<<<<<<< HEAD

        assert cloudFoundryDeployRule.hasParameter('script', nullScript)
        assert cloudFoundryDeployRule.hasParameter('deployType', 'blue-green')
        assert cloudFoundryDeployRule.hasParameter('cloudFoundry', cloudFoundry2)
        assert cloudFoundryDeployRule.hasParameter('mtaPath', nullScript.commonPipelineEnvironment.mtarFilePath)
=======
        assert cloudFoundryDeployRule.hasParameter('deployTool', 'cf_native')
        assert cloudFoundryDeployRule.hasParameter('cloudFoundry', cloudFoundry2)
>>>>>>> 520f2cc9
    }

    @Test
    void 'cfCreateServices calls cloudFoundryCreateService step with correct parameters'() {
        stepRule.step.multicloudDeploy([
            script          : nullScript,
            cfCreateServices: [[apiEndpoint: 'http://mycf.org', serviceManifest: 'services-manifest.yml', manifestVariablesFiles: 'vars.yml', space: 'PerformanceTests', org: 'MyOrg', credentialsId: 'MyCred']],
            source          : 'file.mtar'
        ])

        assert cloudFoundryCreateServiceRule.hasParameter('cloudFoundry', [
            serviceManifest       : 'services-manifest.yml',
            space                 : 'PerformanceTests',
            org                   : 'MyOrg',
            credentialsId         : 'MyCred',
            apiEndpoint           : 'http://mycf.org',
            manifestVariablesFiles: 'vars.yml'
        ])
    }

    @Test
    void 'cfCreateServices with parallelTestExecution defined in compatible parameter - must run in parallel'() {
        def closureRun = null

        helper.registerAllowedMethod('error', [String.class], { s->
            if (s == "Deployment skipped because no targets defined!") {
                // This error is ok because in this test we're not interested in the deployment
            } else {
                throw new RuntimeException("Unexpected error in test with message: ${s}")
            }
        })
        helper.registerAllowedMethod('parallel', [Map.class], {m -> closureRun = m})

        nullScript.commonPipelineEnvironment.configuration.general['features'] = [parallelTestExecution: true]

        stepRule.step.multicloudDeploy([
            script: nullScript,
            cfCreateServices: [[serviceManifest: 'services-manifest.yml', space: 'PerformanceTests', org: 'foo', credentialsId: 'foo']],
            source: 'file.mtar'
        ])

        assert closureRun != null
    }

    @Test
    void 'cfCreateServices with parallelExecution defined - must run in parallel'() {
        def closureRun = null

        helper.registerAllowedMethod('error', [String.class], { s->
            if (s == "Deployment skipped because no targets defined!") {
                // This error is ok because in this test we're not interested in the deployment
            } else {
                throw new RuntimeException("Unexpected error in test with message: ${s}")
            }
        })
        helper.registerAllowedMethod('parallel', [Map.class], {m -> closureRun = m})

        nullScript.commonPipelineEnvironment.configuration.general = [parallelExecution: true]

        stepRule.step.multicloudDeploy([
            script: nullScript,
            cfCreateServices: [[serviceManifest: 'services-manifest.yml', space: 'PerformanceTests', org: 'foo', credentialsId: 'foo']],
            source: 'file.mtar'
        ])

        assert closureRun != null
    }

    @Test
    void multicloudParallelOnK8sTest() {
        binding.variables.env.POD_NAME = "name"

        stepRule.step.multicloudDeploy([
            script                      : nullScript,
            enableZeroDowntimeDeployment: true,
            parallelExecution           : true,
            source                      : 'file.mtar'
        ])

        assertTrue(executedInParallel)
        assertTrue(executedOnKubernetes)
        assertFalse(executedOnNode)

    }

    @Test
    void multicloudParallelOnNodeTest() {
        stepRule.step.multicloudDeploy([
            script                      : nullScript,
            enableZeroDowntimeDeployment: true,
            parallelExecution           : true,
            source                      : 'file.mtar'
        ])

        assertTrue(executedInParallel)
        assertTrue(executedOnNode)
        assertFalse(executedOnKubernetes)

    }

    @Test
    void multicloudParallelCfStandardDeployTest() {
        stepRule.step.multicloudDeploy([
            script                      : nullScript,
            enableZeroDowntimeDeployment: false,
            parallelExecution           : true,
            source                      : 'file.mtar'
        ])

        assertTrue(executedInParallel)
        assertFalse(executedOnNode)
        assertFalse(executedOnKubernetes)

    }
}<|MERGE_RESOLUTION|>--- conflicted
+++ resolved
@@ -245,16 +245,8 @@
         assert cloudFoundryDeployRule.hasParameter('deployType', 'blue-green')
         assert cloudFoundryDeployRule.hasParameter('cloudFoundry', cloudFoundry1)
         assert cloudFoundryDeployRule.hasParameter('mtaPath', nullScript.commonPipelineEnvironment.mtarFilePath)
-<<<<<<< HEAD
-
-        assert cloudFoundryDeployRule.hasParameter('script', nullScript)
-        assert cloudFoundryDeployRule.hasParameter('deployType', 'blue-green')
         assert cloudFoundryDeployRule.hasParameter('cloudFoundry', cloudFoundry2)
-        assert cloudFoundryDeployRule.hasParameter('mtaPath', nullScript.commonPipelineEnvironment.mtarFilePath)
-=======
-        assert cloudFoundryDeployRule.hasParameter('deployTool', 'cf_native')
-        assert cloudFoundryDeployRule.hasParameter('cloudFoundry', cloudFoundry2)
->>>>>>> 520f2cc9
+
     }
 
     @Test
@@ -277,16 +269,7 @@
         assert cloudFoundryDeployRule.hasParameter('deployType', 'blue-green')
         assert cloudFoundryDeployRule.hasParameter('cloudFoundry', cloudFoundry1)
         assert cloudFoundryDeployRule.hasParameter('mtaPath', nullScript.commonPipelineEnvironment.mtarFilePath)
-<<<<<<< HEAD
-
-        assert cloudFoundryDeployRule.hasParameter('script', nullScript)
-        assert cloudFoundryDeployRule.hasParameter('deployType', 'blue-green')
         assert cloudFoundryDeployRule.hasParameter('cloudFoundry', cloudFoundry2)
-        assert cloudFoundryDeployRule.hasParameter('mtaPath', nullScript.commonPipelineEnvironment.mtarFilePath)
-=======
-        assert cloudFoundryDeployRule.hasParameter('deployTool', 'cf_native')
-        assert cloudFoundryDeployRule.hasParameter('cloudFoundry', cloudFoundry2)
->>>>>>> 520f2cc9
     }
 
     @Test
@@ -386,19 +369,4 @@
         assertFalse(executedOnKubernetes)
 
     }
-
-    @Test
-    void multicloudParallelCfStandardDeployTest() {
-        stepRule.step.multicloudDeploy([
-            script                      : nullScript,
-            enableZeroDowntimeDeployment: false,
-            parallelExecution           : true,
-            source                      : 'file.mtar'
-        ])
-
-        assertTrue(executedInParallel)
-        assertFalse(executedOnNode)
-        assertFalse(executedOnKubernetes)
-
-    }
 }