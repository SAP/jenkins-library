--- conflicted
+++ resolved
@@ -59,14 +59,10 @@
         loggingRule.expect("[abapEnvironmentPullGitRepo] Entity URI: https://1234-abcd-5678-efgh-ijk.abap.eu10.hana.ondemand.com/sap/opu/odata/sap/MANAGE_GIT_REPOSITORY/Pull/URI")
         loggingRule.expect("[abapEnvironmentPullGitRepo] Pull Status: SUCCESS")
 
-<<<<<<< HEAD
-        stepRule.step.abapEnvironmentPullGitRepo(script: nullScript, url: 'https://1234-abcd-5678-efgh-ijk.abap.eu10.hana.ondemand.com/sap/opu/odata/sap/MANAGE_GIT_REPOSITORY', repositoryName: 'Z_DEMO_DM', username: 'user', password: 'password')
-=======
-        stepRule.step.abapEnvironmentPullGitRepo(script: nullScript, host: 'example.com', repositoryName: 'Z_DEMO_DM', credentialsId: 'test_credentialsId')
->>>>>>> cac595b4
+        stepRule.step.abapEnvironmentPullGitRepo(script: nullScript, url: 'https://1234-abcd-5678-efgh-ijk.abap.eu10.hana.ondemand.com/sap/opu/odata/sap/MANAGE_GIT_REPOSITORY', repositoryName: '/DMO/REPO', credentialsId: 'test_credentialsId')
 
         assertThat(shellRule.shell[0], containsString(/#!\/bin\/bash curl -I -X GET https:\/\/1234-abcd-5678-efgh-ijk.abap.eu10.hana.ondemand.com\/sap\/opu\/odata\/sap\/MANAGE_GIT_REPOSITORY\/Pull -H 'Authorization: Basic dXNlcjpwYXNzd29yZA==' -H 'Accept: application\/json' -H 'x-csrf-token: fetch' -D headerFileAuth-1.txt/))
-        assertThat(shellRule.shell[1], containsString(/#!\/bin\/bash curl -X POST "https:\/\/1234-abcd-5678-efgh-ijk.abap.eu10.hana.ondemand.com\/sap\/opu\/odata\/sap\/MANAGE_GIT_REPOSITORY\/Pull" -H 'Authorization: Basic dXNlcjpwYXNzd29yZA==' -H 'Accept: application\/json' -H 'Content-Type: application\/json' -H 'x-csrf-token: TOKEN' --cookie headerFileAuth-1.txt -D headerFilePost-1.txt -d '{ "sc_name": "Z_DEMO_DM" }'/))
+        assertThat(shellRule.shell[1], containsString(/#!\/bin\/bash curl -X POST "https:\/\/1234-abcd-5678-efgh-ijk.abap.eu10.hana.ondemand.com\/sap\/opu\/odata\/sap\/MANAGE_GIT_REPOSITORY\/Pull" -H 'Authorization: Basic dXNlcjpwYXNzd29yZA==' -H 'Accept: application\/json' -H 'Content-Type: application\/json' -H 'x-csrf-token: TOKEN' --cookie headerFileAuth-1.txt -D headerFilePost-1.txt -d '{ "sc_name": "\/DMO\/REPO" }'/))
         assertThat(shellRule.shell[2], containsString(/#!\/bin\/bash curl -X GET "https:\/\/1234-abcd-5678-efgh-ijk.abap.eu10.hana.ondemand.com\/sap\/opu\/odata\/sap\/MANAGE_GIT_REPOSITORY\/Pull\/URI" -H 'Authorization: Basic dXNlcjpwYXNzd29yZA==' -H 'Accept: application\/json' -D headerFilePoll-1.txt/))
         assertThat(shellRule.shell[3], containsString(/#!\/bin\/bash rm -f headerFileAuth-1.txt headerFilePost-1.txt headerFilePoll-1.txt/))
     }
@@ -89,11 +85,7 @@
         thrown.expect(Exception)
         thrown.expectMessage("[abapEnvironmentPullGitRepo] Pull Failed")
 
-<<<<<<< HEAD
-        stepRule.step.abapEnvironmentPullGitRepo(script: nullScript, url: 'https://1234-abcd-5678-efgh-ijk.abap.eu10.hana.ondemand.com/sap/opu/odata/sap/MANAGE_GIT_REPOSITORY', repositoryName: 'Z_DEMO_DM', username: 'user', password: 'password')
-=======
-        stepRule.step.abapEnvironmentPullGitRepo(script: nullScript, host: 'example.com', repositoryName: 'Z_DEMO_DM', credentialsId: 'test_credentialsId')
->>>>>>> cac595b4
+        stepRule.step.abapEnvironmentPullGitRepo(script: nullScript, url: 'https://1234-abcd-5678-efgh-ijk.abap.eu10.hana.ondemand.com/sap/opu/odata/sap/MANAGE_GIT_REPOSITORY', repositoryName: '/DMO/REPO', credentialsId: 'test_credentialsId')
 
     }
 
@@ -114,11 +106,7 @@
         thrown.expect(Exception)
         thrown.expectMessage("[abapEnvironmentPullGitRepo] Pull Failed")
 
-<<<<<<< HEAD
-        stepRule.step.abapEnvironmentPullGitRepo(script: nullScript, url: 'https://1234-abcd-5678-efgh-ijk.abap.eu10.hana.ondemand.com/sap/opu/odata/sap/MANAGE_GIT_REPOSITORY', repositoryName: 'Z_DEMO_DM', username: 'user', password: 'password')
-=======
-        stepRule.step.abapEnvironmentPullGitRepo(script: nullScript, host: 'example.com', repositoryName: 'Z_DEMO_DM', credentialsId: 'test_credentialsId')
->>>>>>> cac595b4
+        stepRule.step.abapEnvironmentPullGitRepo(script: nullScript, url: 'https://1234-abcd-5678-efgh-ijk.abap.eu10.hana.ondemand.com/sap/opu/odata/sap/MANAGE_GIT_REPOSITORY', repositoryName: '/DMO/REPO', credentialsId: 'test_credentialsId')
 
     }
 
@@ -136,11 +124,7 @@
         thrown.expect(Exception)
         thrown.expectMessage("[abapEnvironmentPullGitRepo] Error: text")
 
-<<<<<<< HEAD
-        stepRule.step.abapEnvironmentPullGitRepo(script: nullScript, url: 'https://1234-abcd-5678-efgh-ijk.abap.eu10.hana.ondemand.com/sap/opu/odata/sap/MANAGE_GIT_REPOSITORY', repositoryName: 'Z_DEMO_DM', username: 'user', password: 'password')
-=======
-        stepRule.step.abapEnvironmentPullGitRepo(script: nullScript, host: 'example.com', repositoryName: 'Z_DEMO_DM', credentialsId: 'test_credentialsId')
->>>>>>> cac595b4
+        stepRule.step.abapEnvironmentPullGitRepo(script: nullScript, url: 'https://1234-abcd-5678-efgh-ijk.abap.eu10.hana.ondemand.com/sap/opu/odata/sap/MANAGE_GIT_REPOSITORY', repositoryName: '/DMO/REPO', credentialsId: 'test_credentialsId')
 
     }
 
@@ -157,11 +141,7 @@
         thrown.expect(Exception)
         thrown.expectMessage("[abapEnvironmentPullGitRepo] Error: 401 Unauthorized")
 
-<<<<<<< HEAD
-        stepRule.step.abapEnvironmentPullGitRepo(script: nullScript, url: 'https://1234-abcd-5678-efgh-ijk.abap.eu10.hana.ondemand.com/sap/opu/odata/sap/MANAGE_GIT_REPOSITORY', repositoryName: 'Z_DEMO_DM', username: 'user', password: 'password')
-=======
-        stepRule.step.abapEnvironmentPullGitRepo(script: nullScript, host: 'example.com', repositoryName: 'Z_DEMO_DM', credentialsId: 'test_credentialsId')
->>>>>>> cac595b4
+        stepRule.step.abapEnvironmentPullGitRepo(script: nullScript, url: 'https://1234-abcd-5678-efgh-ijk.abap.eu10.hana.ondemand.com/sap/opu/odata/sap/MANAGE_GIT_REPOSITORY', repositoryName: '/DMO/REPO', credentialsId: 'test_credentialsId')
 
     }
 
@@ -169,23 +149,27 @@
     public void checkRepositoryProvided() {
        thrown.expect(IllegalArgumentException)
        thrown.expectMessage("Repository / Software Component not provided")
-<<<<<<< HEAD
-       stepRule.step.abapEnvironmentPullGitRepo(script: nullScript, url: 'https://1234-abcd-5678-efgh-ijk.abap.eu10.hana.ondemand.com/sap/opu/odata/sap/MANAGE_GIT_REPOSITORY', username: 'user', password: 'password')
-=======
-       stepRule.step.abapEnvironmentPullGitRepo(script: nullScript, host: 'example.com', credentialsId: 'test_credentialsId')
->>>>>>> cac595b4
+       stepRule.step.abapEnvironmentPullGitRepo(script: nullScript, url: 'https://1234-abcd-5678-efgh-ijk.abap.eu10.hana.ondemand.com/sap/opu/odata/sap/MANAGE_GIT_REPOSITORY', credentialsId: 'test_credentialsId')
     }
 
     @Test
     public void checkUrlProvided() {
        thrown.expect(IllegalArgumentException)
-<<<<<<< HEAD
        thrown.expectMessage("URL not provided")
-       stepRule.step.abapEnvironmentPullGitRepo(script: nullScript, repositoryName: 'REPO', username: 'user', password: 'password')
-=======
-       thrown.expectMessage("Host not provided")
        stepRule.step.abapEnvironmentPullGitRepo(script: nullScript, repositoryName: 'REPO', credentialsId: 'test_credentialsId')
->>>>>>> cac595b4
+    }
+
+    @Test
+    public void rejectHttpUrl() {
+        thrown.expect(Exception)
+        thrown.expectMessage("[abapEnvironmentPullGitRepo] Error: Please provide a valid URL")
+        stepRule.step.abapEnvironmentPullGitRepo(script: nullScript, url: 'http://1234-abcd-5678-efgh-ijk.abap.eu10.hana.ondemand.com/sap/opu/odata/sap/MANAGE_GIT_REPOSITORY', repositoryName: '/DMO/REPO', credentialsId: 'test_credentialsId')
+    }
+    @Test
+    public void rejectUrlWithSlash() {
+        thrown.expect(Exception)
+        thrown.expectMessage("[abapEnvironmentPullGitRepo] Error: Please provide a valid URL")
+        stepRule.step.abapEnvironmentPullGitRepo(script: nullScript, url: 'https://1234-abcd-5678-efgh-ijk.abap.eu10.hana.ondemand.com/sap/opu/odata/sap/MANAGE_GIT_REPOSITORY/', repositoryName: '/DMO/REPO', credentialsId: 'test_credentialsId')
     }
 
     @Test
