package com.sap.piper

import hudson.AbortException
import org.junit.Before
import org.junit.Rule
import org.junit.Test
import org.junit.rules.ExpectedException
import org.junit.rules.RuleChain
import util.BasePiperTest
import util.JenkinsHttpRequestRule
import util.JenkinsLoggingRule
import util.JenkinsShellCallRule
import util.PluginMock
import util.Rules

import static org.hamcrest.Matchers.containsString
import static org.hamcrest.Matchers.is
import static org.junit.Assert.assertThat

class PiperGoUtilsTest extends BasePiperTest {

    public ExpectedException exception = ExpectedException.none()
    public JenkinsShellCallRule shellCallRule = new JenkinsShellCallRule(this)
    public JenkinsLoggingRule loggingRule = new JenkinsLoggingRule(this)
    public JenkinsHttpRequestRule httpRequestRule = new JenkinsHttpRequestRule(this)

    @Rule
    public RuleChain ruleChain = Rules.getCommonRules(this)
        .around(shellCallRule)
        .around(exception)
        .around(loggingRule)
        .around(httpRequestRule)

    @Before
    void init() {
        helper.registerAllowedMethod("retry", [Integer, Closure], null)
        JenkinsUtils.metaClass.static.isPluginActive = { def s -> new PluginMock(s).isActive() }
    }

    @Test
    void testUnstashPiperBinAvailable() {

        def piperBinStash = 'piper-bin'

        // this mocks utils.unstash
        helper.registerAllowedMethod("unstash", [String.class], { stashFileName ->
            if (stashFileName != piperBinStash) {
                return []
            }
            return [piperBinStash]
        })

        def piperGoUtils = new PiperGoUtils(nullScript, utils)

        piperGoUtils.unstashPiperBin()
    }


    @Test
    void testUnstashPiperBinMaster() {

        def piperGoUtils = new PiperGoUtils(nullScript, utils)
        piperGoUtils.metaClass.getLibrariesInfo = { -> return [[name: 'piper-lib-os', version: 'master']] }

        // this mocks utils.unstash - mimic stash not existing
        helper.registerAllowedMethod("unstash", [String.class], { stashFileName ->
            return []
        })

<<<<<<< HEAD
        httpRequestRule.mockUrl("https://github.com/SAP/jenkins-library/releases/latest/download/piper_master", {})

        piperGoUtils.unstashPiperBin()
        assertThat(shellCallRule.shell.size(), is(1))
        assertThat(shellCallRule.shell[0].toString(), is('chmod +x ./piper'))

        assertThat(httpRequestRule.requests.size(), is(1))
        assertThat(httpRequestRule.requests[0].url, is('https://github.com/SAP/jenkins-library/releases/latest/download/piper_master'))

=======
        shellCallRule.setReturnValue('curl --insecure --silent --location --write-out \'%{http_code}\' --output piper \'https://github.com/SAP/jenkins-library/releases/latest/download/piper_master\'', '200')

        piperGoUtils.unstashPiperBin()
        assertThat(shellCallRule.shell.size(), is(3))
        assertThat(shellCallRule.shell[0].toString(), is('curl --insecure --silent --location --write-out \'%{http_code}\' --output piper \'https://github.com/SAP/jenkins-library/releases/latest/download/piper_master\''))
        assertThat(shellCallRule.shell[1].toString(), is('chmod +x piper'))
        assertThat(shellCallRule.shell[2].toString(), is('./piper version'))
>>>>>>> d1b717d7
    }

    @Test
    void testUnstashPiperBinNonMaster() {

        def piperGoUtils = new PiperGoUtils(nullScript, utils)
        piperGoUtils.metaClass.getLibrariesInfo = { -> return [[name: 'piper-lib-os', version: 'testTag']] }

        // this mocks utils.unstash - mimic stash not existing
        helper.registerAllowedMethod("unstash", [String.class], { stashFileName ->
            return []
        })

<<<<<<< HEAD
        httpRequestRule.mockUrl("https://github.com/SAP/jenkins-library/releases/download/testTag/piper", {})

        piperGoUtils.unstashPiperBin()

        assertThat(shellCallRule.shell.size(), is(1))
        assertThat(shellCallRule.shell[0].toString(), is('chmod +x ./piper'))

        assertThat(httpRequestRule.requests.size(), is(1))
        assertThat(httpRequestRule.requests[0].url.toString(), is('https://github.com/SAP/jenkins-library/releases/download/testTag/piper'))
=======
        shellCallRule.setReturnValue('curl --insecure --silent --location --write-out \'%{http_code}\' --output piper \'https://github.com/SAP/jenkins-library/releases/download/testTag/piper\'', '200')

        piperGoUtils.unstashPiperBin()
        assertThat(shellCallRule.shell.size(), is(3))
        assertThat(shellCallRule.shell[0].toString(), is('curl --insecure --silent --location --write-out \'%{http_code}\' --output piper \'https://github.com/SAP/jenkins-library/releases/download/testTag/piper\''))
        assertThat(shellCallRule.shell[1].toString(), is('chmod +x piper'))
        assertThat(shellCallRule.shell[2].toString(), is('./piper version'))
>>>>>>> d1b717d7
    }

    @Test
    void testUnstashPiperBinFallback() {

        def piperGoUtils = new PiperGoUtils(nullScript, utils)
<<<<<<< HEAD
        piperGoUtils.metaClass.getLibrariesInfo = { -> return [[name: 'piper-lib-os', version: 'notAvailable']] }
=======
        piperGoUtils.metaClass.getLibrariesInfo = {-> return [[name: 'piper-lib-os', version: 'notAvailable']]}

        shellCallRule.setReturnValue('./piper version', "1.2.3")
        shellCallRule.setReturnValue('curl --insecure --silent --location --write-out \'%{http_code}\' --output piper \'https://github.com/SAP/jenkins-library/releases/download/notAvailable/piper\'', '404')
        shellCallRule.setReturnValue('curl --insecure --silent --location --write-out \'%{http_code}\' --output piper \'https://github.com/SAP/jenkins-library/releases/latest/download/piper_master\'', '200')
>>>>>>> d1b717d7

        // this mocks utils.unstash - mimic stash not existing
        helper.registerAllowedMethod("unstash", [String.class], { stashFileName ->
            return []
        })

<<<<<<< HEAD
        httpRequestRule.mockUrl("https://github.com/SAP/jenkins-library/releases/download/notAvailable/piper", {
            throw new AbortException("Fail: the returned code 404 is not in the accepted range");
=======
        piperGoUtils.unstashPiperBin()
        assertThat(shellCallRule.shell.size(), is(4))
        assertThat(shellCallRule.shell[0].toString(), is('curl --insecure --silent --location --write-out \'%{http_code}\' --output piper \'https://github.com/SAP/jenkins-library/releases/download/notAvailable/piper\''))
        assertThat(shellCallRule.shell[1].toString(), is('curl --insecure --silent --location --write-out \'%{http_code}\' --output piper \'https://github.com/SAP/jenkins-library/releases/latest/download/piper_master\''))
        assertThat(shellCallRule.shell[2].toString(), is('chmod +x piper'))
        assertThat(shellCallRule.shell[3].toString(), is ('./piper version'))
    }

    @Test
    void testDownloadFailedWithErrorCode() {
        def piperGoUtils = new PiperGoUtils(nullScript, utils)
        piperGoUtils.metaClass.getLibrariesInfo = {-> return [[name: 'piper-lib-os', version: 'notAvailable']]}

        shellCallRule.setReturnValue('curl --insecure --silent --location --write-out \'%{http_code}\' --output piper \'https://github.com/SAP/jenkins-library/releases/download/notAvailable/piper\'', '404')
        shellCallRule.setReturnValue('curl --insecure --silent --location --write-out \'%{http_code}\' --output piper \'https://github.com/SAP/jenkins-library/releases/latest/download/piper_master\'', '500')

        helper.registerAllowedMethod("unstash", [String.class], { stashFileName ->
            return []
>>>>>>> d1b717d7
        })
        httpRequestRule.mockUrl("https://github.com/SAP/jenkins-library/releases/latest/download/piper_master", {})

        piperGoUtils.unstashPiperBin()

        assertThat(shellCallRule.shell.size(), is(1))
        assertThat(shellCallRule.shell[0].toString(), is('chmod +x ./piper'))

        assertThat(httpRequestRule.requests.size(), is(2))
        assertThat(httpRequestRule.requests[0].url.toString(), is('https://github.com/SAP/jenkins-library/releases/download/notAvailable/piper'))
        assertThat(httpRequestRule.requests[1].url.toString(), is('https://github.com/SAP/jenkins-library/releases/latest/download/piper_master'))
    }

    @Test
    void testDownloadFailedWithErrorCode() {
        def piperGoUtils = new PiperGoUtils(nullScript, utils)
        piperGoUtils.metaClass.getLibrariesInfo = { -> return [[name: 'piper-lib-os', version: 'notAvailable']] }

<<<<<<< HEAD
        httpRequestRule.mockUrl("https://github.com/SAP/jenkins-library/releases/download/notAvailable/piper", {
            throw new AbortException("Fail: the returned code 404 is not in the accepted range");
        })
        httpRequestRule.mockUrl("https://github.com/SAP/jenkins-library/releases/latest/download/piper_master", {
            throw new AbortException("Fail: the returned code 500 is not in the accepted range");
        })
=======
        shellCallRule.setReturnValue('curl --insecure --silent --location --write-out \'%{http_code}\' --output piper \'https://github.com/SAP/jenkins-library/releases/download/notAvailable/piper\'', '404')
        shellCallRule.setReturnValue('curl --insecure --silent --location --write-out \'%{http_code}\' --output piper \'https://github.com/SAP/jenkins-library/releases/latest/download/piper_master\'', '500')
>>>>>>> d1b717d7

        helper.registerAllowedMethod("unstash", [String.class], { stashFileName ->
            return []
        })

        exception.expectMessage(containsString('Download of Piper go binary failed'))
        piperGoUtils.unstashPiperBin()
    }

    @Test
    void testDownloadFailedWithError() {
        def piperGoUtils = new PiperGoUtils(nullScript, utils)
        piperGoUtils.metaClass.getLibrariesInfo = { -> return [[name: 'piper-lib-os', version: 'notAvailable']] }

        helper.registerAllowedMethod('sh', [Map.class], { m -> throw new AbortException('download failed') })

        helper.registerAllowedMethod("unstash", [String.class], { stashFileName ->
            return []
        })

        exception.expectMessage(containsString('Download of Piper go binary failed'))
        piperGoUtils.unstashPiperBin()
    }
}
<|MERGE_RESOLUTION|>--- conflicted
+++ resolved
@@ -67,25 +67,15 @@
             return []
         })
 
-<<<<<<< HEAD
         httpRequestRule.mockUrl("https://github.com/SAP/jenkins-library/releases/latest/download/piper_master", {})
 
         piperGoUtils.unstashPiperBin()
-        assertThat(shellCallRule.shell.size(), is(1))
-        assertThat(shellCallRule.shell[0].toString(), is('chmod +x ./piper'))
+        assertThat(shellCallRule.shell.size(), is(2))
+        assertThat(shellCallRule.shell[0].toString(), is('chmod +x piper'))
+        assertThat(shellCallRule.shell[1].toString(), is('./piper version'))
 
         assertThat(httpRequestRule.requests.size(), is(1))
         assertThat(httpRequestRule.requests[0].url, is('https://github.com/SAP/jenkins-library/releases/latest/download/piper_master'))
-
-=======
-        shellCallRule.setReturnValue('curl --insecure --silent --location --write-out \'%{http_code}\' --output piper \'https://github.com/SAP/jenkins-library/releases/latest/download/piper_master\'', '200')
-
-        piperGoUtils.unstashPiperBin()
-        assertThat(shellCallRule.shell.size(), is(3))
-        assertThat(shellCallRule.shell[0].toString(), is('curl --insecure --silent --location --write-out \'%{http_code}\' --output piper \'https://github.com/SAP/jenkins-library/releases/latest/download/piper_master\''))
-        assertThat(shellCallRule.shell[1].toString(), is('chmod +x piper'))
-        assertThat(shellCallRule.shell[2].toString(), is('./piper version'))
->>>>>>> d1b717d7
     }
 
     @Test
@@ -99,76 +89,42 @@
             return []
         })
 
-<<<<<<< HEAD
+
         httpRequestRule.mockUrl("https://github.com/SAP/jenkins-library/releases/download/testTag/piper", {})
 
         piperGoUtils.unstashPiperBin()
 
-        assertThat(shellCallRule.shell.size(), is(1))
-        assertThat(shellCallRule.shell[0].toString(), is('chmod +x ./piper'))
+        assertThat(shellCallRule.shell.size(), is(2))
+        assertThat(shellCallRule.shell[0].toString(), is('chmod +x piper'))
 
         assertThat(httpRequestRule.requests.size(), is(1))
         assertThat(httpRequestRule.requests[0].url.toString(), is('https://github.com/SAP/jenkins-library/releases/download/testTag/piper'))
-=======
-        shellCallRule.setReturnValue('curl --insecure --silent --location --write-out \'%{http_code}\' --output piper \'https://github.com/SAP/jenkins-library/releases/download/testTag/piper\'', '200')
 
-        piperGoUtils.unstashPiperBin()
-        assertThat(shellCallRule.shell.size(), is(3))
-        assertThat(shellCallRule.shell[0].toString(), is('curl --insecure --silent --location --write-out \'%{http_code}\' --output piper \'https://github.com/SAP/jenkins-library/releases/download/testTag/piper\''))
-        assertThat(shellCallRule.shell[1].toString(), is('chmod +x piper'))
-        assertThat(shellCallRule.shell[2].toString(), is('./piper version'))
->>>>>>> d1b717d7
     }
 
     @Test
     void testUnstashPiperBinFallback() {
 
         def piperGoUtils = new PiperGoUtils(nullScript, utils)
-<<<<<<< HEAD
         piperGoUtils.metaClass.getLibrariesInfo = { -> return [[name: 'piper-lib-os', version: 'notAvailable']] }
-=======
-        piperGoUtils.metaClass.getLibrariesInfo = {-> return [[name: 'piper-lib-os', version: 'notAvailable']]}
-
-        shellCallRule.setReturnValue('./piper version', "1.2.3")
-        shellCallRule.setReturnValue('curl --insecure --silent --location --write-out \'%{http_code}\' --output piper \'https://github.com/SAP/jenkins-library/releases/download/notAvailable/piper\'', '404')
-        shellCallRule.setReturnValue('curl --insecure --silent --location --write-out \'%{http_code}\' --output piper \'https://github.com/SAP/jenkins-library/releases/latest/download/piper_master\'', '200')
->>>>>>> d1b717d7
 
         // this mocks utils.unstash - mimic stash not existing
         helper.registerAllowedMethod("unstash", [String.class], { stashFileName ->
             return []
         })
 
-<<<<<<< HEAD
         httpRequestRule.mockUrl("https://github.com/SAP/jenkins-library/releases/download/notAvailable/piper", {
             throw new AbortException("Fail: the returned code 404 is not in the accepted range");
-=======
-        piperGoUtils.unstashPiperBin()
-        assertThat(shellCallRule.shell.size(), is(4))
-        assertThat(shellCallRule.shell[0].toString(), is('curl --insecure --silent --location --write-out \'%{http_code}\' --output piper \'https://github.com/SAP/jenkins-library/releases/download/notAvailable/piper\''))
-        assertThat(shellCallRule.shell[1].toString(), is('curl --insecure --silent --location --write-out \'%{http_code}\' --output piper \'https://github.com/SAP/jenkins-library/releases/latest/download/piper_master\''))
-        assertThat(shellCallRule.shell[2].toString(), is('chmod +x piper'))
-        assertThat(shellCallRule.shell[3].toString(), is ('./piper version'))
-    }
-
-    @Test
-    void testDownloadFailedWithErrorCode() {
-        def piperGoUtils = new PiperGoUtils(nullScript, utils)
-        piperGoUtils.metaClass.getLibrariesInfo = {-> return [[name: 'piper-lib-os', version: 'notAvailable']]}
-
-        shellCallRule.setReturnValue('curl --insecure --silent --location --write-out \'%{http_code}\' --output piper \'https://github.com/SAP/jenkins-library/releases/download/notAvailable/piper\'', '404')
-        shellCallRule.setReturnValue('curl --insecure --silent --location --write-out \'%{http_code}\' --output piper \'https://github.com/SAP/jenkins-library/releases/latest/download/piper_master\'', '500')
-
-        helper.registerAllowedMethod("unstash", [String.class], { stashFileName ->
-            return []
->>>>>>> d1b717d7
         })
         httpRequestRule.mockUrl("https://github.com/SAP/jenkins-library/releases/latest/download/piper_master", {})
 
+        shellCallRule.setReturnValue('./piper version', "1.2.3")
+
         piperGoUtils.unstashPiperBin()
 
-        assertThat(shellCallRule.shell.size(), is(1))
-        assertThat(shellCallRule.shell[0].toString(), is('chmod +x ./piper'))
+        assertThat(shellCallRule.shell.size(), is(2))
+        assertThat(shellCallRule.shell[0].toString(), is('chmod +x piper'))
+        assertThat(shellCallRule.shell[1].toString(), is ('./piper version'))
 
         assertThat(httpRequestRule.requests.size(), is(2))
         assertThat(httpRequestRule.requests[0].url.toString(), is('https://github.com/SAP/jenkins-library/releases/download/notAvailable/piper'))
@@ -180,17 +136,12 @@
         def piperGoUtils = new PiperGoUtils(nullScript, utils)
         piperGoUtils.metaClass.getLibrariesInfo = { -> return [[name: 'piper-lib-os', version: 'notAvailable']] }
 
-<<<<<<< HEAD
         httpRequestRule.mockUrl("https://github.com/SAP/jenkins-library/releases/download/notAvailable/piper", {
             throw new AbortException("Fail: the returned code 404 is not in the accepted range");
         })
         httpRequestRule.mockUrl("https://github.com/SAP/jenkins-library/releases/latest/download/piper_master", {
             throw new AbortException("Fail: the returned code 500 is not in the accepted range");
         })
-=======
-        shellCallRule.setReturnValue('curl --insecure --silent --location --write-out \'%{http_code}\' --output piper \'https://github.com/SAP/jenkins-library/releases/download/notAvailable/piper\'', '404')
-        shellCallRule.setReturnValue('curl --insecure --silent --location --write-out \'%{http_code}\' --output piper \'https://github.com/SAP/jenkins-library/releases/latest/download/piper_master\'', '500')
->>>>>>> d1b717d7
 
         helper.registerAllowedMethod("unstash", [String.class], { stashFileName ->
             return []
