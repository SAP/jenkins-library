package com.sap.piper

import org.junit.Rule
import org.junit.Before
import org.junit.Ignore
import org.junit.Test
import static org.junit.Assert.assertThat
import org.junit.rules.ExpectedException
import org.junit.rules.RuleChain

import static org.hamcrest.Matchers.containsString
import static org.hamcrest.Matchers.hasItem
import static org.hamcrest.Matchers.is
import static org.hamcrest.Matchers.not

import util.JenkinsLoggingRule
import util.JenkinsShellCallRule
import util.BasePiperTest
import util.Rules

import com.sap.piper.Utils

class UtilsTest extends BasePiperTest {
    private ExpectedException thrown = ExpectedException.none()
    private JenkinsLoggingRule loggingRule = new JenkinsLoggingRule(this)
    private JenkinsShellCallRule shellRule = new JenkinsShellCallRule(this)

    @Rule
    public RuleChain rules = Rules
        .getCommonRules(this)
        .around(thrown)
        .around(shellRule)
        .around(loggingRule)

    private parameters

    @Before
    void setup() {

        parameters = [:]
    }

    @Test
    void noValueGetMandatoryParameterTest() {

        thrown.expect(Exception)
        thrown.expectMessage("ERROR - NO VALUE AVAILABLE FOR test")

        utils.getMandatoryParameter(parameters, 'test', null)
    }

    @Test
    void defaultValueGetMandatoryParameterTest() {

        assert  utils.getMandatoryParameter(parameters, 'test', 'default') == 'default'
    }

    @Test
    void valueGetmandatoryParameterTest() {

        parameters.put('test', 'value')

        assert utils.getMandatoryParameter(parameters, 'test', null) == 'value'
    }

    @Test
    void testGenerateSHA1() {
        def result = utils.generateSha1('ContinuousDelivery')
        // asserts
<<<<<<< HEAD
        // generated with "echo -n 'ContinuousDelivery' | sha1sum | sed 's/  -//'"
        assertThat(result, is('0dad6c33b6246702132454f604dee80740f399ad'))
=======
        assertThat(shellRule.shell, hasItem(containsString('curl -G -v "https://webanalytics.cfapps.eu10.hana.ondemand.com/tracker/log"')))
        assertThat(shellRule.shell, hasItem(containsString('action_name=Piper Library OS')))
        assertThat(shellRule.shell, hasItem(containsString('custom3=anything')))
        assertThat(shellRule.shell, hasItem(containsString('custom5=`echo -n \'something\' | sha1sum | sed \'s/ -//\'`')))
    }

    @Test
    void testDisabledSWAReporting() {
        utils.env = [BUILD_URL: 'something', JOB_URL: 'nothing']
        utils.pushToSWA([step: 'anything'], [collectTelemetryData: false])
        // asserts
        assertThat(loggingRule.log, containsString('[anything] Telemetry Report to SWA disabled!'))
        assertThat(shellRule.shell, not(hasItem(containsString('https://webanalytics.cfapps.eu10.hana.ondemand.com'))))
    }

    @Test
    void testImplicitlyDisabledSWAReporting() {
        utils.env = [BUILD_URL: 'something', JOB_URL: 'nothing']
        utils.pushToSWA([step: 'anything'], null)
        // asserts
        assertThat(loggingRule.log, containsString('[anything] Telemetry Report to SWA disabled!'))
    }

    @Test
    void testImplicitlyDisabledSWAReporting2() {
        utils.env = [BUILD_URL: 'something', JOB_URL: 'nothing']
        utils.pushToSWA([step: 'anything'], [:])
        // asserts
        assertThat(loggingRule.log, containsString('[anything] Telemetry Report to SWA disabled!'))
>>>>>>> a72e33f4
    }
}<|MERGE_RESOLUTION|>--- conflicted
+++ resolved
@@ -67,39 +67,7 @@
     void testGenerateSHA1() {
         def result = utils.generateSha1('ContinuousDelivery')
         // asserts
-<<<<<<< HEAD
         // generated with "echo -n 'ContinuousDelivery' | sha1sum | sed 's/  -//'"
         assertThat(result, is('0dad6c33b6246702132454f604dee80740f399ad'))
-=======
-        assertThat(shellRule.shell, hasItem(containsString('curl -G -v "https://webanalytics.cfapps.eu10.hana.ondemand.com/tracker/log"')))
-        assertThat(shellRule.shell, hasItem(containsString('action_name=Piper Library OS')))
-        assertThat(shellRule.shell, hasItem(containsString('custom3=anything')))
-        assertThat(shellRule.shell, hasItem(containsString('custom5=`echo -n \'something\' | sha1sum | sed \'s/ -//\'`')))
-    }
-
-    @Test
-    void testDisabledSWAReporting() {
-        utils.env = [BUILD_URL: 'something', JOB_URL: 'nothing']
-        utils.pushToSWA([step: 'anything'], [collectTelemetryData: false])
-        // asserts
-        assertThat(loggingRule.log, containsString('[anything] Telemetry Report to SWA disabled!'))
-        assertThat(shellRule.shell, not(hasItem(containsString('https://webanalytics.cfapps.eu10.hana.ondemand.com'))))
-    }
-
-    @Test
-    void testImplicitlyDisabledSWAReporting() {
-        utils.env = [BUILD_URL: 'something', JOB_URL: 'nothing']
-        utils.pushToSWA([step: 'anything'], null)
-        // asserts
-        assertThat(loggingRule.log, containsString('[anything] Telemetry Report to SWA disabled!'))
-    }
-
-    @Test
-    void testImplicitlyDisabledSWAReporting2() {
-        utils.env = [BUILD_URL: 'something', JOB_URL: 'nothing']
-        utils.pushToSWA([step: 'anything'], [:])
-        // asserts
-        assertThat(loggingRule.log, containsString('[anything] Telemetry Report to SWA disabled!'))
->>>>>>> a72e33f4
     }
 }