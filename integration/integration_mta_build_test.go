--- conflicted
+++ resolved
@@ -24,14 +24,10 @@
 		},
 	})
 
-<<<<<<< HEAD
-	container.whenRunningPiperCommand(t, "mtaBuild", "--installArtifacts", "--m2Path=mym2")
-=======
 	err := container.whenRunningPiperCommand("mtaBuild", "--installArtifacts", "--m2Path=mym2")
 	if err != nil {
 		t.Fatalf("Piper command failed %s", err)
 	}
->>>>>>> 219327a4
 
 	container.assertHasOutput(t, "Installing /project/.flattened-pom.xml to /project/mym2/mygroup/mymvn/1.0-SNAPSHOT/mymvn-1.0-SNAPSHOT.pom")
 	container.assertHasOutput(t, "Installing /project/app/target/mymvn-app-1.0-SNAPSHOT.war to /project/mym2/mygroup/mymvn-app/1.0-SNAPSHOT/mymvn-app-1.0-SNAPSHOT.war")
@@ -54,14 +50,10 @@
 		},
 	})
 
-<<<<<<< HEAD
-	container.whenRunningPiperCommand(t, "mtaBuild", "")
-=======
 	err := container.whenRunningPiperCommand("mtaBuild", "")
 	if err != nil {
 		t.Fatalf("Piper command failed %s", err)
 	}
->>>>>>> 219327a4
 
 	container.assertHasOutput(t, "INFO the MTA archive generated at: test-mta-js.mtar")
 }
@@ -81,14 +73,10 @@
 		},
 	})
 
-<<<<<<< HEAD
-	container.whenRunningPiperCommand(t, "mtaBuild", "--installArtifacts")
-=======
 	err := container.whenRunningPiperCommand("mtaBuild", "--installArtifacts")
 	if err != nil {
 		t.Fatalf("Piper command failed %s", err)
 	}
->>>>>>> 219327a4
 
 	container.assertHasOutput(t, "added 2 packages in")
 }