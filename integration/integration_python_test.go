//go:build integration
// +build integration

// can be executed with
// go test -v -tags integration -run TestPythonIntegration ./integration/...

package main

import (
	"testing"

	"github.com/SAP/jenkins-library/pkg/piperutils"
)

const DOCKER_IMAGE_PYTHON = "python:3.11"

func TestPythonIntegrationBuildProject(t *testing.T) {
	t.Parallel()
	assert := NewContainerAssert(t)

	container := StartPiperContainer(t, ContainerConfig{
		Image:    DOCKER_IMAGE_PYTHON,
		TestData: "TestPythonIntegration/python-project",
		WorkDir:  "/python-project",
	})

	output := RunPiper(t, container, "/python-project", "pythonBuild")

<<<<<<< HEAD
=======
	assert.Contains(t, output, "info  pythonBuild - running command: piperBuild-env/bin/python -m build --no-isolation")
	assert.Contains(t, output, "info  pythonBuild - running command: piperBuild-env/bin/pip install --upgrade --root-user-action=ignore cyclonedx-bom==")
	assert.Contains(t, output, "info  pythonBuild - running command: piperBuild-env/bin/cyclonedx-py env --output-file bom-pip.xml --output-format XML --spec-version 1.4 --pyproject pyproject.toml")
	assert.Contains(t, output, "info  pythonBuild - SUCCESS")
>>>>>>> dae24cb1

	assert.Contains(output, "info  pythonBuild - running command: piperBuild-env/bin/python -m build --no-isolation")
	assert.Contains(output, "info  pythonBuild - running command: piperBuild-env/bin/pip install --upgrade --root-user-action=ignore cyclonedx-bom==")
	assert.Contains(output, "info  pythonBuild - running command: piperBuild-env/bin/cyclonedx-py env --output-file bom-pip.xml --output-format XML --spec-version 1.4 --pyproject pyproject.toml")
	assert.Contains(output, "info  pythonBuild - SUCCESS")

	assert.FileExists(container,
		"/python-project/dist/example_pkg-0.0.1.tar.gz",
		"/python-project/dist/example_pkg-0.0.1-py3-none-any.whl",
	)
}

func TestPythonIntegrationBuildWithBOMValidation(t *testing.T) {
	t.Parallel()
	assert := NewContainerAssert(t)

	container := StartPiperContainer(t, ContainerConfig{
		Image:    DOCKER_IMAGE_PYTHON,
		TestData: "TestPythonIntegration/python-project",
		WorkDir:  "/python-project",
	})

	output := RunPiper(t, container, "/python-project", "pythonBuild")
<<<<<<< HEAD
	assert.Contains(output, "info  pythonBuild - running command: piperBuild-env/bin/cyclonedx-py env --output-file bom-pip.xml --output-format XML --spec-version 1.4 --pyproject pyproject.toml")
	assert.Contains(output, "info  pythonBuild - SUCCESS")

	// Read BOM content and validate
	bomContent := ReadFile(t, container, "/python-project/bom-pip.xml")
	err := piperutils.ValidateBOM(bomContent)
	assert.NoError(err, "BOM validation should pass for Python project with valid metadata")
=======
	assert.Contains(t, output, "info  pythonBuild - running command: piperBuild-env/bin/cyclonedx-py env --output-file bom-pip.xml --output-format XML --spec-version 1.4 --pyproject pyproject.toml")
	assert.Contains(t, output, "info  pythonBuild - SUCCESS")

	// Verify BOM was generated and contains PURL
	bomOutput := ExecCommand(t, container, "/python-project", []string{"grep", "-o", "pkg:pypi/example[-_]pkg", "bom-pip.xml"})
	assert.Contains(t, bomOutput, "pkg:pypi/example", "BOM should contain PURL for the Python package")
>>>>>>> dae24cb1
}

func TestPythonIntegrationBuildLegacy(t *testing.T) {
	t.Parallel()
<<<<<<< HEAD
	assert := NewContainerAssert(t)
=======
>>>>>>> dae24cb1

	container := StartPiperContainer(t, ContainerConfig{
		Image:    DOCKER_IMAGE_PYTHON,
		TestData: "TestPythonIntegration/python-project-legacy",
		WorkDir:  "/python-project-legacy",
	})

	output := RunPiper(t, container, "/python-project-legacy", "pythonBuild")

	// Should build using setup.py
<<<<<<< HEAD
	assert.Contains(output, "info  pythonBuild - running command: piperBuild-env/bin/python setup.py sdist bdist_wheel")
	assert.Contains(output, "info  pythonBuild - SUCCESS")

	// Read BOM content and validate - should fail due to missing metadata
	bomContent := ReadFile(t, container, "/python-project-legacy/bom-pip.xml")
	err := piperutils.ValidateBOM(bomContent)
	assert.Error(err, "BOM validation should fail for legacy Python project without metadata")
	assert.Regexp("metadata\\.component\\.(name|purl)", err.Error())
}

func TestPythonIntegrationBuildMinimal(t *testing.T) {
	t.Parallel()
	assert := NewContainerAssert(t)

	container := StartPiperContainer(t, ContainerConfig{
		Image:    DOCKER_IMAGE_PYTHON,
		TestData: "TestPythonIntegration/python-project-minimal",
		WorkDir:  "/python-project-minimal",
	})

	output := RunPiper(t, container, "/python-project-minimal", "pythonBuild")

	// Should build using python -m build (modern approach)
	assert.Contains(output, "info  pythonBuild - running command: piperBuild-env/bin/python -m build --no-isolation")
	// Should generate BOM without --pyproject flag (no [project] metadata)
	assert.Contains(output, "info  pythonBuild - running command: piperBuild-env/bin/cyclonedx-py env --output-file bom-pip.xml --output-format XML --spec-version 1.4")
	assert.NotContains(output, "--pyproject")
	assert.Contains(output, "info  pythonBuild - SUCCESS")

	// Verify BOM was generated
	assert.FileExists(container, "/python-project-minimal/bom-pip.xml")

	// Read BOM content and validate - should fail (no [project] metadata in pyproject.toml)
	bomContent := ReadFile(t, container, "/python-project-minimal/bom-pip.xml")
	err := piperutils.ValidateBOM(bomContent)
	assert.Error(err, "BOM validation should fail for minimal Python project without metadata")
	assert.Regexp("metadata\\.component\\.(name|purl)", err.Error())
=======
	assert.Contains(t, output, "info  pythonBuild - running command: piperBuild-env/bin/python setup.py sdist bdist_wheel")
	assert.Contains(t, output, "info  pythonBuild - SUCCESS")

	// Verify BOM was generated but doesn't have proper metadata (no PURL expected for legacy)
	// Just verify the BOM file exists
	lsOutput := ExecCommand(t, container, "/python-project-legacy", []string{"ls", "-la", "bom-pip.xml"})
	assert.Contains(t, lsOutput, "bom-pip.xml", "BOM file should be generated")
}

func TestPythonIntegrationBuildMinimal(t *testing.T) {
	t.Parallel()

	container := StartPiperContainer(t, ContainerConfig{
		Image:    DOCKER_IMAGE_PYTHON,
		TestData: "TestPythonIntegration/python-project-minimal",
		WorkDir:  "/python-project-minimal",
	})

	output := RunPiper(t, container, "/python-project-minimal", "pythonBuild")

	// Should build using python -m build (modern approach)
	assert.Contains(t, output, "info  pythonBuild - running command: piperBuild-env/bin/python -m build --no-isolation")
	// Should generate BOM without --pyproject flag (no [project] metadata)
	assert.Contains(t, output, "info  pythonBuild - running command: piperBuild-env/bin/cyclonedx-py env --output-file bom-pip.xml --output-format XML --spec-version 1.4")
	assert.NotContains(t, output, "--pyproject")
	assert.Contains(t, output, "info  pythonBuild - SUCCESS")

	// Verify BOM was generated (even without project metadata)
	lsOutput := ExecCommand(t, container, "/python-project-minimal", []string{"ls", "-la", "bom-pip.xml"})
	assert.Contains(t, lsOutput, "bom-pip.xml", "BOM file should be generated")
>>>>>>> dae24cb1
}<|MERGE_RESOLUTION|>--- conflicted
+++ resolved
@@ -26,13 +26,10 @@
 
 	output := RunPiper(t, container, "/python-project", "pythonBuild")
 
-<<<<<<< HEAD
-=======
 	assert.Contains(t, output, "info  pythonBuild - running command: piperBuild-env/bin/python -m build --no-isolation")
 	assert.Contains(t, output, "info  pythonBuild - running command: piperBuild-env/bin/pip install --upgrade --root-user-action=ignore cyclonedx-bom==")
 	assert.Contains(t, output, "info  pythonBuild - running command: piperBuild-env/bin/cyclonedx-py env --output-file bom-pip.xml --output-format XML --spec-version 1.4 --pyproject pyproject.toml")
 	assert.Contains(t, output, "info  pythonBuild - SUCCESS")
->>>>>>> dae24cb1
 
 	assert.Contains(output, "info  pythonBuild - running command: piperBuild-env/bin/python -m build --no-isolation")
 	assert.Contains(output, "info  pythonBuild - running command: piperBuild-env/bin/pip install --upgrade --root-user-action=ignore cyclonedx-bom==")
@@ -56,7 +53,6 @@
 	})
 
 	output := RunPiper(t, container, "/python-project", "pythonBuild")
-<<<<<<< HEAD
 	assert.Contains(output, "info  pythonBuild - running command: piperBuild-env/bin/cyclonedx-py env --output-file bom-pip.xml --output-format XML --spec-version 1.4 --pyproject pyproject.toml")
 	assert.Contains(output, "info  pythonBuild - SUCCESS")
 
@@ -64,22 +60,11 @@
 	bomContent := ReadFile(t, container, "/python-project/bom-pip.xml")
 	err := piperutils.ValidateBOM(bomContent)
 	assert.NoError(err, "BOM validation should pass for Python project with valid metadata")
-=======
-	assert.Contains(t, output, "info  pythonBuild - running command: piperBuild-env/bin/cyclonedx-py env --output-file bom-pip.xml --output-format XML --spec-version 1.4 --pyproject pyproject.toml")
-	assert.Contains(t, output, "info  pythonBuild - SUCCESS")
-
-	// Verify BOM was generated and contains PURL
-	bomOutput := ExecCommand(t, container, "/python-project", []string{"grep", "-o", "pkg:pypi/example[-_]pkg", "bom-pip.xml"})
-	assert.Contains(t, bomOutput, "pkg:pypi/example", "BOM should contain PURL for the Python package")
->>>>>>> dae24cb1
 }
 
 func TestPythonIntegrationBuildLegacy(t *testing.T) {
 	t.Parallel()
-<<<<<<< HEAD
 	assert := NewContainerAssert(t)
-=======
->>>>>>> dae24cb1
 
 	container := StartPiperContainer(t, ContainerConfig{
 		Image:    DOCKER_IMAGE_PYTHON,
@@ -90,7 +75,6 @@
 	output := RunPiper(t, container, "/python-project-legacy", "pythonBuild")
 
 	// Should build using setup.py
-<<<<<<< HEAD
 	assert.Contains(output, "info  pythonBuild - running command: piperBuild-env/bin/python setup.py sdist bdist_wheel")
 	assert.Contains(output, "info  pythonBuild - SUCCESS")
 
@@ -128,36 +112,4 @@
 	err := piperutils.ValidateBOM(bomContent)
 	assert.Error(err, "BOM validation should fail for minimal Python project without metadata")
 	assert.Regexp("metadata\\.component\\.(name|purl)", err.Error())
-=======
-	assert.Contains(t, output, "info  pythonBuild - running command: piperBuild-env/bin/python setup.py sdist bdist_wheel")
-	assert.Contains(t, output, "info  pythonBuild - SUCCESS")
-
-	// Verify BOM was generated but doesn't have proper metadata (no PURL expected for legacy)
-	// Just verify the BOM file exists
-	lsOutput := ExecCommand(t, container, "/python-project-legacy", []string{"ls", "-la", "bom-pip.xml"})
-	assert.Contains(t, lsOutput, "bom-pip.xml", "BOM file should be generated")
-}
-
-func TestPythonIntegrationBuildMinimal(t *testing.T) {
-	t.Parallel()
-
-	container := StartPiperContainer(t, ContainerConfig{
-		Image:    DOCKER_IMAGE_PYTHON,
-		TestData: "TestPythonIntegration/python-project-minimal",
-		WorkDir:  "/python-project-minimal",
-	})
-
-	output := RunPiper(t, container, "/python-project-minimal", "pythonBuild")
-
-	// Should build using python -m build (modern approach)
-	assert.Contains(t, output, "info  pythonBuild - running command: piperBuild-env/bin/python -m build --no-isolation")
-	// Should generate BOM without --pyproject flag (no [project] metadata)
-	assert.Contains(t, output, "info  pythonBuild - running command: piperBuild-env/bin/cyclonedx-py env --output-file bom-pip.xml --output-format XML --spec-version 1.4")
-	assert.NotContains(t, output, "--pyproject")
-	assert.Contains(t, output, "info  pythonBuild - SUCCESS")
-
-	// Verify BOM was generated (even without project metadata)
-	lsOutput := ExecCommand(t, container, "/python-project-minimal", []string{"ls", "-la", "bom-pip.xml"})
-	assert.Contains(t, lsOutput, "bom-pip.xml", "BOM file should be generated")
->>>>>>> dae24cb1
 }