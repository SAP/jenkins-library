--- conflicted
+++ resolved
@@ -47,36 +47,17 @@
 	mockRunner := mock.ExecMockRunner{}
 	mockFiles := mock.FilesMock{}
 
-<<<<<<< HEAD
-	// Create a temporary directory and pyproject.toml file
-	tmpDir := t.TempDir()
-	originalDir, _ := os.Getwd()
-	os.Chdir(tmpDir)
-	defer os.Chdir(originalDir)
-
-	// Write pyproject.toml with [project] metadata section
-	err := os.WriteFile("pyproject.toml", []byte(`[build-system]
-=======
 	// Add pyproject.toml with [project] metadata section to mock
 	mockFiles.AddFile("pyproject.toml", []byte(`[build-system]
->>>>>>> dae24cb1
 requires = ["setuptools"]
 
 [project]
 name = "example-pkg"
 version = "0.0.1"
-<<<<<<< HEAD
-`), 0644)
-	assert.NoError(t, err)
-
-	// test
-	err = CreateBOM(mockRunner.RunExecutable, mockFiles.FileExists, ".venv", "requirements.txt", "1.2.3", "1.4")
-=======
 `))
 
 	// test
 	err := CreateBOM(mockRunner.RunExecutable, mockFiles.FileExists, mockFiles.ReadFile, ".venv", "requirements.txt", "1.2.3", "1.4")
->>>>>>> dae24cb1
 
 	// assert
 	assert.NoError(t, err)
@@ -107,23 +88,6 @@
 	mockRunner := mock.ExecMockRunner{}
 	mockFiles := mock.FilesMock{}
 
-<<<<<<< HEAD
-	// Create a temporary directory and pyproject.toml file
-	tmpDir := t.TempDir()
-	originalDir, _ := os.Getwd()
-	os.Chdir(tmpDir)
-	defer os.Chdir(originalDir)
-
-	// Write pyproject.toml WITHOUT [project] metadata section
-	err := os.WriteFile("pyproject.toml", []byte(`[build-system]
-requires = ["setuptools"]
-build-backend = "setuptools.build_meta"
-`), 0644)
-	assert.NoError(t, err)
-
-	// test
-	err = CreateBOM(mockRunner.RunExecutable, mockFiles.FileExists, ".venv", "requirements.txt", "1.2.3", "1.4")
-=======
 	// Add pyproject.toml WITHOUT [project] metadata section to mock
 	mockFiles.AddFile("pyproject.toml", []byte(`[build-system]
 requires = ["setuptools"]
@@ -132,7 +96,6 @@
 
 	// test
 	err := CreateBOM(mockRunner.RunExecutable, mockFiles.FileExists, mockFiles.ReadFile, ".venv", "requirements.txt", "1.2.3", "1.4")
->>>>>>> dae24cb1
 
 	// assert
 	assert.NoError(t, err)
@@ -148,56 +111,26 @@
 
 func TestPyprojectHasMetadata(t *testing.T) {
 	t.Run("file does not exist", func(t *testing.T) {
-<<<<<<< HEAD
-		hasMetadata := pyprojectHasMetadata("nonexistent.toml")
-=======
 		mockFiles := mock.FilesMock{}
 		hasMetadata := pyprojectHasMetadata(mockFiles.ReadFile, "nonexistent.toml")
->>>>>>> dae24cb1
 		assert.False(t, hasMetadata)
 	})
 
 	t.Run("file has [project] section", func(t *testing.T) {
-<<<<<<< HEAD
-		// Create a temporary file with [project] section
-		tmpDir := t.TempDir()
-		tmpFile := tmpDir + "/pyproject.toml"
-		err := os.WriteFile(tmpFile, []byte(`[build-system]
-=======
 		mockFiles := mock.FilesMock{}
 		mockFiles.AddFile("pyproject.toml", []byte(`[build-system]
->>>>>>> dae24cb1
 requires = ["setuptools"]
 
 [project]
 name = "test"
 version = "1.0.0"
-<<<<<<< HEAD
-`), 0644)
-		assert.NoError(t, err)
-
-		hasMetadata := pyprojectHasMetadata(tmpFile)
-=======
 `))
 
 		hasMetadata := pyprojectHasMetadata(mockFiles.ReadFile, "pyproject.toml")
->>>>>>> dae24cb1
 		assert.True(t, hasMetadata)
 	})
 
 	t.Run("file without [project] section", func(t *testing.T) {
-<<<<<<< HEAD
-		// Create a temporary file without [project] section
-		tmpDir := t.TempDir()
-		tmpFile := tmpDir + "/pyproject.toml"
-		err := os.WriteFile(tmpFile, []byte(`[build-system]
-requires = ["setuptools"]
-build-backend = "setuptools.build_meta"
-`), 0644)
-		assert.NoError(t, err)
-
-		hasMetadata := pyprojectHasMetadata(tmpFile)
-=======
 		mockFiles := mock.FilesMock{}
 		mockFiles.AddFile("pyproject.toml", []byte(`[build-system]
 requires = ["setuptools"]
@@ -205,34 +138,19 @@
 `))
 
 		hasMetadata := pyprojectHasMetadata(mockFiles.ReadFile, "pyproject.toml")
->>>>>>> dae24cb1
 		assert.False(t, hasMetadata)
 	})
 
 	t.Run("file with [project] section with whitespace", func(t *testing.T) {
-<<<<<<< HEAD
-		// Create a temporary file with [project] section with leading whitespace
-		tmpDir := t.TempDir()
-		tmpFile := tmpDir + "/pyproject.toml"
-		err := os.WriteFile(tmpFile, []byte(`[build-system]
-=======
 		mockFiles := mock.FilesMock{}
 		mockFiles.AddFile("pyproject.toml", []byte(`[build-system]
->>>>>>> dae24cb1
 requires = ["setuptools"]
 
   [project]
 name = "test"
-<<<<<<< HEAD
-`), 0644)
-		assert.NoError(t, err)
-
-		hasMetadata := pyprojectHasMetadata(tmpFile)
-=======
 `))
 
 		hasMetadata := pyprojectHasMetadata(mockFiles.ReadFile, "pyproject.toml")
->>>>>>> dae24cb1
 		assert.True(t, hasMetadata)
 	})
 }