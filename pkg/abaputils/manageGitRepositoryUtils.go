--- conflicted
+++ resolved
@@ -233,7 +233,6 @@
 	var abapResp map[string]*json.RawMessage
 	bodyText, _ := ioutil.ReadAll(resp.Body)
 
-<<<<<<< HEAD
 	marshallError := json.Unmarshal(bodyText, &abapResp)
 	if marshallError != nil {
 		return body, status, errors.Wrap(marshallError, "Could not parse response from the ABAP Environment system")
@@ -241,15 +240,6 @@
 	marshallError = json.Unmarshal(*abapResp["d"], &body)
 	if marshallError != nil {
 		return body, status, errors.Wrap(marshallError, "Could not parse response from the ABAP Environment system")
-=======
-	json.Unmarshal(bodyText, &abapResp)
-	if err != nil {
-		return body, resp.Status, errors.Wrap(err, "Could not read response")
-	}
-	json.Unmarshal(*abapResp["d"], &body)
-	if err != nil {
-		return body, resp.Status, errors.Wrap(err, "Could not read response")
->>>>>>> 8923d1e5
 	}
 
 	if reflect.DeepEqual(PullEntity{}, body) {
