--- conflicted
+++ resolved
@@ -67,12 +67,8 @@
 	CreateTag(tag Tag) error
 	GetLogOverview() ([]LogResultsV2, error)
 	GetLogProtocol(LogResultsV2, int) (result []LogProtocol, count int, err error)
-<<<<<<< HEAD
-	CreateTag(tag Tag) error
 	ConvertTime(logTimeStamp string) time.Time
-=======
 	GetExecutionLog() (ExecutionLog, error)
->>>>>>> 9a8b1469
 }
 
 /****************************************
