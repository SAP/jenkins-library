--- conflicted
+++ resolved
@@ -313,13 +313,8 @@
 	Name                string `json:"name"`
 	Tag                 string `json:"tag"`
 	Branch              string `json:"branch"`
-<<<<<<< HEAD
 	VersionYAML         string `json:"version"`
-	Version  			string
-=======
-	Version             string `json:"version"`
-	VersionOtherFormat  string
->>>>>>> 115025ce
+	Version  			      string
 	PackageName         string
 	PackageType         string
 	SpsLevel            string
