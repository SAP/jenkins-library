package abaputils

import (
	"bytes"
	"encoding/json"
	"io"
	"io/ioutil"
	"net/http"
	"regexp"
	"strconv"
	"strings"
	"time"

	"github.com/SAP/jenkins-library/pkg/cloudfoundry"
	"github.com/SAP/jenkins-library/pkg/command"
	piperhttp "github.com/SAP/jenkins-library/pkg/http"
	"github.com/SAP/jenkins-library/pkg/log"
	"github.com/pkg/errors"
)

/*
AbapUtils Struct
*/
type AbapUtils struct {
	Exec command.ExecRunner
}

/*
Communication for defining function used for communication
*/
type Communication interface {
	GetAbapCommunicationArrangementInfo(options AbapEnvironmentOptions, oDataURL string) (ConnectionDetailsHTTP, error)
}

// GetAbapCommunicationArrangementInfo function fetches the communcation arrangement information in SAP CP ABAP Environment
func (abaputils *AbapUtils) GetAbapCommunicationArrangementInfo(options AbapEnvironmentOptions, oDataURL string) (ConnectionDetailsHTTP, error) {
	c := abaputils.Exec
	var connectionDetails ConnectionDetailsHTTP
	var error error

	if options.Host != "" {
		// Host, User and Password are directly provided -> check for host schema (double https)
		match, err := regexp.MatchString(`^(https|HTTPS):\/\/.*`, options.Host)
		if err != nil {
			return connectionDetails, errors.Wrap(err, "Schema validation for host parameter failed. Check for https.")
		}
		var hostOdataURL = options.Host + oDataURL
		if match {
			connectionDetails.URL = hostOdataURL
		} else {
			connectionDetails.URL = "https://" + hostOdataURL
		}
		connectionDetails.User = options.Username
		connectionDetails.Password = options.Password
	} else {
		if options.CfAPIEndpoint == "" || options.CfOrg == "" || options.CfSpace == "" || options.CfServiceInstance == "" || options.CfServiceKeyName == "" {
			var err = errors.New("Parameters missing. Please provide EITHER the Host of the ABAP server OR the Cloud Foundry ApiEndpoint, Organization, Space, Service Instance and a corresponding Service Key for the Communication Scenario SAP_COM_0510")
			return connectionDetails, err
		}
		// Url, User and Password should be read from a cf service key
		var abapServiceKey, error = ReadServiceKeyAbapEnvironment(options, c)
		if error != nil {
			return connectionDetails, errors.Wrap(error, "Read service key failed")
		}
		connectionDetails.URL = abapServiceKey.URL + oDataURL
		connectionDetails.User = abapServiceKey.Abap.Username
		connectionDetails.Password = abapServiceKey.Abap.Password
	}
	return connectionDetails, error
}

// ReadServiceKeyAbapEnvironment from Cloud Foundry and returns it. Depending on user/developer requirements if he wants to perform further Cloud Foundry actions
func ReadServiceKeyAbapEnvironment(options AbapEnvironmentOptions, c command.ExecRunner) (AbapServiceKey, error) {

	var abapServiceKey AbapServiceKey
	var serviceKeyJSON string
	var err error

	cfconfig := cloudfoundry.ServiceKeyOptions{
		CfAPIEndpoint:     options.CfAPIEndpoint,
		CfOrg:             options.CfOrg,
		CfSpace:           options.CfSpace,
		CfServiceInstance: options.CfServiceInstance,
		CfServiceKeyName:  options.CfServiceKeyName,
		Username:          options.Username,
		Password:          options.Password,
	}

	cf := cloudfoundry.CFUtils{Exec: c}

	serviceKeyJSON, err = cf.ReadServiceKey(cfconfig)

	if err != nil {
		// Executing cfReadServiceKeyScript failed
		return abapServiceKey, err
	}

	// parse
	json.Unmarshal([]byte(serviceKeyJSON), &abapServiceKey)
	if abapServiceKey == (AbapServiceKey{}) {
		return abapServiceKey, errors.New("Parsing the service key failed")
	}

	log.Entry().Info("Service Key read successfully")
	return abapServiceKey, nil
}

// GetHTTPResponse returns a HTTP response or its corresponding error
func GetHTTPResponse(requestType string, connectionDetails ConnectionDetailsHTTP, body []byte, client piperhttp.Sender) (*http.Response, error) {

	header := make(map[string][]string)
	header["Content-Type"] = []string{"application/json"}
	header["Accept"] = []string{"application/json"}
	header["x-csrf-token"] = []string{connectionDetails.XCsrfToken}

	req, err := client.SendRequest(requestType, connectionDetails.URL, bytes.NewBuffer(body), header, nil)
	return req, err
}

// HandleHTTPError handles ABAP error messages which can occur when using OData services
func HandleHTTPError(resp *http.Response, err error, message string, connectionDetails ConnectionDetailsHTTP) error {
	if resp == nil {
		// Response is nil in case of a timeout
		log.Entry().WithError(err).WithField("ABAP Endpoint", connectionDetails.URL).Error("Request failed")
	} else {
		log.Entry().WithField("StatusCode", resp.Status).Error(message)

		// Include the error message of the ABAP Environment system, if available
		var abapErrorResponse AbapError
		bodyText, readError := ioutil.ReadAll(resp.Body)
		if readError != nil {
			return readError
		}
		var abapResp map[string]*json.RawMessage
		json.Unmarshal(bodyText, &abapResp)
		json.Unmarshal(*abapResp["error"], &abapErrorResponse)
		if (AbapError{}) != abapErrorResponse {
			log.Entry().WithField("ErrorCode", abapErrorResponse.Code).Error(abapErrorResponse.Message.Value)
			abapError := errors.New(abapErrorResponse.Code + " - " + abapErrorResponse.Message.Value)
			err = errors.Wrap(abapError, err.Error())
		}
		resp.Body.Close()
	}
	return err
}

// ConvertTime formats an ABAP timestamp string from format /Date(1585576807000+0000)/ into a UNIX timestamp and returns it
func ConvertTime(logTimeStamp string) time.Time {
	seconds := strings.TrimPrefix(strings.TrimSuffix(logTimeStamp, "000+0000)/"), "/Date(")
	n, error := strconv.ParseInt(seconds, 10, 64)
	if error != nil {
		return time.Unix(0, 0).UTC()
	}
	t := time.Unix(n, 0).UTC()
	return t
}

/*******************************
 *	Structs for specific steps *
 *******************************/

// AbapEnvironmentPullGitRepoOptions struct for the PullGitRepo piper step
type AbapEnvironmentPullGitRepoOptions struct {
	AbapEnvOptions  AbapEnvironmentOptions
	RepositoryNames []string `json:"repositoryNames,omitempty"`
}

// AbapEnvironmentCheckoutBranchOptions struct for the CheckoutBranch piper step
type AbapEnvironmentCheckoutBranchOptions struct {
	AbapEnvOptions AbapEnvironmentOptions
	RepositoryName string `json:"repositoryName,omitempty"`
}

// AbapEnvironmentRunATCCheckOptions struct for the RunATCCheck piper step
type AbapEnvironmentRunATCCheckOptions struct {
	AbapEnvOptions AbapEnvironmentOptions
	AtcConfig      string `json:"atcConfig,omitempty"`
}

/********************************
 *	Structs for ABAP in general *
 ********************************/

//AbapEnvironmentOptions contains cloud foundry fields and the host parameter for connections to ABAP Environment instances
type AbapEnvironmentOptions struct {
	Username          string `json:"username,omitempty"`
	Password          string `json:"password,omitempty"`
	Host              string `json:"host,omitempty"`
	CfAPIEndpoint     string `json:"cfApiEndpoint,omitempty"`
	CfOrg             string `json:"cfOrg,omitempty"`
	CfSpace           string `json:"cfSpace,omitempty"`
	CfServiceInstance string `json:"cfServiceInstance,omitempty"`
	CfServiceKeyName  string `json:"cfServiceKeyName,omitempty"`
}

// AbapMetadata contains the URI of metadata files
type AbapMetadata struct {
	URI string `json:"uri"`
}

// ConnectionDetailsHTTP contains fields for HTTP connections including the XCSRF token
type ConnectionDetailsHTTP struct {
	User       string `json:"user"`
	Password   string `json:"password"`
	URL        string `json:"url"`
	XCsrfToken string `json:"xcsrftoken"`
}

// AbapError contains the error code and the error message for ABAP errors
type AbapError struct {
	Code    string           `json:"code"`
	Message AbapErrorMessage `json:"message"`
}

// AbapErrorMessage contains the lanuage and value fields for ABAP errors
type AbapErrorMessage struct {
	Lang  string `json:"lang"`
	Value string `json:"value"`
}

// AbapServiceKey contains information about an ABAP service key
type AbapServiceKey struct {
	SapCloudService    string         `json:"sap.cloud.service"`
	URL                string         `json:"url"`
	SystemID           string         `json:"systemid"`
	Abap               AbapConnection `json:"abap"`
	Binding            AbapBinding    `json:"binding"`
	PreserveHostHeader bool           `json:"preserve_host_header"`
}

// AbapConnection contains information about the ABAP connection for the ABAP endpoint
type AbapConnection struct {
	Username                         string `json:"username"`
	Password                         string `json:"password"`
	CommunicationScenarioID          string `json:"communication_scenario_id"`
	CommunicationArrangementID       string `json:"communication_arrangement_id"`
	CommunicationSystemID            string `json:"communication_system_id"`
	CommunicationInboundUserID       string `json:"communication_inbound_user_id"`
	CommunicationInboundUserAuthMode string `json:"communication_inbound_user_auth_mode"`
}

// AbapBinding contains information about service binding in Cloud Foundry
type AbapBinding struct {
	ID      string `json:"id"`
	Type    string `json:"type"`
	Version string `json:"version"`
	Env     string `json:"env"`
}

<<<<<<< HEAD
/********************************
 *	Testing with a client mock  *
 ********************************/

// ClientMock contains information about the client mock
type ClientMock struct {
	Token      string
	Body       string
	BodyList   []string
	StatusCode int
	Error      error
}

// SetOptions sets clientOptions for a client mock
func (c *ClientMock) SetOptions(opts piperhttp.ClientOptions) {}

// SendRequest sets a HTTP response for a client mock
func (c *ClientMock) SendRequest(method, url string, bdy io.Reader, hdr http.Header, cookies []*http.Cookie) (*http.Response, error) {

	var body []byte
	if c.Body != "" {
		body = []byte(c.Body)
	} else {
		bodyString := c.BodyList[len(c.BodyList)-1]
		c.BodyList = c.BodyList[:len(c.BodyList)-1]
		body = []byte(bodyString)
	}
	header := http.Header{}
	header.Set("X-Csrf-Token", c.Token)
	return &http.Response{
		StatusCode: c.StatusCode,
		Header:     header,
		Body:       ioutil.NopCloser(bytes.NewReader(body)),
	}, c.Error
=======
// AUtilsMock mock
type AUtilsMock struct {
	ReturnedConnectionDetailsHTTP ConnectionDetailsHTTP
	ReturnedError                 error
}

// GetAbapCommunicationArrangementInfo mock
func (autils *AUtilsMock) GetAbapCommunicationArrangementInfo(options AbapEnvironmentOptions, oDataURL string) (ConnectionDetailsHTTP, error) {
	return autils.ReturnedConnectionDetailsHTTP, autils.ReturnedError
}

// Cleanup to reset AUtilsMock
func (autils *AUtilsMock) Cleanup() {
	autils.ReturnedConnectionDetailsHTTP = ConnectionDetailsHTTP{}
	autils.ReturnedError = nil
>>>>>>> 1c61ba1d
}<|MERGE_RESOLUTION|>--- conflicted
+++ resolved
@@ -247,7 +247,6 @@
 	Env     string `json:"env"`
 }
 
-<<<<<<< HEAD
 /********************************
  *	Testing with a client mock  *
  ********************************/
@@ -282,7 +281,8 @@
 		Header:     header,
 		Body:       ioutil.NopCloser(bytes.NewReader(body)),
 	}, c.Error
-=======
+}
+
 // AUtilsMock mock
 type AUtilsMock struct {
 	ReturnedConnectionDetailsHTTP ConnectionDetailsHTTP
@@ -298,5 +298,4 @@
 func (autils *AUtilsMock) Cleanup() {
 	autils.ReturnedConnectionDetailsHTTP = ConnectionDetailsHTTP{}
 	autils.ReturnedError = nil
->>>>>>> 1c61ba1d
 }