--- conflicted
+++ resolved
@@ -5,12 +5,13 @@
 	"encoding/base64"
 	"encoding/json"
 	"fmt"
-	"github.com/google/go-containerregistry/pkg/logs"
 	"os"
 	"path"
 	"path/filepath"
 	"regexp"
 	"strings"
+
+	"github.com/google/go-containerregistry/pkg/logs"
 
 	"github.com/SAP/jenkins-library/pkg/log"
 	"github.com/SAP/jenkins-library/pkg/piperutils"
@@ -139,7 +140,6 @@
 		return "", fmt.Errorf("failed to marshal Docker config.json: %w", err)
 	}
 
-<<<<<<< HEAD
 	if err := fileWrite(targetPath, jsonResult, utils); err != nil {
 		return "", err
 	}
@@ -149,10 +149,6 @@
 
 func fileWrite(path string, content []byte, utils piperutils.FileUtils) error {
 	err := utils.MkdirAll(filepath.Dir(path), 0777)
-=======
-	// always create the target path directories if any before writing
-	err = utils.MkdirAll(filepath.Dir(targetPath), 0777)
->>>>>>> 7f77742d
 	if err != nil {
 		return fmt.Errorf("failed to create directory path for the Docker config.json file %v:%w", path, err)
 	}
