package checkmarx

import (
	"encoding/xml"
	"testing"
	"time"

	"github.com/stretchr/testify/assert"
)

func TestCreateJSONReport(t *testing.T) {
	data := `<?xml version="1.0" encoding="utf-8"?>
	<CxXMLResults InitiatorName="admin" Owner="admin" ScanId="1000005" ProjectId="2" ProjectName="Project 1" TeamFullPathOnReportDate="CxServer" DeepLink="http://WIN2K12-TEMP/CxWebClient/ViewerMain.aspx?scanid=1000005&amp;projectid=2" ScanStart="Sunday, December 3, 2017 4:50:34 PM" Preset="Checkmarx Default" ScanTime="00h:03m:18s" LinesOfCodeScanned="6838" FilesScanned="34" ReportCreationTime="Sunday, December 3, 2017 6:13:45 PM" Team="CxServer" CheckmarxVersion="8.6.0" ScanComments="" ScanType="Incremental" SourceOrigin="LocalPath" Visibility="Public">
	<Query id="430" categories="PCI DSS v3.2;PCI DSS (3.2) - 6.5.1 - Injection flaws - particularly SQL injection,OWASP Top 10 2013;A1-Injection,FISMA 2014;System And Information Integrity,NIST SP 800-53;SI-10 Information Input Validation (P1),OWASP Top 10 2017;A1-Injection" cweId="89" name="SQL_Injection" group="CSharp_High_Risk" Severity="High" Language="CSharp" LanguageHash="1363215419077432" LanguageChangeDate="2017-12-03T00:00:00.0000000" SeverityIndex="3" QueryPath="CSharp\Cx\CSharp High Risk\SQL Injection Version:0" QueryVersionCode="430">
	</Query>
	</CxXMLResults>`

	var xmlResult DetailedResult
	xml.Unmarshal([]byte(data), &xmlResult)
	resultMap := map[string]interface{}{}
	resultMap["InitiatorName"] = xmlResult.InitiatorName
	resultMap["Owner"] = xmlResult.Owner
	resultMap["ScanId"] = xmlResult.ScanID
	resultMap["ProjectId"] = xmlResult.ProjectID
	resultMap["ProjectName"] = xmlResult.ProjectName
	resultMap["Team"] = xmlResult.Team
	resultMap["TeamFullPathOnReportDate"] = xmlResult.TeamFullPathOnReportDate
	resultMap["ScanStart"] = xmlResult.ScanStart
	resultMap["ScanTime"] = xmlResult.ScanTime
	resultMap["LinesOfCodeScanned"] = xmlResult.LinesOfCodeScanned
	resultMap["FilesScanned"] = xmlResult.FilesScanned
	resultMap["CheckmarxVersion"] = xmlResult.CheckmarxVersion
	resultMap["ScanType"] = xmlResult.ScanType
	resultMap["Preset"] = xmlResult.Preset
	resultMap["DeepLink"] = xmlResult.DeepLink
	resultMap["ReportCreationTime"] = xmlResult.ReportCreationTime
	resultMap["High"] = map[string]int{}
	resultMap["Medium"] = map[string]int{}
	resultMap["Low"] = map[string]int{}
	resultMap["Information"] = map[string]int{}
	submap := map[string]int{}
	submap["Issues"] = 10
	submap["NotFalsePositive"] = 10
	resultMap["High"] = submap

	submap = map[string]int{}
	submap["Issues"] = 4
	submap["NotFalsePositive"] = 0
	resultMap["Medium"] = submap

	submap = map[string]int{}
	submap["Issues"] = 2
	submap["NotFalsePositive"] = 2
	submap["Confirmed"] = 1
	submap["NotExploitable"] = 1
	resultMap["Low"] = submap

	submap = map[string]int{}
	submap["Issues"] = 5
	submap["NotFalsePositive"] = 5
	resultMap["Information"] = submap

	lowPerQuery := map[string]map[string]int{}
	submap = map[string]int{}
	submap["Issues"] = 4
	submap["Confirmed"] = 0
	submap["NotExploitable"] = 0
	lowPerQuery["Low_Query_Name_1"] = submap

	submap = map[string]int{}
	submap["Issues"] = 5
	submap["Confirmed"] = 2
	submap["NotExploitable"] = 3
	lowPerQuery["Low_Query_Name_2"] = submap

	resultMap["LowPerQuery"] = lowPerQuery

	reportingData := CreateJSONReport(resultMap)
	assert.Equal(t, int64(1000005), reportingData.ScanID)
	assert.Equal(t, "Project 1", reportingData.ProjectName)
	assert.Equal(t, int64(2), reportingData.ProjectID)
	assert.Equal(t, "CxServer", reportingData.TeamName)
	assert.Equal(t, "checkmarx", reportingData.ToolName)
	assert.Equal(t, "CxServer", reportingData.TeamPath)
	assert.Equal(t, "http://WIN2K12-TEMP/CxWebClient/ViewerMain.aspx?scanid=1000005&projectid=2", reportingData.DeepLink)
	assert.Equal(t, "Checkmarx Default", reportingData.Preset)
	assert.Equal(t, "8.6.0", reportingData.CheckmarxVersion)
	assert.Equal(t, "Incremental", reportingData.ScanType)
	assert.Equal(t, 10, reportingData.HighTotal)
	assert.Equal(t, 0, reportingData.HighAudited)
	assert.Equal(t, 4, reportingData.MediumTotal)
	assert.Equal(t, 4, reportingData.MediumAudited)
	assert.Equal(t, 2, reportingData.LowTotal)
	assert.Equal(t, 2, reportingData.LowAudited)
	assert.Equal(t, 5, reportingData.InformationTotal)
	assert.Equal(t, 0, reportingData.InformationAudited)
	assert.Equal(t, false, reportingData.IsLowPerQueryAudited)
	assert.Equal(t, 2, len(*reportingData.LowPerQuery))
	if (*reportingData.LowPerQuery)[0].QueryName == "Low_Query_Name_1" {
		assert.Equal(t, "Low_Query_Name_1", (*reportingData.LowPerQuery)[0].QueryName)
		assert.Equal(t, 0, (*reportingData.LowPerQuery)[0].Audited)
		assert.Equal(t, 4, (*reportingData.LowPerQuery)[0].Total)
		assert.Equal(t, "Low_Query_Name_2", (*reportingData.LowPerQuery)[1].QueryName)
		assert.Equal(t, 5, (*reportingData.LowPerQuery)[1].Audited)
		assert.Equal(t, 5, (*reportingData.LowPerQuery)[1].Total)
	} else {
		assert.Equal(t, "Low_Query_Name_1", (*reportingData.LowPerQuery)[1].QueryName)
		assert.Equal(t, 0, (*reportingData.LowPerQuery)[1].Audited)
		assert.Equal(t, 4, (*reportingData.LowPerQuery)[1].Total)
		assert.Equal(t, "Low_Query_Name_2", (*reportingData.LowPerQuery)[0].QueryName)
		assert.Equal(t, 5, (*reportingData.LowPerQuery)[0].Audited)
		assert.Equal(t, 5, (*reportingData.LowPerQuery)[0].Total)
	}

	lowPerQuery = map[string]map[string]int{}
	submap = map[string]int{}
	submap["Issues"] = 100
	submap["Confirmed"] = 10
	submap["NotExploitable"] = 0
	lowPerQuery["Low_Query_Name_1"] = submap

	submap = map[string]int{}
	submap["Issues"] = 5
	submap["Confirmed"] = 2
	submap["NotExploitable"] = 3
	lowPerQuery["Low_Query_Name_2"] = submap

	resultMap["LowPerQuery"] = lowPerQuery
	reportingData = CreateJSONReport(resultMap)
	assert.Equal(t, true, reportingData.IsLowPerQueryAudited)

	lowPerQuery = map[string]map[string]int{}
	submap = map[string]int{}
	submap["Issues"] = 200
	submap["Confirmed"] = 3
	submap["NotExploitable"] = 2
	lowPerQuery["Low_Query_Name_1"] = submap

	resultMap["LowPerQuery"] = lowPerQuery
	reportingData = CreateJSONReport(resultMap)
	assert.Equal(t, false, reportingData.IsLowPerQueryAudited)

	lowPerQuery = map[string]map[string]int{}
	submap = map[string]int{}
	submap["Issues"] = 200
	submap["Confirmed"] = 5
	submap["NotExploitable"] = 5
	lowPerQuery["Low_Query_Name_1"] = submap

	resultMap["LowPerQuery"] = lowPerQuery
	reportingData = CreateJSONReport(resultMap)
	assert.Equal(t, true, reportingData.IsLowPerQueryAudited)
}

func TestJsonReportWithNoLowVulnData(t *testing.T) {
	data := `<?xml version="1.0" encoding="utf-8"?>
	<CxXMLResults InitiatorName="admin" Owner="admin" ScanId="1000005" ProjectId="2" ProjectName="Project 1" TeamFullPathOnReportDate="CxServer" DeepLink="http://WIN2K12-TEMP/CxWebClient/ViewerMain.aspx?scanid=1000005&amp;projectid=2" ScanStart="Sunday, December 3, 2017 4:50:34 PM" Preset="Checkmarx Default" ScanTime="00h:03m:18s" LinesOfCodeScanned="6838" FilesScanned="34" ReportCreationTime="Sunday, December 3, 2017 6:13:45 PM" Team="CxServer" CheckmarxVersion="8.6.0" ScanComments="" ScanType="Incremental" SourceOrigin="LocalPath" Visibility="Public">
	<Query id="430" categories="PCI DSS v3.2;PCI DSS (3.2) - 6.5.1 - Injection flaws - particularly SQL injection,OWASP Top 10 2013;A1-Injection,FISMA 2014;System And Information Integrity,NIST SP 800-53;SI-10 Information Input Validation (P1),OWASP Top 10 2017;A1-Injection" cweId="89" name="SQL_Injection" group="CSharp_High_Risk" Severity="High" Language="CSharp" LanguageHash="1363215419077432" LanguageChangeDate="2017-12-03T00:00:00.0000000" SeverityIndex="3" QueryPath="CSharp\Cx\CSharp High Risk\SQL Injection Version:0" QueryVersionCode="430">
	</Query>
	</CxXMLResults>`

	var xmlResult DetailedResult
	xml.Unmarshal([]byte(data), &xmlResult)
	resultMap := map[string]interface{}{}
	resultMap["InitiatorName"] = xmlResult.InitiatorName
	resultMap["Owner"] = xmlResult.Owner
	resultMap["ScanId"] = xmlResult.ScanID
	resultMap["ProjectId"] = xmlResult.ProjectID
	resultMap["ProjectName"] = xmlResult.ProjectName
	resultMap["Team"] = xmlResult.Team
	resultMap["TeamFullPathOnReportDate"] = xmlResult.TeamFullPathOnReportDate
	resultMap["ScanStart"] = xmlResult.ScanStart
	resultMap["ScanTime"] = xmlResult.ScanTime
	resultMap["LinesOfCodeScanned"] = xmlResult.LinesOfCodeScanned
	resultMap["FilesScanned"] = xmlResult.FilesScanned
	resultMap["CheckmarxVersion"] = xmlResult.CheckmarxVersion
	resultMap["ScanType"] = xmlResult.ScanType
	resultMap["Preset"] = xmlResult.Preset
	resultMap["DeepLink"] = xmlResult.DeepLink
	resultMap["ReportCreationTime"] = xmlResult.ReportCreationTime
	resultMap["High"] = map[string]int{}
	resultMap["Medium"] = map[string]int{}
	resultMap["Low"] = map[string]int{}
	resultMap["Information"] = map[string]int{}
	submap := map[string]int{}
	submap["Issues"] = 10
	submap["NotFalsePositive"] = 10
	resultMap["High"] = submap

	submap = map[string]int{}
	submap["Issues"] = 4
	submap["NotFalsePositive"] = 4
	resultMap["Medium"] = submap

	submap = map[string]int{}
	submap["Issues"] = 2
	submap["NotFalsePositive"] = 1
	resultMap["Information"] = submap

	reportingData := CreateJSONReport(resultMap)
	assert.Equal(t, int64(1000005), reportingData.ScanID)
	assert.Equal(t, "Project 1", reportingData.ProjectName)
	assert.Equal(t, int64(2), reportingData.ProjectID)
	assert.Equal(t, "CxServer", reportingData.TeamName)
	assert.Equal(t, "checkmarx", reportingData.ToolName)
	assert.Equal(t, "CxServer", reportingData.TeamPath)
	assert.Equal(t, "http://WIN2K12-TEMP/CxWebClient/ViewerMain.aspx?scanid=1000005&projectid=2", reportingData.DeepLink)
	assert.Equal(t, "Checkmarx Default", reportingData.Preset)
	assert.Equal(t, "8.6.0", reportingData.CheckmarxVersion)
	assert.Equal(t, "Incremental", reportingData.ScanType)
	assert.Equal(t, 10, reportingData.HighTotal)
	assert.Equal(t, 0, reportingData.HighAudited)
	assert.Equal(t, 4, reportingData.MediumTotal)
	assert.Equal(t, 0, reportingData.MediumAudited)
	assert.Equal(t, 0, reportingData.LowTotal)
	assert.Equal(t, 0, reportingData.LowAudited)
	assert.Equal(t, 2, reportingData.InformationTotal)
	assert.Equal(t, 0, reportingData.InformationAudited)
}

<<<<<<< HEAD
func TestCreateCustomReportBad(t *testing.T) {

	testStartTime := time.Now()

	resultData := map[string]interface{}{}
	resultData["ProjectName"] = "test project"
	submap := map[string]int{}
	submap["Issues"] = 1
	submap["ToVerify"] = 1
	submap["NotFalsePositive"] = 1
	resultData["High"] = submap
	resultData["Medium"] = map[string]int{}
	resultData["Low"] = map[string]int{}
	resultData["Information"] = map[string]int{}

	insecure := []string{"bad issue"}
	neutral := []string{"not so bad issue"}

	reportingData := CreateCustomReport(resultData, true, insecure, neutral)

	assert.Equal(t, "Checkmarx SAST Report", reportingData.ReportTitle)
	assert.Len(t, reportingData.Overview, 2) // insecure + neutral
	assert.Equal(t, false, reportingData.SuccessfulScan)
	assert.True(t, reportingData.ReportTime.Add(time.Nanosecond).After(testStartTime))
	assert.True(t, reportingData.ReportTime.Before(time.Now().Add(time.Nanosecond)))

}

func TestCreateCustomReportGood(t *testing.T) {

	testStartTime := time.Now()

	resultData := map[string]interface{}{}
	resultData["ProjectName"] = "test project"
	submap := map[string]int{}
	submap["Issues"] = 1
	submap["ToVerify"] = 1
	submap["NotFalsePositive"] = 1
	resultData["High"] = submap
	resultData["Medium"] = map[string]int{}
	resultData["Low"] = map[string]int{}
	resultData["Information"] = map[string]int{}

	insecure := []string{}
	neutral := []string{"not so bad issue"}

	reportingData := CreateCustomReport(resultData, false, insecure, neutral)

	assert.Equal(t, "Checkmarx SAST Report", reportingData.ReportTitle)
	assert.Len(t, reportingData.Overview, 1) // insecure + neutral
	assert.Equal(t, true, reportingData.SuccessfulScan)
	assert.True(t, reportingData.ReportTime.Add(time.Nanosecond).After(testStartTime))
	assert.True(t, reportingData.ReportTime.Before(time.Now().Add(time.Nanosecond)))

=======
func TestCreateCustomReport(t *testing.T) {
	data := `<?xml version="1.0" encoding="utf-8"?>
	<CxXMLResults InitiatorName="admin" Owner="admin" ScanId="1000005" ProjectId="2" ProjectName="Project 1" TeamFullPathOnReportDate="CxServer" DeepLink="http://WIN2K12-TEMP/CxWebClient/ViewerMain.aspx?scanid=1000005&amp;projectid=2" ScanStart="Sunday, December 3, 2017 4:50:34 PM" Preset="Checkmarx Default" ScanTime="00h:03m:18s" LinesOfCodeScanned="6838" FilesScanned="34" ReportCreationTime="Sunday, December 3, 2017 6:13:45 PM" Team="CxServer" CheckmarxVersion="8.6.0" ScanComments="" ScanType="Incremental" SourceOrigin="LocalPath" Visibility="Public">
	<Query id="430" categories="PCI DSS v3.2;PCI DSS (3.2) - 6.5.1 - Injection flaws - particularly SQL injection,OWASP Top 10 2013;A1-Injection,FISMA 2014;System And Information Integrity,NIST SP 800-53;SI-10 Information Input Validation (P1),OWASP Top 10 2017;A1-Injection" cweId="89" name="SQL_Injection" group="CSharp_High_Risk" Severity="High" Language="CSharp" LanguageHash="1363215419077432" LanguageChangeDate="2017-12-03T00:00:00.0000000" SeverityIndex="3" QueryPath="CSharp\Cx\CSharp High Risk\SQL Injection Version:0" QueryVersionCode="430">
	</Query>
	</CxXMLResults>`

	var xmlResult DetailedResult
	xml.Unmarshal([]byte(data), &xmlResult)
	resultMap := map[string]interface{}{}
	resultMap["InitiatorName"] = xmlResult.InitiatorName
	resultMap["Owner"] = xmlResult.Owner
	resultMap["ScanId"] = xmlResult.ScanID
	resultMap["ProjectId"] = xmlResult.ProjectID
	resultMap["ProjectName"] = xmlResult.ProjectName
	resultMap["Team"] = xmlResult.Team
	resultMap["TeamFullPathOnReportDate"] = xmlResult.TeamFullPathOnReportDate
	resultMap["ScanStart"] = xmlResult.ScanStart
	resultMap["ScanTime"] = xmlResult.ScanTime
	resultMap["LinesOfCodeScanned"] = xmlResult.LinesOfCodeScanned
	resultMap["FilesScanned"] = xmlResult.FilesScanned
	resultMap["CheckmarxVersion"] = xmlResult.CheckmarxVersion
	resultMap["ScanType"] = xmlResult.ScanType
	resultMap["Preset"] = xmlResult.Preset
	resultMap["DeepLink"] = xmlResult.DeepLink
	resultMap["ReportCreationTime"] = xmlResult.ReportCreationTime
	resultMap["High"] = map[string]int{}
	resultMap["Medium"] = map[string]int{}
	resultMap["Low"] = map[string]int{}
	resultMap["Information"] = map[string]int{}
	submap := map[string]int{}
	submap["Issues"] = 10
	submap["NotFalsePositive"] = 10
	resultMap["High"] = submap

	submap = map[string]int{}
	submap["Issues"] = 4
	submap["NotFalsePositive"] = 0
	resultMap["Medium"] = submap

	submap = map[string]int{}
	submap["Issues"] = 2
	submap["NotFalsePositive"] = 2
	submap["Confirmed"] = 1
	submap["NotExploitable"] = 1
	resultMap["Low"] = submap

	submap = map[string]int{}
	submap["Issues"] = 5
	submap["NotFalsePositive"] = 5
	resultMap["Information"] = submap

	lowPerQuery := map[string]map[string]int{}
	submap = map[string]int{}
	submap["Issues"] = 4
	submap["Confirmed"] = 0
	submap["NotExploitable"] = 0
	lowPerQuery["Low_Query_Name_1"] = submap

	submap = map[string]int{}
	submap["Issues"] = 5
	submap["Confirmed"] = 2
	submap["NotExploitable"] = 3
	lowPerQuery["Low_Query_Name_2"] = submap

	resultMap["LowPerQuery"] = lowPerQuery

	insecure := []string{"insecure"}
	neutral := []string{"neutral"}

	reportingData := CreateCustomReport(resultMap, insecure, neutral)
	assert.Equal(t, "Checkmarx SAST Report", reportingData.ReportTitle)
	assert.Equal(t, 15, len(reportingData.Subheaders))
	assert.Equal(t, 2, len(reportingData.Overview))

	subheaders := make(map[string]string)
	for _, subheader := range reportingData.Subheaders {
		subheaders[subheader.Description] = subheader.Details
	}
	assert.Equal(t, "Project 1", subheaders["Project name"])
	assert.Equal(t, "2", subheaders["Project ID"])
	assert.Equal(t, "admin", subheaders["Owner"])
	assert.Equal(t, "1000005", subheaders["Scan ID"])
	assert.Equal(t, "CxServer", subheaders["Team"])
	assert.Equal(t, "CxServer", subheaders["Team full path"])
	assert.Equal(t, "Sunday, December 3, 2017 4:50:34 PM", subheaders["Scan start"])
	assert.Equal(t, "00h:03m:18s", subheaders["Scan duration"])
	assert.Equal(t, "Incremental", subheaders["Scan type"])
	assert.Equal(t, "Checkmarx Default", subheaders["Preset"])
	assert.Equal(t, "Sunday, December 3, 2017 6:13:45 PM", subheaders["Report creation time"])
	assert.Equal(t, "6838", subheaders["Lines of code scanned"])
	assert.Equal(t, "34", subheaders["Files scanned"])
	assert.Equal(t, "8.6.0", subheaders["Checkmarx version"])
	assert.Equal(t, `<a href="http://WIN2K12-TEMP/CxWebClient/ViewerMain.aspx?scanid=1000005&projectid=2" target="_blank">Link to scan in CX UI</a>`, subheaders["Deep link"])

	detailRows := make(map[string]string)
	for _, detailRow := range reportingData.DetailTable.Rows {
		detailRows[detailRow.Columns[0].Content] = detailRow.Columns[1].Content
	}
	assert.Equal(t, "10", detailRows["High issues"])
	assert.Equal(t, "10", detailRows["High not false positive issues"])
	assert.Equal(t, "0", detailRows["High not exploitable issues"])
	assert.Equal(t, "0", detailRows["High confirmed issues"])
	assert.Equal(t, "0", detailRows["High urgent issues"])
	assert.Equal(t, "0", detailRows["High proposed not exploitable issues"])
	assert.Equal(t, "0", detailRows["High to verify issues"])
	assert.Equal(t, "4", detailRows["Medium issues"])
	assert.Equal(t, "0", detailRows["Medium not false positive issues"])
	assert.Equal(t, "0", detailRows["Medium not exploitable issues"])
	assert.Equal(t, "0", detailRows["Medium confirmed issues"])
	assert.Equal(t, "0", detailRows["Medium urgent issues"])
	assert.Equal(t, "0", detailRows["Medium proposed not exploitable issues"])
	assert.Equal(t, "0", detailRows["Medium to verify issues"])
	assert.Equal(t, "2", detailRows["Low issues"])
	assert.Equal(t, "2", detailRows["Low not false positive issues"])
	assert.Equal(t, "1", detailRows["Low not exploitable issues"])
	assert.Equal(t, "1", detailRows["Low confirmed issues"])
	assert.Equal(t, "0", detailRows["Low urgent issues"])
	assert.Equal(t, "0", detailRows["Low proposed not exploitable issues"])
	assert.Equal(t, "0", detailRows["Low to verify issues"])
	assert.Equal(t, "5", detailRows["Informational issues"])
	assert.Equal(t, "5", detailRows["Informational not false positive issues"])
	assert.Equal(t, "0", detailRows["Informational not exploitable issues"])
	assert.Equal(t, "0", detailRows["Informational confirmed issues"])
	assert.Equal(t, "0", detailRows["Informational urgent issues"])
	assert.Equal(t, "0", detailRows["Informational proposed not exploitable issues"])
	assert.Equal(t, "0", detailRows["Informational to verify issues"])
>>>>>>> 34fc844a
}<|MERGE_RESOLUTION|>--- conflicted
+++ resolved
@@ -218,62 +218,6 @@
 	assert.Equal(t, 0, reportingData.InformationAudited)
 }
 
-<<<<<<< HEAD
-func TestCreateCustomReportBad(t *testing.T) {
-
-	testStartTime := time.Now()
-
-	resultData := map[string]interface{}{}
-	resultData["ProjectName"] = "test project"
-	submap := map[string]int{}
-	submap["Issues"] = 1
-	submap["ToVerify"] = 1
-	submap["NotFalsePositive"] = 1
-	resultData["High"] = submap
-	resultData["Medium"] = map[string]int{}
-	resultData["Low"] = map[string]int{}
-	resultData["Information"] = map[string]int{}
-
-	insecure := []string{"bad issue"}
-	neutral := []string{"not so bad issue"}
-
-	reportingData := CreateCustomReport(resultData, true, insecure, neutral)
-
-	assert.Equal(t, "Checkmarx SAST Report", reportingData.ReportTitle)
-	assert.Len(t, reportingData.Overview, 2) // insecure + neutral
-	assert.Equal(t, false, reportingData.SuccessfulScan)
-	assert.True(t, reportingData.ReportTime.Add(time.Nanosecond).After(testStartTime))
-	assert.True(t, reportingData.ReportTime.Before(time.Now().Add(time.Nanosecond)))
-
-}
-
-func TestCreateCustomReportGood(t *testing.T) {
-
-	testStartTime := time.Now()
-
-	resultData := map[string]interface{}{}
-	resultData["ProjectName"] = "test project"
-	submap := map[string]int{}
-	submap["Issues"] = 1
-	submap["ToVerify"] = 1
-	submap["NotFalsePositive"] = 1
-	resultData["High"] = submap
-	resultData["Medium"] = map[string]int{}
-	resultData["Low"] = map[string]int{}
-	resultData["Information"] = map[string]int{}
-
-	insecure := []string{}
-	neutral := []string{"not so bad issue"}
-
-	reportingData := CreateCustomReport(resultData, false, insecure, neutral)
-
-	assert.Equal(t, "Checkmarx SAST Report", reportingData.ReportTitle)
-	assert.Len(t, reportingData.Overview, 1) // insecure + neutral
-	assert.Equal(t, true, reportingData.SuccessfulScan)
-	assert.True(t, reportingData.ReportTime.Add(time.Nanosecond).After(testStartTime))
-	assert.True(t, reportingData.ReportTime.Before(time.Now().Add(time.Nanosecond)))
-
-=======
 func TestCreateCustomReport(t *testing.T) {
 	data := `<?xml version="1.0" encoding="utf-8"?>
 	<CxXMLResults InitiatorName="admin" Owner="admin" ScanId="1000005" ProjectId="2" ProjectName="Project 1" TeamFullPathOnReportDate="CxServer" DeepLink="http://WIN2K12-TEMP/CxWebClient/ViewerMain.aspx?scanid=1000005&amp;projectid=2" ScanStart="Sunday, December 3, 2017 4:50:34 PM" Preset="Checkmarx Default" ScanTime="00h:03m:18s" LinesOfCodeScanned="6838" FilesScanned="34" ReportCreationTime="Sunday, December 3, 2017 6:13:45 PM" Team="CxServer" CheckmarxVersion="8.6.0" ScanComments="" ScanType="Incremental" SourceOrigin="LocalPath" Visibility="Public">
@@ -401,5 +345,60 @@
 	assert.Equal(t, "0", detailRows["Informational urgent issues"])
 	assert.Equal(t, "0", detailRows["Informational proposed not exploitable issues"])
 	assert.Equal(t, "0", detailRows["Informational to verify issues"])
->>>>>>> 34fc844a
+}
+
+func TestCreateCustomReportBad(t *testing.T) {
+
+	testStartTime := time.Now()
+
+	resultData := map[string]interface{}{}
+	resultData["ProjectName"] = "test project"
+	submap := map[string]int{}
+	submap["Issues"] = 1
+	submap["ToVerify"] = 1
+	submap["NotFalsePositive"] = 1
+	resultData["High"] = submap
+	resultData["Medium"] = map[string]int{}
+	resultData["Low"] = map[string]int{}
+	resultData["Information"] = map[string]int{}
+
+	insecure := []string{"bad issue"}
+	neutral := []string{"not so bad issue"}
+
+	reportingData := CreateCustomReport(resultData, true, insecure, neutral)
+
+	assert.Equal(t, "Checkmarx SAST Report", reportingData.ReportTitle)
+	assert.Len(t, reportingData.Overview, 2) // insecure + neutral
+	assert.Equal(t, false, reportingData.SuccessfulScan)
+	assert.True(t, reportingData.ReportTime.Add(time.Nanosecond).After(testStartTime))
+	assert.True(t, reportingData.ReportTime.Before(time.Now().Add(time.Nanosecond)))
+
+}
+
+func TestCreateCustomReportGood(t *testing.T) {
+
+	testStartTime := time.Now()
+
+	resultData := map[string]interface{}{}
+	resultData["ProjectName"] = "test project"
+	submap := map[string]int{}
+	submap["Issues"] = 1
+	submap["ToVerify"] = 1
+	submap["NotFalsePositive"] = 1
+	resultData["High"] = submap
+	resultData["Medium"] = map[string]int{}
+	resultData["Low"] = map[string]int{}
+	resultData["Information"] = map[string]int{}
+
+	insecure := []string{}
+	neutral := []string{"not so bad issue"}
+
+	reportingData := CreateCustomReport(resultData, false, insecure, neutral)
+
+	assert.Equal(t, "Checkmarx SAST Report", reportingData.ReportTitle)
+	assert.Len(t, reportingData.Overview, 1) // insecure + neutral
+	assert.Equal(t, true, reportingData.SuccessfulScan)
+	assert.True(t, reportingData.ReportTime.Add(time.Nanosecond).After(testStartTime))
+	assert.True(t, reportingData.ReportTime.Before(time.Now().Add(time.Nanosecond)))
+
 }