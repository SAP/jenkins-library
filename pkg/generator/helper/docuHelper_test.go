package helper

import (
	"fmt"
	"io"
	"io/ioutil"
	"os"
	"strings"
	"testing"

	"github.com/SAP/jenkins-library/pkg/config"
	"github.com/stretchr/testify/assert"
)

<<<<<<< HEAD
var expectedResultDocument string = "# testStep\n\n\t## Description \n\nLong Test description\n\n\t\n\t## Prerequisites\n\t\n\tnone\n\n\t\n\t\n\t## Parameters\n\n| name | mandatory | default | possible values |\n| ------- | --------- | ------- | ------- |\n | `param0` | No | val0 |  |\n  | `param1` | No |  |  |\n  | `param2` | Yes |  |  |\n \n\n## Details\n\n * ` param0 ` :  param0 description \n  * ` param1 ` :  param1 description \n  * ` param2 ` :  param1 description \n \n\t\n\t## We recommend to define values of step parameters via [config.yml file](../configuration.md). \n\nIn following sections of the config.yml the configuration is possible:\n\n| parameter | general | step/stage |\n|-----------|---------|------------|\n | param0 | X |  | \n  | param1 |  |  | \n  | param2 |  |  | \n \n\t\n\t## Side effects\n\t\n\tnone\n\t\n\t## Exceptions\n\t\n\tnone\n\t\n\t## Example\n\n\tnone\n"
=======
var expectedResultDocument string = "# testStep\n\n\t## Description\n\nLong Test description\n\n\t\n\t## Prerequisites\n\t\n\tnone\n\n\t\n\t\n\t## Parameters\n\n| name | mandatory | default | possible values |\n| ---- | --------- | ------- | --------------- |\n| param0 | No | val0 |  |\n| param1 | No |  |  |\n| param2 | Yes |  |  |\n\n\n## Details\n\n * `param0`: param0 description\n * `param1`: param1 description\n * `param2`: param1 description\n\n\t\n\t## We recommend to define values of step parameters via [config.yml file](../configuration.md).\n\nIn following sections of the config.yml the configuration is possible:\n\n| parameter | general | step/stage |\n| --------- | ------- | ---------- |\n| param0 | X |  |\n| param1 |  |  |\n| param2 |  |  |\n\n\t\n\t## Side effects\n\t\n\tnone\n\t\n\t## Exceptions\n\t\n\tnone\n\t\n\t## Example\n\n\tnone\n"
>>>>>>> 1660f4df

func configMetaDataMock(name string) (io.ReadCloser, error) {
	meta1 := `metadata:
  name: testStep
  description: Test description
  longDescription: |
    Long Test description
spec:
  inputs:
    params:
      - name: param0
        type: string
        description: param0 description
        default: val0
        scope:
        - GENERAL
        - PARAMETERS
        mandatory: true
      - name: param1
        type: string
        description: param1 description
        scope:
        - PARAMETERS
      - name: param2
        type: string
        description: param1 description
        scope:
        - PARAMETERS
        mandatory: true
`
	var r string
	switch name {
	case "test.yaml":
		r = meta1
	default:
		r = ""
	}
	return ioutil.NopCloser(strings.NewReader(r)), nil
}

func configOpenDocTemplateFileMock(docTemplateFilePath string) (io.ReadCloser, error) {
	meta1 := `# ${docGenStepName}

	## ${docGenDescription}
	
	## Prerequisites
	
	none

	## ${docJenkinsPluginDependencies}
	
	## ${docGenParameters}
	
	## ${docGenConfiguration}
	
	## Side effects
	
	none
	
	## Exceptions
	
	none
	
	## Example

	none
`
	switch docTemplateFilePath {
	case "testStep.md":
		return ioutil.NopCloser(strings.NewReader(meta1)), nil
	default:
		return ioutil.NopCloser(strings.NewReader("")), fmt.Errorf("Wrong Path: %v", docTemplateFilePath)
	}
}

var stepData config.StepData = config.StepData{
	Spec: config.StepSpec{
		Inputs: config.StepInputs{
			Parameters: []config.StepParameters{
				{Name: "param0", Scope: []string{"GENERAL"}, Type: "string", Default: "default0",
					Conditions: []config.Condition{
						{Params: []config.Param{
							{"name0a", "val0a"},
							{"name0b", "val0b"},
						},
						}},
				},
				{Name: "param1", Scope: []string{"GENERAL"}, Type: "string", Default: "default1",
					Conditions: []config.Condition{
						{Params: []config.Param{
							{"name1a", "val1a"},
						},
						}},
				},
				{Name: "param1", Scope: []string{"GENERAL"}, Type: "string", Default: "default1",
					Conditions: []config.Condition{
						{Params: []config.Param{
							{"name1b", "val1b"},
						},
						}},
				},
			},
			Resources: []config.StepResources{
				{Name: "resource0", Type: "stash", Description: "val0"},
				{Name: "resource1", Type: "stash", Description: "val1"},
				{Name: "resource2", Type: "stash", Description: "val2"},
			},
		},
		Containers: []config.Container{
			{Name: "container0", Image: "image", WorkingDir: "workingdir", Shell: "shell",
				EnvVars: []config.EnvVar{
					{"envar.name0", "envar.value0"},
				},
			},
			{Name: "container1", Image: "image", WorkingDir: "workingdir",
				EnvVars: []config.EnvVar{
					{"envar.name1", "envar.value1"},
				},
			},
			{Name: "container2a", Command: []string{"command"}, ImagePullPolicy: "pullpolicy", Image: "image", WorkingDir: "workingdir",
				EnvVars: []config.EnvVar{
					{"envar.name2a", "envar.value2a"}},
				Conditions: []config.Condition{
					{Params: []config.Param{
						{"param_name2a", "param_value2a"},
					}},
				},
			},
			{Name: "container2b", Image: "image", WorkingDir: "workingdir",
				EnvVars: []config.EnvVar{
					{"envar.name2b", "envar.value2b"},
				},
				Conditions: []config.Condition{
					{Params: []config.Param{
						{"param.name2b", "param.value2b"},
					}},
				},
				//VolumeMounts: []config.VolumeMount{
				//	{"mp.2b", "mn.2b"},
				//},
				Options: []config.Option{
					{"option.name2b", "option.value2b"},
				},
			},
		},
		Sidecars: []config.Container{
			{Name: "sidecar0", Command: []string{"command"}, ImagePullPolicy: "pullpolicy", Image: "image", WorkingDir: "workingdir", ReadyCommand: "readycommand",
				EnvVars: []config.EnvVar{
					{"envar.name3", "envar.value3"}},
				Conditions: []config.Condition{
					{Params: []config.Param{
						{"param.name0", "param.value0"},
					}},
				},
				//VolumeMounts: []config.VolumeMount{
				//	{"mp.3b", "mn.3b"},
				//},
				Options: []config.Option{
					{"option.name3b", "option.value3b"},
				},
			},
		},
	},
}

var resultDocumentContent string

func docFileWriterMock(docTemplateFilePath string, data []byte, perm os.FileMode) error {

	resultDocumentContent = string(data)
	switch docTemplateFilePath {
	case "testStep.md":
		return nil
	default:
		return fmt.Errorf("Wrong Path: %v", docTemplateFilePath)
	}
}

func TestGenerateStepDocumentationSuccess(t *testing.T) {
	var stepData config.StepData
	contentMetaData, _ := configMetaDataMock("test.yaml")
	stepData.ReadPipelineStepData(contentMetaData)

	generateStepDocumentation(stepData, DocuHelperData{true, "", configOpenDocTemplateFileMock, docFileWriterMock})

	t.Run("Docu Generation Success", func(t *testing.T) {
		assert.Equal(t, expectedResultDocument, resultDocumentContent)
	})
}

func TestGenerateStepDocumentationError(t *testing.T) {
	var stepData config.StepData
	contentMetaData, _ := configMetaDataMock("test.yaml")
	stepData.ReadPipelineStepData(contentMetaData)

	err := generateStepDocumentation(stepData, DocuHelperData{true, "Dummy", configOpenDocTemplateFileMock, docFileWriterMock})

	t.Run("Docu Generation Success", func(t *testing.T) {
		assert.Error(t, err, fmt.Sprintf("Error occured: %v\n", err))
	})
}

func TestReadAndAdjustTemplate(t *testing.T) {

	t.Run("Success Case", func(t *testing.T) {

		tmpl, _ := configOpenDocTemplateFileMock("testStep.md")
		content := readAndAdjustTemplate(tmpl)

		cases := []struct {
			x, y string
		}{
			{"{{docGenStepName .}}", "${docGenStepName}"},
			{"{{docGenConfiguration .}}", "${docGenConfiguration}"},
			{"{{docGenParameters .}}", "${docGenParameters}"},
			{"{{docGenDescription .}}", "${docGenDescription}"},
			{"", "${docJenkinsPluginDependencies}"},
		}
		for _, c := range cases {
			if len(c.x) > 0 {
				assert.Contains(t, content, c.x)
			}
			if len(c.y) > 0 {
				assert.NotContains(t, content, c.y)
			}
		}
	})
}

func TestAddDefaultContainerContent(t *testing.T) {

	t.Run("Success Case", func(t *testing.T) {

		var m map[string]string = make(map[string]string)
		addDefaultContainerContent(&stepData, m)

		cases := []struct {
			x, want string
		}{
			{"containerCommand", "command"},
			{"containerName", "container0, container1 <br>container2a <br>container2b <br>"},
			{"containerShell", "shell"},
			{"dockerEnvVars", "envar.name0=envar.value0, envar.name1=envar.value1 <br>param_name2a=param_value2a:\\[envar.name2a=envar.value2a\\] <br>param.name2b=param.value2b:\\[envar.name2b=envar.value2b\\]"},
			{"dockerImage", "image, image <br>param_name2a=param_value2a:image <br>param.name2b=param.value2b:image"},
			{"dockerName", "container0, container1 <br>container2a <br>container2b <br>"},
			{"dockerPullImage", "true"},
			{"dockerOptions", "option.name2b option.value2b"},
			{"dockerWorkspace", "workingdir, workingdir <br>param_name2a=param_value2a:workingdir <br>param.name2b=param.value2b:workingdir"},
		}
		assert.Equal(t, len(cases), len(m))
		for _, c := range cases {
			assert.Contains(t, m, c.x)
			assert.True(t, len(m[c.x]) > 0)
			assert.True(t, strings.Contains(m[c.x], c.want), fmt.Sprintf("%v:%v", c.x, m[c.x]))
		}
	})
}
func TestAddDefaultSidecarContent(t *testing.T) {

	t.Run("Success Case", func(t *testing.T) {

		var m map[string]string = make(map[string]string)
		addDefaultSidecarContent(&stepData, m)

		cases := []struct {
			x, want string
		}{
			{"sidecarCommand", "command"},
			{"sidecarEnvVars", "envar.name3=envar.value3"},
			{"sidecarImage", "image"},
			{"sidecarName", "sidecar0"},
			{"sidecarPullImage", "true"},
			{"sidecarReadyCommand", "readycommand"},
			{"sidecarOptions", "option.name3b option.value3b"},
			{"sidecarWorkspace", "workingdir"},
		}
		assert.Equal(t, len(cases), len(m))
		for _, c := range cases {
			assert.Contains(t, m, c.x)
			assert.True(t, len(m[c.x]) > 0)
			assert.Equal(t, c.want, m[c.x], fmt.Sprintf("%v:%v", c.x, m[c.x]))
		}
	})
}

func TestAddStashContent(t *testing.T) {

	t.Run("Success Case", func(t *testing.T) {

		var m map[string]string = make(map[string]string)
		addStashContent(&stepData, m)

		cases := []struct {
			x, want string
		}{
			{"stashContent", "resource0, resource1, resource2"},
		}
		assert.Equal(t, len(cases), len(m))
		for _, c := range cases {
			assert.Contains(t, m, c.x)
			assert.True(t, len(m[c.x]) > 0)
			assert.True(t, strings.Contains(m[c.x], c.want), fmt.Sprintf("%v:%v", c.x, m[c.x]))
		}
	})
}

func TestGetDocuContextDefaults(t *testing.T) {

	t.Run("Success Case", func(t *testing.T) {

		m := getDocuContextDefaults(&stepData)

		cases := []struct {
			x, want string
		}{
			{"stashContent", "resource0, resource1, resource2"},
			{"sidecarCommand", "command"},
			{"sidecarEnvVars", "envar.name3=envar.value3"},
			{"sidecarImage", "image"},
			{"sidecarName", "sidecar0"},
			{"sidecarPullImage", "true"},
			{"sidecarReadyCommand", "readycommand"},
			{"sidecarOptions", "option.name3b option.value3b"},
			{"sidecarWorkspace", "workingdir"},
			{"containerCommand", "command"},
			{"containerName", "container0, container1 <br>container2a <br>container2b <br>"},
			{"containerShell", "shell"},
			{"dockerEnvVars", "envar.name0=envar.value0, envar.name1=envar.value1 <br>param_name2a=param_value2a:\\[envar.name2a=envar.value2a\\] <br>param.name2b=param.value2b:\\[envar.name2b=envar.value2b\\]"},
			{"dockerImage", "image, image <br>param_name2a=param_value2a:image <br>param.name2b=param.value2b:image"},
			{"dockerName", "container0, container1 <br>container2a <br>container2b <br>"},
			{"dockerPullImage", "true"},
			{"dockerOptions", "option.name2b option.value2b"},
			{"dockerWorkspace", "workingdir, workingdir <br>param_name2a=param_value2a:workingdir <br>param.name2b=param.value2b:workingdir"},
		}
		assert.Equal(t, len(cases), len(m))
		for _, c := range cases {
			assert.Contains(t, m, c.x)
			assert.True(t, len(m[c.x]) > 0)
			assert.True(t, strings.Contains(m[c.x], c.want), fmt.Sprintf("%v:%v", c.x, m[c.x]))
		}
	})
}

func TestAddNewParameterWithCondition(t *testing.T) {

	t.Run("Success Case", func(t *testing.T) {

		var m map[string]string = make(map[string]string)

		cases := []struct {
			x, want string
			i       int
		}{
<<<<<<< HEAD
			{"param0", "name0a=`val0a`:`default0` name0b=`val0b`:`default0`", 0},
			{"param1", "name1a=`val1a`:`default1`", 1},
=======
			{"param0", "name0a=val0a: default0 name0b=val0b: default0", 0},
			{"param1", "name1a=val1a: default1", 1},
>>>>>>> 1660f4df
		}
		for _, c := range cases {

			addNewParameterWithCondition(stepData.Spec.Inputs.Parameters[c.i], m)
			assert.Contains(t, m, c.x)
			assert.True(t, len(m[c.x]) > 0)
			assert.True(t, strings.Contains(m[c.x], c.want), fmt.Sprintf("%v", m[c.x]))
		}
	})
}

func TestAddExistingParameterWithCondition(t *testing.T) {

	t.Run("Success Case", func(t *testing.T) {

		var m map[string]string = make(map[string]string)
		addNewParameterWithCondition(stepData.Spec.Inputs.Parameters[1], m)

		cases := []struct {
			x, want string
		}{
<<<<<<< HEAD
			{"param1", "name1a=`val1a`:`default1`  <br> name1b=`val1b`:`default1`"},
=======
			{"param1", "name1a=val1a: default1 <br>name1b=val1b: default1 "},
>>>>>>> 1660f4df
		}
		for _, c := range cases {

			addExistingParameterWithCondition(stepData.Spec.Inputs.Parameters[2], m)
			assert.Contains(t, m, c.x)
			assert.True(t, len(m[c.x]) > 0)
			assert.True(t, strings.Contains(m[c.x], c.want), fmt.Sprintf("%v", m[c.x]))
		}
	})
}

func TestRenderPossibleValues(t *testing.T) {
	t.Run("none", func(t *testing.T) {
		// init
		var in []interface{}
		// test
		out := possibleValuesToString(in)
		// assert
		assert.Empty(t, out)
	})
	t.Run("one", func(t *testing.T) {
		// init
		var in []interface{}
		in = append(in, "fu")
		// test
		out := possibleValuesToString(in)
		// assert
		assert.Equal(t, "`fu`", out)
	})
	t.Run("many", func(t *testing.T) {
		// init
		var in []interface{}
		in = append(in, "fu", "fara")
		// test
		out := possibleValuesToString(in)
		// assert
		assert.Equal(t, "`fu`, `fara`", out)
	})
	t.Run("boolean", func(t *testing.T) {
		// init
		var in []interface{}
		in = append(in, false, true)
		// test
		out := possibleValuesToString(in)
		// assert
		assert.Equal(t, "`false`, `true`", out)
	})
}<|MERGE_RESOLUTION|>--- conflicted
+++ resolved
@@ -12,11 +12,7 @@
 	"github.com/stretchr/testify/assert"
 )
 
-<<<<<<< HEAD
-var expectedResultDocument string = "# testStep\n\n\t## Description \n\nLong Test description\n\n\t\n\t## Prerequisites\n\t\n\tnone\n\n\t\n\t\n\t## Parameters\n\n| name | mandatory | default | possible values |\n| ------- | --------- | ------- | ------- |\n | `param0` | No | val0 |  |\n  | `param1` | No |  |  |\n  | `param2` | Yes |  |  |\n \n\n## Details\n\n * ` param0 ` :  param0 description \n  * ` param1 ` :  param1 description \n  * ` param2 ` :  param1 description \n \n\t\n\t## We recommend to define values of step parameters via [config.yml file](../configuration.md). \n\nIn following sections of the config.yml the configuration is possible:\n\n| parameter | general | step/stage |\n|-----------|---------|------------|\n | param0 | X |  | \n  | param1 |  |  | \n  | param2 |  |  | \n \n\t\n\t## Side effects\n\t\n\tnone\n\t\n\t## Exceptions\n\t\n\tnone\n\t\n\t## Example\n\n\tnone\n"
-=======
-var expectedResultDocument string = "# testStep\n\n\t## Description\n\nLong Test description\n\n\t\n\t## Prerequisites\n\t\n\tnone\n\n\t\n\t\n\t## Parameters\n\n| name | mandatory | default | possible values |\n| ---- | --------- | ------- | --------------- |\n| param0 | No | val0 |  |\n| param1 | No |  |  |\n| param2 | Yes |  |  |\n\n\n## Details\n\n * `param0`: param0 description\n * `param1`: param1 description\n * `param2`: param1 description\n\n\t\n\t## We recommend to define values of step parameters via [config.yml file](../configuration.md).\n\nIn following sections of the config.yml the configuration is possible:\n\n| parameter | general | step/stage |\n| --------- | ------- | ---------- |\n| param0 | X |  |\n| param1 |  |  |\n| param2 |  |  |\n\n\t\n\t## Side effects\n\t\n\tnone\n\t\n\t## Exceptions\n\t\n\tnone\n\t\n\t## Example\n\n\tnone\n"
->>>>>>> 1660f4df
+var expectedResultDocument string = "# testStep\n\n\t## Description\n\nLong Test description\n\n\t\n\t## Prerequisites\n\t\n\tnone\n\n\t\n\t\n\t## Parameters\n\n| name | mandatory | default | possible values |\n| ---- | --------- | ------- | --------------- |\n| `param0` | No | val0 |  |\n| `param1` | No |  |  |\n| `param2` | Yes |  |  |\n\n\n## Details\n\n * `param0` : param0 description \n * `param1` : param1 description \n * `param2` : param1 description\n\n\t\n\t## We recommend to define values of step parameters via [config.yml file](../configuration.md).\n\nIn following sections of the config.yml the configuration is possible:\n\n| parameter | general | step/stage |\n| --------- | ------- | ---------- |\n| param0 | X |  | \n| param1 |  |  | \n| param2 |  |  |\n\n\t\n\t## Side effects\n\t\n\tnone\n\t\n\t## Exceptions\n\t\n\tnone\n\t\n\t## Example\n\n\tnone\n"
 
 func configMetaDataMock(name string) (io.ReadCloser, error) {
 	meta1 := `metadata:
@@ -370,13 +366,8 @@
 			x, want string
 			i       int
 		}{
-<<<<<<< HEAD
-			{"param0", "name0a=`val0a`:`default0` name0b=`val0b`:`default0`", 0},
-			{"param1", "name1a=`val1a`:`default1`", 1},
-=======
-			{"param0", "name0a=val0a: default0 name0b=val0b: default0", 0},
-			{"param1", "name1a=val1a: default1", 1},
->>>>>>> 1660f4df
+			{"param0", "name0a=`val0a`: `default0` name0b=`val0b`: `default0`", 0},
+			{"param1", "name1a=`val1a`: `default1`", 1},
 		}
 		for _, c := range cases {
 
@@ -398,11 +389,7 @@
 		cases := []struct {
 			x, want string
 		}{
-<<<<<<< HEAD
-			{"param1", "name1a=`val1a`:`default1`  <br> name1b=`val1b`:`default1`"},
-=======
-			{"param1", "name1a=val1a: default1 <br>name1b=val1b: default1 "},
->>>>>>> 1660f4df
+			{"param1", "name1a=`val1a`: `default1` <br>name1b=`val1b`: `default1` "},
 		}
 		for _, c := range cases {
 
