--- conflicted
+++ resolved
@@ -457,16 +457,12 @@
 	properName = strings.Replace(properName, "Id", "ID", -1)
 	properName = strings.Replace(properName, "Json", "JSON", -1)
 	properName = strings.Replace(properName, "json", "JSON", -1)
-<<<<<<< HEAD
 	properName = strings.Replace(properName, "Tls", "TLS", -1)
-	return strings.Title(properName)
-=======
 	return properName
 }
 
 func golangNameTitle(name string) string {
 	return strings.Title(golangName(name))
->>>>>>> ea45136c
 }
 
 func flagType(paramType string) string {
