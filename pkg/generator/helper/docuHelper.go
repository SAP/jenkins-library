package helper

import (
	"bytes"
	"fmt"
	"io"
	"io/ioutil"
	"sort"
	"strings"
	"text/template"

	"github.com/SAP/jenkins-library/pkg/config"
)

// generates the step documentation and replaces the template with the generated documentation
func generateStepDocumentation(stepData config.StepData, docuHelperData DocuHelperData) error {

	fmt.Printf("Generate docu for: %v\n", stepData.Metadata.Name)
	//create the file path for the template and open it.
	docTemplateFilePath := fmt.Sprintf("%v%v.md", docuHelperData.DocTemplatePath, stepData.Metadata.Name)
	docTemplate, err := docuHelperData.OpenDocTemplateFile(docTemplateFilePath)

	if docTemplate != nil {
		defer docTemplate.Close()
	}
	//check if there is an error during opening the template (true : skip docu generation for this meta data file)
	if err != nil {
		return fmt.Errorf("error occured: %v", err)
	}

	content := readAndAdjustTemplate(docTemplate)
	if len(content) <= 0 {
		return fmt.Errorf("error occured: no content inside of the template")
	}

	// binding of functions and placeholder
	funcMap := template.FuncMap{
		"docGenDescription":   docGenDescription,
		"docGenStepName":      docGenStepName,
		"docGenParameters":    docGenParameters,
		"docGenConfiguration": docGenConfiguration,
	}
	tmpl, err := template.New("doc").Funcs(funcMap).Parse(content)
	checkError(err)

	setDefaultStepParameters(&stepData)
	// add secrets, context defaults to the step parameters
	handleStepParameters(&stepData)

	//write executed template data to the previously opened file
	var docContent bytes.Buffer
	err = tmpl.Execute(&docContent, stepData)
	checkError(err)

	//overwrite existing file
	err = docuHelperData.DocFileWriter(docTemplateFilePath, docContent.Bytes(), 644)
	checkError(err)

	fmt.Printf("Documentation generation complete for: %v\n", stepData.Metadata.Name)

	return nil
}

func setDefaultStepParameters(stepData *config.StepData) {
	for k, param := range stepData.Spec.Inputs.Parameters {

		if param.Default == nil {
			switch param.Type {
			case "bool":
				param.Default = "false"
			case "int":
				param.Default = "0"
			}
		} else {
			switch param.Type {
			case "string":
			case "bool":
				param.Default = fmt.Sprintf("\"%v\"", param.Default)
			case "int":
				param.Default = fmt.Sprintf("%v", param.Default)
			}
		}

		stepData.Spec.Inputs.Parameters[k] = param
	}
}

func readAndAdjustTemplate(docFile io.ReadCloser) string {
	//read template content
	content, err := ioutil.ReadAll(docFile)
	checkError(err)
	contentStr := string(content)

	//replace old placeholder with new ones
	contentStr = strings.ReplaceAll(contentStr, "${docGenStepName}", "{{docGenStepName .}}")
	contentStr = strings.ReplaceAll(contentStr, "${docGenConfiguration}", "{{docGenConfiguration .}}")
	contentStr = strings.ReplaceAll(contentStr, "${docGenParameters}", "{{docGenParameters .}}")
	contentStr = strings.ReplaceAll(contentStr, "${docGenDescription}", "{{docGenDescription .}}")
	contentStr = strings.ReplaceAll(contentStr, "## ${docJenkinsPluginDependencies}", "")

	return contentStr
}

//	Replaces the docGenDescription placeholder with content from the yaml
func docGenDescription(stepData config.StepData) string {

	desc := "Description \n\n"

	desc += stepData.Metadata.LongDescription

	return desc
}

// Replaces the docGenStepName placeholder with the content from the yaml
func docGenStepName(stepData config.StepData) string {
	return stepData.Metadata.Name
}

// Replaces the docGenParameters placeholder with the content from the yaml
func docGenParameters(stepData config.StepData) string {
	//create step parameter table
	parametersTable := createParametersTable(stepData.Spec.Inputs.Parameters)
	//create parameters detail section
	parametersDetail := createParametersDetail(stepData.Spec.Inputs.Parameters)

	return "Parameters\n\n" + parametersTable + "\n" + parametersDetail
}

// Replaces the docGenConfiguration placeholder with the content from the yaml
func docGenConfiguration(stepData config.StepData) string {

	var conf = "We recommend to define values of step parameters via [config.yml file](../configuration.md). \n\n"
	conf += "In following sections of the config.yml the configuration is possible:\n\n"

	// create step configuration table
	conf += createConfigurationTable(stepData.Spec.Inputs.Parameters)

	return conf
}

func createParametersTable(parameters []config.StepParameters) string {

	var table = "| name | mandatory | default | possible values |\n"
	table += "| ---- | --------- | ------- | --------------- |\n"

	m := combineEqualParametersTogether(parameters)

	for _, param := range parameters {
		if v, ok := m[param.Name]; ok {
<<<<<<< HEAD
			table += fmt.Sprintf("| %v | %v | %v |  |\n", param.Name, ifThenElse(param.Mandatory && param.Default == nil, "Yes", "No"), ifThenElse(v == "<nil>", "", v))
=======
			table += fmt.Sprintf(" | %v | %v | %v | %v |\n ", param.Name, ifThenElse(param.Mandatory && param.Default == nil, "Yes", "No"), ifThenElse(v == "<nil>", "", v), possibleValuesToString(param.PossibleValues))
>>>>>>> 8e871e5c
			delete(m, param.Name)
		}
	}
	return table
}

func createParametersDetail(parameters []config.StepParameters) string {

	var detail = "## Details\n\n"

	var m map[string]bool = make(map[string]bool)
	for _, param := range parameters {
		if _, ok := m[param.Name]; !ok {
			if len(param.Description) > 0 {
				detail += fmt.Sprintf(" * `%v` : %v\n", param.Name, param.Description)
				m[param.Name] = true
			}
		}
	}

	return detail
}

//combines equal parameters and the values
func combineEqualParametersTogether(parameters []config.StepParameters) map[string]string {
	var m map[string]string = make(map[string]string)

	for _, param := range parameters {
		m[param.Name] = fmt.Sprintf("%v", param.Default)

		if _, ok := m[param.Name]; ok {
			addExistingParameterWithCondition(param, m)
		} else {
			addNewParameterWithCondition(param, m)
		}
	}
	return m
}

func addExistingParameterWithCondition(param config.StepParameters, m map[string]string) {
	if param.Conditions != nil {
		for _, con := range param.Conditions {
			if con.Params != nil {
				for _, p := range con.Params {
					m[param.Name] = fmt.Sprintf("%v <br> %v=%v:%v ", m[param.Name], p.Name, p.Value, param.Default)
				}
			}
		}
	}
}

func addNewParameterWithCondition(param config.StepParameters, m map[string]string) {
	if param.Conditions != nil {
		m[param.Name] = ""
		for _, con := range param.Conditions {
			if con.Params != nil {
				for _, p := range con.Params {
					m[param.Name] += fmt.Sprintf("%v=%v:%v ", p.Name, p.Value, param.Default)
				}
			}
		}
	}
}

func createConfigurationTable(parameters []config.StepParameters) string {

	var table = "| parameter | general | step/stage |\n"
	table += "|-----------|---------|------------|\n"

	for _, param := range parameters {
		if len(param.Scope) > 0 {
			general := contains(param.Scope, "GENERAL")
			step := contains(param.Scope, "STEPS")

			table += fmt.Sprintf("| %v | %v | %v |\n", param.Name, ifThenElse(general, "X", ""), ifThenElse(step, "X", ""))
		}
	}

	return table
}

func handleStepParameters(stepData *config.StepData) {
	//add secrets to pstep arameters
	appendSecretsToParameters(stepData)

	//get the context defaults
	context := getDocuContextDefaults(stepData)
	if len(context) > 0 {
		contextDefaultPath := "pkg/generator/helper/piper-context-defaults.yaml"
		mCD := readContextDefaultDescription(contextDefaultPath)
		//fmt.Printf("ContextDefault Map: %v \n", context)
		//create StepParemeters items for context defaults
		for k, v := range context {
			if len(v) > 0 {
				//containerName only for Step: dockerExecuteOnKubernetes
				if k != "containerName" || stepData.Metadata.Name == "dockerExecuteOnKubernetes" {
					if mCD[k] != nil {
						cdp := mCD[k].(ContextDefaultParameters)
						stepData.Spec.Inputs.Parameters = append(stepData.Spec.Inputs.Parameters, config.StepParameters{Name: k, Default: v, Mandatory: false, Description: cdp.Description, Scope: cdp.Scope})
					}
				}
			}
		}
	}
	//Sort Parameters
	sortStepParameters(stepData)
}

func appendSecretsToParameters(stepData *config.StepData) {

	secrets := stepData.Spec.Inputs.Secrets
	if secrets != nil {
		for _, secret := range secrets {
			item := config.StepParameters{Name: secret.Name, Type: secret.Type, Description: secret.Description, Mandatory: true}
			stepData.Spec.Inputs.Parameters = append(stepData.Spec.Inputs.Parameters, item)
		}
	}
}

func getDocuContextDefaults(step *config.StepData) map[string]string {

	var result map[string]string = make(map[string]string)

	//creates the context defaults for containers
	addDefaultContainerContent(step, result)
	//creates the context defaults for sidecars
	addDefaultSidecarContent(step, result)
	//creates the context defaults for resources
	addStashContent(step, result)

	return result
}

func addDefaultContainerContent(m *config.StepData, result map[string]string) {
	//creates the context defaults for containers
	if len(m.Spec.Containers) > 0 {
		keys := map[string][]string{}
		resources := map[string][]string{}
		bEmptyKey := true
		for _, container := range m.Spec.Containers {

			addContainerValues(container, bEmptyKey, resources, keys)
		}
		createDefaultContainerEntries(keys, resources, result)
	}
}

func addContainerValues(container config.Container, bEmptyKey bool, resources map[string][]string, m map[string][]string) {

	//create keys
	key := ""
	if len(container.Conditions) > 0 {
		key = fmt.Sprintf("%v=%v", container.Conditions[0].Params[0].Name, container.Conditions[0].Params[0].Value)
	}

	//only add the key ones
	if bEmptyKey || len(key) > 0 {

		if len(container.Command) > 0 {
			m["containerCommand"] = append(m["containerCommand"], key+"_containerCommand")
		}
		m["containerName"] = append(m["containerName"], key+"_containerName")
		m["containerShell"] = append(m["containerShell"], key+"_containerShell")
		m["dockerEnvVars"] = append(m["dockerEnvVars"], key+"_dockerEnvVars")
		m["dockerImage"] = append(m["dockerImage"], key+"_dockerImage")
		m["dockerName"] = append(m["dockerName"], key+"_dockerName")
		m["dockerPullImage"] = append(m["dockerPullImage"], key+"_dockerPullImage")
		m["dockerOptions"] = append(m["dockerOptions"], key+"_dockerOptions")
		m["dockerWorkspace"] = append(m["dockerWorkspace"], key+"_dockerWorkspace")
	}

	if len(container.Conditions) == 0 {
		bEmptyKey = false
	}

	//add values
	addValuesToMap(container, key, resources)
}

func addValuesToMap(container config.Container, key string, resources map[string][]string) {
	resources[key+"_containerName"] = append(resources[key+"_containerName"], container.Name)

	//ContainerShell > 0
	if len(container.Shell) > 0 {
		resources[key+"_containerShell"] = append(resources[key+"_containerShell"], container.Shell)
	}
	resources[key+"_dockerName"] = append(resources[key+"_dockerName"], container.Name)

	//ContainerCommand > 0
	if len(container.Command) > 0 {
		resources[key+"_containerCommand"] = append(resources[key+"_containerCommand"], container.Command[0])
	}
	//ImagePullPolicy > 0
	if len(container.ImagePullPolicy) > 0 {
		resources[key+"_dockerPullImage"] = []string{fmt.Sprintf("%v", container.ImagePullPolicy != "Never")}
	}
	//Different when key is set (Param.Name + Param.Value)
	workingDir := ifThenElse(len(container.WorkingDir) > 0, container.WorkingDir, "\\<empty\\>")
	if len(key) > 0 {
		resources[key+"_dockerEnvVars"] = append(resources[key+"_dockerEnvVars"], fmt.Sprintf("%v:\\[%v\\]", key, strings.Join(envVarsAsStringSlice(container.EnvVars), "")))
		resources[key+"_dockerImage"] = append(resources[key+"_dockerImage"], fmt.Sprintf("%v:%v", key, container.Image))
		resources[key+"_dockerOptions"] = append(resources[key+"_dockerOptions"], fmt.Sprintf("%v:\\[%v\\]", key, strings.Join(optionsAsStringSlice(container.Options), "")))
		resources[key+"_dockerWorkspace"] = append(resources[key+"_dockerWorkspace"], fmt.Sprintf("%v:%v", key, workingDir))
	} else {
		resources[key+"_dockerEnvVars"] = append(resources[key+"_dockerEnvVars"], fmt.Sprintf("%v", strings.Join(envVarsAsStringSlice(container.EnvVars), "")))
		resources[key+"_dockerImage"] = append(resources[key+"_dockerImage"], container.Image)
		resources[key+"_dockerOptions"] = append(resources[key+"_dockerOptions"], fmt.Sprintf("%v", strings.Join(optionsAsStringSlice(container.Options), "")))
		resources[key+"_dockerWorkspace"] = append(resources[key+"_dockerWorkspace"], workingDir)
	}
}

func createDefaultContainerEntries(keys map[string][]string, resources map[string][]string, result map[string]string) {
	//loop over keys map, key is the description of the parameter for example : dockerEnvVars, ...
	for k, p := range keys {
		if p != nil {
			//loop over key array to get the values from the resources
			for _, key := range p {
				if len(strings.Join(resources[key], ", ")) > 1 {
					result[k] += fmt.Sprintf("%v <br>", strings.Join(resources[key], ", "))
				} else if len(strings.Join(resources[key], ", ")) == 1 {
					if _, ok := result[k]; !ok {
						result[k] = fmt.Sprintf("%v", strings.Join(resources[key], ", "))
					} else {
						result[k] += fmt.Sprintf("%v <br>", strings.Join(resources[key], ", "))
					}
				}
			}
		}
	}
}

func addDefaultSidecarContent(m *config.StepData, result map[string]string) {
	//creates the context defaults for sidecars
	if len(m.Spec.Sidecars) > 0 {
		if len(m.Spec.Sidecars[0].Command) > 0 {
			result["sidecarCommand"] += m.Spec.Sidecars[0].Command[0]
		}
		result["sidecarEnvVars"] = strings.Join(envVarsAsStringSlice(m.Spec.Sidecars[0].EnvVars), "")
		result["sidecarImage"] = m.Spec.Sidecars[0].Image
		result["sidecarName"] = m.Spec.Sidecars[0].Name
		if len(m.Spec.Sidecars[0].ImagePullPolicy) > 0 {
			result["sidecarPullImage"] = fmt.Sprintf("%v", m.Spec.Sidecars[0].ImagePullPolicy != "Never")
		}
		result["sidecarReadyCommand"] = m.Spec.Sidecars[0].ReadyCommand
		result["sidecarOptions"] = strings.Join(optionsAsStringSlice(m.Spec.Sidecars[0].Options), "")
		result["sidecarWorkspace"] = m.Spec.Sidecars[0].WorkingDir
	}

}

func addStashContent(m *config.StepData, result map[string]string) {

	//creates the context defaults for resources
	if len(m.Spec.Inputs.Resources) > 0 {
		keys := []string{}
		resources := map[string][]string{}

		//fill the map with the key (condition) and the values (resource.Name) to combine the conditions under the resource.Name
		for _, resource := range m.Spec.Inputs.Resources {
			if resource.Type == "stash" {
				key := ""
				if len(resource.Conditions) > 0 {
					key = fmt.Sprintf("%v=%v", resource.Conditions[0].Params[0].Name, resource.Conditions[0].Params[0].Value)
				}
				if resources[key] == nil {
					keys = append(keys, key)
					resources[key] = []string{}
				}
				resources[key] = append(resources[key], resource.Name)
			}
		}

		for _, key := range keys {
			//more than one key when there are conditions
			if len(key) > 0 {
				result["stashContent"] += fmt.Sprintf("%v:\\[%v\\] <br>", key, strings.Join(resources[key], ", "))
			} else {
				//single entry for stash content (no condition)
				result["stashContent"] += fmt.Sprintf("\\[%v\\] <br>", strings.Join(resources[key], ", "))
			}
		}
	}
}

func envVarsAsStringSlice(envVars []config.EnvVar) []string {
	e := []string{}
	c := len(envVars) - 1
	for k, v := range envVars {
		if k < c {
			e = append(e, fmt.Sprintf("%v=%v, <br>", v.Name, ifThenElse(len(v.Value) > 0, v.Value, "\\<empty\\>")))
		} else {
			e = append(e, fmt.Sprintf("%v=%v", v.Name, ifThenElse(len(v.Value) > 0, v.Value, "\\<empty\\>")))
		}
	}
	return e
}

func optionsAsStringSlice(options []config.Option) []string {
	e := []string{}
	c := len(options) - 1
	for k, v := range options {
		if k < c {
			e = append(e, fmt.Sprintf("%v %v, <br>", v.Name, ifThenElse(len(v.Value) > 0, v.Value, "\\<empty\\>")))
		} else {
			e = append(e, fmt.Sprintf("%v %v", v.Name, ifThenElse(len(v.Value) > 0, v.Value, "\\<empty\\>")))
		}
	}
	return e
}

func sortStepParameters(stepData *config.StepData) {

	if stepData.Spec.Inputs.Parameters != nil {
		parameters := stepData.Spec.Inputs.Parameters

		sort.Slice(parameters[:], func(i, j int) bool {
			return parameters[i].Name < parameters[j].Name
		})
	}
}

func possibleValuesToString(in []interface{}) (out string) {
	if len(in) == 0 {
		return
	}
	out = fmt.Sprintf("`%v`", in[0])
	if len(in) == 1 {
		return
	}
	for _, value := range in[1:] {
		out += fmt.Sprintf(", `%v`", value)
	}
	return
}<|MERGE_RESOLUTION|>--- conflicted
+++ resolved
@@ -147,11 +147,7 @@
 
 	for _, param := range parameters {
 		if v, ok := m[param.Name]; ok {
-<<<<<<< HEAD
-			table += fmt.Sprintf("| %v | %v | %v |  |\n", param.Name, ifThenElse(param.Mandatory && param.Default == nil, "Yes", "No"), ifThenElse(v == "<nil>", "", v))
-=======
-			table += fmt.Sprintf(" | %v | %v | %v | %v |\n ", param.Name, ifThenElse(param.Mandatory && param.Default == nil, "Yes", "No"), ifThenElse(v == "<nil>", "", v), possibleValuesToString(param.PossibleValues))
->>>>>>> 8e871e5c
+			table += fmt.Sprintf("| %v | %v | %v |  |\n", param.Name, ifThenElse(param.Mandatory && param.Default == nil, "Yes", "No"), ifThenElse(v == "<nil>", "", v), possibleValuesToString(param.PossibleValues))
 			delete(m, param.Name)
 		}
 	}
