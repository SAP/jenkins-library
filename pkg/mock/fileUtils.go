// +build !release

package mock

import (
	"fmt"
	"github.com/SAP/jenkins-library/pkg/piperutils"
	"github.com/bmatcuk/doublestar"
	"os"
	"path/filepath"
	"sort"
	"strings"
	"time"
)

var dirContent []byte

const (
	defaultFileMode os.FileMode = 0644
	defaultDirMode  os.FileMode = 0755
)

type fileInfoMock struct {
	name  string
	mode  os.FileMode
	size  int64
	isDir bool
}

func (fInfo fileInfoMock) Name() string       { return fInfo.name }
func (fInfo fileInfoMock) Size() int64        { return fInfo.size }
func (fInfo fileInfoMock) Mode() os.FileMode  { return fInfo.mode }
func (fInfo fileInfoMock) ModTime() time.Time { return time.Time{} }
func (fInfo fileInfoMock) IsDir() bool        { return fInfo.isDir }
func (fInfo fileInfoMock) Sys() interface{}   { return nil }

type fileProperties struct {
	content *[]byte
	mode    os.FileMode
}

// isDir returns true when the properties describe a directory entry.
func (p *fileProperties) isDir() bool {
	return p.content == &dirContent
}

//FilesMock implements the functions from piperutils.Files with an in-memory file system.
type FilesMock struct {
	files        map[string]*fileProperties
	writtenFiles []string
	removedFiles []string
	CurrentDir   string
	Separator    string
}

func (f *FilesMock) init() {
	if f.files == nil {
		f.files = map[string]*fileProperties{}
	}
	if f.Separator == "" {
		f.Separator = string(os.PathSeparator)
	}
}

// toAbsPath checks if the given path is relative, and if so converts it to an absolute path considering the
// current directory of the FilesMock.
// Relative segments such as "../" are currently NOT supported.
func (f *FilesMock) toAbsPath(path string) string {
	if path == "." {
		return f.Separator + f.CurrentDir
	}
	if !strings.HasPrefix(path, f.Separator) {
		path = f.Separator + filepath.Join(f.CurrentDir, path)
	}
	return path
}

// AddFile establishes the existence of a virtual file.
// The file is added with mode 644.
func (f *FilesMock) AddFile(path string, contents []byte) {
	f.AddFileWithMode(path, contents, defaultFileMode)
}

// AddFileWithMode establishes the existence of a virtual file.
func (f *FilesMock) AddFileWithMode(path string, contents []byte, mode os.FileMode) {
	f.associateContent(path, &contents, mode)
}

// AddDir establishes the existence of a virtual directory.
// The directory is add with default mode 755.
func (f *FilesMock) AddDir(path string) {
	f.AddDirWithMode(path, defaultDirMode)
}

// AddDirWithMode establishes the existence of a virtual directory.
func (f *FilesMock) AddDirWithMode(path string, mode os.FileMode) {
	f.associateContent(path, &dirContent, mode)
}

func (f *FilesMock) associateContent(path string, content *[]byte, mode os.FileMode) {
	f.init()
	path = f.toAbsPath(path)
	f.associateContentAbs(path, content, mode)
}

func (f *FilesMock) associateContentAbs(path string, content *[]byte, mode os.FileMode) {
	f.init()
	path = strings.ReplaceAll(path, "/", f.Separator)
	path = strings.ReplaceAll(path, "\\", f.Separator)
	if _, ok := f.files[path]; !ok {
		f.files[path] = &fileProperties{}
	}
	props := f.files[path]
	props.content = content
	props.mode = mode
}

// HasFile returns true if the virtual file system contains an entry for the given path.
func (f *FilesMock) HasFile(path string) bool {
	_, exists := f.files[f.toAbsPath(path)]
	return exists
}

// HasRemovedFile returns true if the virtual file system at one point contained an entry for the given path,
// and it was removed via FileRemove().
func (f *FilesMock) HasRemovedFile(path string) bool {
	return piperutils.ContainsString(f.removedFiles, f.toAbsPath(path))
}

// HasWrittenFile returns true if the virtual file system at one point contained an entry for the given path,
// and it was written via FileWrite().
func (f *FilesMock) HasWrittenFile(path string) bool {
	return piperutils.ContainsString(f.writtenFiles, f.toAbsPath(path))
}

// FileExists returns true if file content has been associated with the given path, false otherwise.
// Only relative paths are supported.
func (f *FilesMock) FileExists(path string) (bool, error) {
	if f.files == nil {
		return false, nil
	}
	props, exists := f.files[f.toAbsPath(path)]
	if !exists {
		return false, nil
	}
	return props.content != &dirContent, nil
}

// DirExists returns true, if the given path is a previously added directory, or a parent directory for any of the
// previously added files.
func (f *FilesMock) DirExists(path string) (bool, error) {
	path = f.toAbsPath(path)
	if path == "." || path == "."+f.Separator || path == f.Separator {
		// The current folder, or the root folder always exist
		return true, nil
	}
	for entry, props := range f.files {
		var dirComponents []string
		if props.isDir() {
			dirComponents = strings.Split(entry, f.Separator)
		} else {
			dirComponents = strings.Split(filepath.Dir(entry), f.Separator)
		}
		if len(dirComponents) > 0 {
			dir := ""
			for i, component := range dirComponents {
				if i == 0 {
					dir = component
				} else {
					dir = dir + f.Separator + component
				}
				if dir == path {
					return true, nil
				}
			}
		}
	}
	return false, nil
}

// Copy checks if content has been associated with the given src path, and if so copies it under the given path dst.
func (f *FilesMock) Copy(src, dst string) (int64, error) {
	f.init()
	props, exists := f.files[f.toAbsPath(src)]
	if !exists || props.isDir() {
		return 0, fmt.Errorf("cannot copy '%s': %w", src, os.ErrNotExist)
	}
	f.AddFileWithMode(dst, *props.content, props.mode)
	return int64(len(*props.content)), nil
}

// FileRead returns the content previously associated with the given path via AddFile(), or an error if no
// content has been associated.
func (f *FilesMock) FileRead(path string) ([]byte, error) {
	f.init()
	props, exists := f.files[f.toAbsPath(path)]
	if !exists {
		return nil, fmt.Errorf("could not read '%s'", path)
	}
	// check if trying to open a directory for reading
	if props.isDir() {
		return nil, fmt.Errorf("could not read '%s': %w", path, os.ErrInvalid)
	}
	return *props.content, nil
}

// FileWrite just forwards to AddFile(), i.e. the content is associated with the given path.
func (f *FilesMock) FileWrite(path string, content []byte, mode os.FileMode) error {
	f.init()
	// NOTE: FilesMock could be extended to have a set of paths for which FileWrite should fail.
	// This is why AddFile() exists separately, to differentiate the notion of setting up the mocking
	// versus implementing the methods from Files.
	f.writtenFiles = append(f.writtenFiles, f.toAbsPath(path))
	f.AddFileWithMode(path, content, mode)
	return nil
}

// FileRemove deletes the association of the given path with any content and records the removal of the file.
// If the path has not been registered before, it returns an error.
func (f *FilesMock) FileRemove(path string) error {
	if f.files == nil {
		return fmt.Errorf("the file '%s' does not exist: %w", path, os.ErrNotExist)
	}
	absPath := f.toAbsPath(path)
	props, exists := f.files[absPath]

	// If there is no leaf-entry in the map, path may be a directory, but implicitly it cannot be empty
	if !exists {
		dirExists, _ := f.DirExists(path)
		if dirExists {
			return fmt.Errorf("the directory '%s' is not empty", path)
		}
		return fmt.Errorf("the file '%s' does not exist: %w", path, os.ErrNotExist)
	} else if props.isDir() {
		// Check if the directory is not empty re-using the Glob() implementation
		entries, _ := f.Glob(path + f.Separator + "*")
		if len(entries) > 0 {
			return fmt.Errorf("the directory '%s' is not empty", path)
		}
	}

	delete(f.files, absPath)
	f.removedFiles = append(f.removedFiles, absPath)

	// Make sure the parent directory still exists, if it only existed via this one entry
	leaf := filepath.Base(absPath)
	absPath = strings.TrimSuffix(absPath, f.Separator+leaf)
	if absPath != f.Separator {
		relPath := strings.TrimPrefix(absPath, f.Separator+f.CurrentDir+f.Separator)
		dirExists, _ := f.DirExists(relPath)
		if !dirExists {
			f.AddDir(relPath)
		}
	}

	return nil
}

// FileRename changes the path under which content is associated in the virtual file system.
// Only leaf-entries are supported as of yet.
func (f *FilesMock) FileRename(oldPath, newPath string) error {
	if f.files == nil {
		return fmt.Errorf("the file '%s' does not exist: %w", oldPath, os.ErrNotExist)
	}

	oldAbsPath := f.toAbsPath(oldPath)
	props, exists := f.files[oldAbsPath]
	// If there is no leaf-entry in the map, path may be a directory.
	// We only support renaming leaf-entries for now.
	if !exists {
		return fmt.Errorf("renaming file '%s' is not supported, since it does not exist, "+
			"or is not a leaf-entry", oldPath)
	}

	if oldPath == newPath {
		return nil
	}

	newAbsPath := f.toAbsPath(newPath)
	_, exists = f.files[newAbsPath]
	// Fail if the target path already exists
	if exists {
		return fmt.Errorf("cannot rename '%s', target path '%s' already exists", oldPath, newPath)
	}

	delete(f.files, oldAbsPath)
	f.files[newAbsPath] = props
	return nil
}

// MkdirAll creates a directory in the in-memory file system, so that this path is established to exist.
func (f *FilesMock) MkdirAll(path string, mode os.FileMode) error {
	// NOTE: FilesMock could be extended to have a set of paths for which MkdirAll should fail.
	// This is why AddDirWithMode() exists separately, to differentiate the notion of setting up
	// the mocking versus implementing the methods from Files.
	f.AddDirWithMode(path, mode)
	return nil
}

// Glob returns an array of path strings which match the given glob-pattern. Double star matching is supported.
func (f *FilesMock) Glob(pattern string) ([]string, error) {
	var matches []string
	if f.files == nil {
		return matches, nil
	}
	for path := range f.files {
		path = strings.TrimLeft(path, f.Separator)
		matched, _ := doublestar.PathMatch(pattern, path)
		if matched {
			matches = append(matches, path)
		}
	}
	// The order in f.files is not deterministic, this would result in flaky tests.
	sort.Strings(matches)
	return matches, nil
}

// Getwd returns the rooted current virtual working directory
func (f *FilesMock) Getwd() (string, error) {
	f.init()
	return f.toAbsPath(""), nil
}

// Chdir changes virtually into the given directory.
// The directory needs to exist according to the files and directories via AddFile() and AddDirectory().
// The implementation does not support relative path components such as "..".
func (f *FilesMock) Chdir(path string) error {
	if path == "." || path == "."+f.Separator {
		return nil
	}

	path = f.toAbsPath(path)

	exists, _ := f.DirExists(path)
	if !exists {
		return fmt.Errorf("failed to change current directory into '%s': %w", path, os.ErrNotExist)
	}

	f.CurrentDir = strings.TrimLeft(path, f.Separator)
	return nil
}

// Stat returns an approximated os.FileInfo. For files, it returns properties that have been associated
// via the setup methods. For directories it depends. If a directory exists only implicitly, because
// it is the parent of an added file, default values will be reflected in the file info.
func (f *FilesMock) Stat(path string) (os.FileInfo, error) {
	props, exists := f.files[f.toAbsPath(path)]
	if !exists {
		// Check if this folder exists implicitly
		isDir, err := f.DirExists(path)
		if err != nil {
			return nil, fmt.Errorf("internal error inside mock: %w", err)
		}
		if !isDir {
			return nil, &os.PathError{
				Op:   "stat",
				Path: path,
				Err:  fmt.Errorf("no such file or directory"),
			}
		}

		// we claim default umask, as no properties are stored for implicit folders
		props = &fileProperties{
			mode:    defaultDirMode,
			content: &dirContent,
		}
	}

	return fileInfoMock{
		name:  filepath.Base(path),
		mode:  props.mode,
		size:  int64(len(*props.content)),
		isDir: props.isDir(),
	}, nil
}

// Chmod changes the file mode for the entry at the given path
func (f *FilesMock) Chmod(path string, mode os.FileMode) error {
	props, exists := f.files[f.toAbsPath(path)]
	if exists {
		props.mode = mode
		return nil
	}

	// Check if the dir exists implicitly
	isDir, err := f.DirExists(path)
	if err != nil {
		return fmt.Errorf("internal error inside mock: %w", err)
	}
	if !isDir {
		return fmt.Errorf("chmod: %s: No such file or directory", path)
	}

	if mode != defaultDirMode {
		// we need to create properties to store the mode
		f.AddDirWithMode(path, mode)
	}

	return nil
}

func (f *FilesMock) Abs(path string) (string, error) {
	f.init()
	return f.toAbsPath(path), nil
}

// FileMock can be used in places where a io.Closer, io.StringWriter or io.Writer is expected.
// It is the concrete type returned from FilesMock.Open()
type FileMock struct {
	absPath string
	files   *FilesMock
	content []byte
}

// Close mocks freeing the associated OS resources.
func (f *FileMock) Close() error {
	f.files = nil
	return nil
}

// WriteString converts the passed string to a byte array and forwards to Write().
func (f *FileMock) WriteString(s string) (n int, err error) {
	return f.Write([]byte(s))
}

// Write appends the provided byte array to the end of the current virtual file contents.
// It fails if the FileMock has been closed already, but it does not fail in case the path
// has already been removed from the FilesMock instance that created this FileMock.
// In this situation, the written contents will not become visible in the FilesMock.
func (f *FileMock) Write(p []byte) (n int, err error) {
	if f.files == nil {
		return 0, fmt.Errorf("file is closed")
	}

	f.content = append(f.content, p...)

	// It is not an error to write to a file that has been removed.
	// The kernel does reference counting, as long as someone has the file still opened,
	// it can be written to (and that entity can also still read it).
	properties, exists := f.files.files[f.absPath]
	if exists && properties.content != &dirContent {
		properties.content = &f.content
	}

	return len(p), nil
}

// Open mimics the behavior os.Open(), but it cannot return an instance of the os.File struct.
// Instead, it returns a pointer to a FileMock instance, which implements a number of the same methods as os.File.
// The flag parameter is checked for os.O_CREATE and os.O_APPEND and behaves accordingly.
func (f *FilesMock) Open(path string, flag int, perm os.FileMode) (*FileMock, error) {
	if f.files == nil && flag&os.O_CREATE == 0 {
		return nil, fmt.Errorf("the file '%s' does not exist: %w", path, os.ErrNotExist)
	}
	f.init()
	absPath := f.toAbsPath(path)
	properties, exists := f.files[absPath]
	if exists && properties.content == &dirContent {
		return nil, fmt.Errorf("opening directory not supported")
	}
	if !exists && flag&os.O_CREATE != 0 {
		f.associateContentAbs(absPath, &[]byte{}, perm)
	}

	file := FileMock{
		absPath: absPath,
		files:   f,
		content: []byte{},
	}

	if flag&os.O_APPEND != 0 {
		file.content = *properties.content
<<<<<<< HEAD
=======
	} else if flag&os.O_TRUNC != 0 {
		properties.content = &file.content
>>>>>>> deb5cfc6
	}

	return &file, nil
}<|MERGE_RESOLUTION|>--- conflicted
+++ resolved
@@ -470,11 +470,8 @@
 
 	if flag&os.O_APPEND != 0 {
 		file.content = *properties.content
-<<<<<<< HEAD
-=======
 	} else if flag&os.O_TRUNC != 0 {
 		properties.content = &file.content
->>>>>>> deb5cfc6
 	}
 
 	return &file, nil
