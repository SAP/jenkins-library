package maven

import (
	"bytes"
	"fmt"
	"github.com/bmatcuk/doublestar"
	"io"
	"net/http"
	"os"
	"path"
	"path/filepath"
	"strings"

	piperhttp "github.com/SAP/jenkins-library/pkg/http"
	"github.com/SAP/jenkins-library/pkg/log"
	"github.com/SAP/jenkins-library/pkg/piperutils"
)

// ExecuteOptions are used by Execute() to construct the Maven command line.
type ExecuteOptions struct {
	PomPath                     string   `json:"pomPath,omitempty"`
	ProjectSettingsFile         string   `json:"projectSettingsFile,omitempty"`
	GlobalSettingsFile          string   `json:"globalSettingsFile,omitempty"`
	M2Path                      string   `json:"m2Path,omitempty"`
	Goals                       []string `json:"goals,omitempty"`
	Defines                     []string `json:"defines,omitempty"`
	Flags                       []string `json:"flags,omitempty"`
	LogSuccessfulMavenTransfers bool     `json:"logSuccessfulMavenTransfers,omitempty"`
	ReturnStdout                bool     `json:"returnStdout,omitempty"`
}

// EvaluateOptions are used by Evaluate() to construct the Maven command line.
// In contrast to ExecuteOptions, fewer settings are required for Evaluate and thus a separate type is needed.
type EvaluateOptions struct {
	PomPath             string `json:"pomPath,omitempty"`
	ProjectSettingsFile string `json:"projectSettingsFile,omitempty"`
	GlobalSettingsFile  string `json:"globalSettingsFile,omitempty"`
	M2Path              string `json:"m2Path,omitempty"`
}

type mavenExecRunner interface {
	Stdout(out io.Writer)
	Stderr(err io.Writer)
	RunExecutable(e string, p ...string) error
}

type mavenUtils interface {
	FileExists(path string) (bool, error)
	DownloadFile(url, filename string, header http.Header, cookies []*http.Cookie) error
	glob(pattern string) (matches []string, err error)
	getwd() (dir string, err error)
	chdir(dir string) error
}

type utilsBundle struct {
	*piperhttp.Client
	*piperutils.Files
}

func newUtils() *utilsBundle {
	return &utilsBundle{
		Client: &piperhttp.Client{},
		Files:  &piperutils.Files{},
	}
}

<<<<<<< HEAD
func (u *utilsBundle) FileExists(path string) (bool, error) {
	return u.fileUtils.FileExists(path)
}

func (u *utilsBundle) DownloadFile(url, filename string, header http.Header, cookies []*http.Cookie) error {
	return u.httpClient.DownloadFile(url, filename, header, cookies)
}

func (u *utilsBundle) glob(pattern string) (matches []string, err error) {
	return doublestar.Glob(pattern)
}

func (u *utilsBundle) getwd() (dir string, err error) {
	return os.Getwd()
}

func (u *utilsBundle) chdir(dir string) error {
	return os.Chdir(dir)
}

=======
>>>>>>> d558db91
const mavenExecutable = "mvn"

// Execute constructs a mvn command line from the given options, and uses the provided
// mavenExecRunner to execute it.
func Execute(options *ExecuteOptions, command mavenExecRunner) (string, error) {
	stdOutBuf, stdOut := evaluateStdOut(options)
	command.Stdout(stdOut)
	command.Stderr(log.Writer())

	parameters, err := getParametersFromOptions(options, newUtils())
	if err != nil {
		return "", fmt.Errorf("failed to construct parameters from options: %w", err)
	}

	err = command.RunExecutable(mavenExecutable, parameters...)
	if err != nil {
		commandLine := append([]string{mavenExecutable}, parameters...)
		return "", fmt.Errorf("failed to run executable, command: '%s', error: %w", commandLine, err)
	}

	if stdOutBuf == nil {
		return "", nil
	}
	return string(stdOutBuf.Bytes()), nil
}

// Evaluate constructs ExecuteOptions for using the maven-help-plugin's 'evaluate' goal to
// evaluate a given expression from a pom file. This allows to retrieve the value of - for
// example - 'project.version' from a pom file exactly as Maven itself evaluates it.
func Evaluate(options *EvaluateOptions, expression string, command mavenExecRunner) (string, error) {
	expressionDefine := "-Dexpression=" + expression
	executeOptions := ExecuteOptions{
		PomPath:             options.PomPath,
		M2Path:              options.M2Path,
		ProjectSettingsFile: options.ProjectSettingsFile,
		GlobalSettingsFile:  options.GlobalSettingsFile,
		Goals:               []string{"org.apache.maven.plugins:maven-help-plugin:3.1.0:evaluate"},
		Defines:             []string{expressionDefine, "-DforceStdout", "-q"},
		ReturnStdout:        true,
	}
	value, err := Execute(&executeOptions, command)
	if err != nil {
		return "", err
	}
	if strings.HasPrefix(value, "null object or invalid expression") {
		return "", fmt.Errorf("expression '%s' in file '%s' could not be resolved", expression, options.PomPath)
	}
	return value, nil
}

<<<<<<< HEAD
// InstallFile installs a maven artifact and its pom into the local maven repository.
// If "file" is empty, only the pom is installed. "pomFile" must not be empty.
func InstallFile(file, pomFile string, command mavenExecRunner) error {
	if len(pomFile) == 0 {
		return fmt.Errorf("pomFile can't be empty")
	}

	var defines []string
	if len(file) > 0 {
		defines = append(defines, "-Dfile="+file)
	} else {
		defines = append(defines, "-Dfile="+pomFile)
	}
	defines = append(defines, "-DpomFile="+pomFile)
	mavenOptionsInstall := ExecuteOptions{
		Goals:   []string{"install:install-file"},
		Defines: defines,
		PomPath: pomFile,
	}
	_, err := Execute(&mavenOptionsInstall, command)
	if err != nil {
		return fmt.Errorf("failed to install maven artifacts: %w", err)
	}
	return nil
}

// InstallMavenArtifacts finds maven modules (identified by pom.xml files) and installs the artifacts into the local maven repository.
func InstallMavenArtifacts(command mavenExecRunner, m2Path, projectSettingsFile, globalSettingsFile string) error {
	return doInstallMavenArtifacts(command, newUtils(), m2Path, projectSettingsFile, globalSettingsFile)
}

// InstallMavenArtifacts finds maven modules (identified by pom.xml files) and installs the artifacts into the local maven repository.
func InstallMavenArtifacts2(command mavenExecRunner) error {
	return doInstallMavenArtifacts(command, newUtils(), "", "", "")
}

func doInstallMavenArtifacts(command mavenExecRunner, utils mavenUtils, m2Path, projectSettingsFile, globalSettingsFile string) error {
	err := flattenPom(command)
	if err != nil {
		return err
	}

	pomFiles, err := utils.glob(filepath.Join("**", "pom.xml"))
	if err != nil {
		return err
	}

	oldWorkingDirectory, err := utils.getwd()
	if err != nil {
		return err
	}

	for _, pomFile := range pomFiles {
		log.Entry().Info("Installing maven artifacts from module: " + pomFile)
		dir := path.Dir(pomFile)
		err = utils.chdir(dir)
		if err != nil {
			return err
		}

		packaging, err := Evaluate("pom.xml", "project.packaging", command)
		if err != nil {
			return err
		}

		if packaging == "pom" {
			err = InstallFile("", "pom.xml", command)
			if err != nil {
				return err
			}
		} else {
			err = installJarWarArtifacts(command, utils)
			if err != nil {
				return err
			}
		}

		err = utils.chdir(oldWorkingDirectory)
		if err != nil {
			return err
		}
	}
	return err
}

func installJarWarArtifacts(command mavenExecRunner, utils mavenUtils) error {
	finalName, err := Evaluate("pom.xml", "project.build.finalName", command)
	if err != nil {
		return err
	}
	if finalName == "" {
		log.Entry().Warn("project.build.finalName is empty, skipping install of artifact. Installing only the pom file.")
		err = InstallFile("", "pom.xml", command)
		if err != nil {
			return err
		}
		return nil
	}
	jarExists, err := utils.FileExists(jarFile(finalName))
	if err != nil {
		return err
	}
	warExists, err := utils.FileExists(warFile(finalName))
	if err != nil {
		return err
	}

	if jarExists {
		err = InstallFile(jarFile(finalName), "pom.xml", command)
		if err != nil {
			return err
		}
	}

	if warExists {
		err = InstallFile(warFile(finalName), "pom.xml", command)
		if err != nil {
			return err
		}
	}
	return nil
}

func jarFile(finalName string) string {
	return "target/" + finalName + ".jar"
}

func warFile(finalName string) string {
	return "target/" + finalName + ".war"
}

func flattenPom(command mavenExecRunner) error {
	mavenOptionsFlatten := ExecuteOptions{
		Goals:   []string{"flatten:flatten"},
		Defines: []string{"-Dflatten.mode=resolveCiFriendliesOnly"},
		PomPath: "pom.xml",
	}
	_, err := Execute(&mavenOptionsFlatten, command)
	return err
}

func evaluateStdOut(config *ExecuteOptions) (*bytes.Buffer, io.Writer) {
=======
func evaluateStdOut(options *ExecuteOptions) (*bytes.Buffer, io.Writer) {
>>>>>>> d558db91
	var stdOutBuf *bytes.Buffer
	stdOut := log.Writer()
	if options.ReturnStdout {
		stdOutBuf = new(bytes.Buffer)
		stdOut = io.MultiWriter(stdOut, stdOutBuf)
	}
	return stdOutBuf, stdOut
}

func getParametersFromOptions(options *ExecuteOptions, utils mavenUtils) ([]string, error) {
	var parameters []string

	if options.GlobalSettingsFile != "" {
		globalSettingsFileName, err := downloadSettingsIfURL(options.GlobalSettingsFile, ".pipeline/mavenGlobalSettings.xml", utils)
		if err != nil {
			return nil, err
		}
		parameters = append(parameters, "--global-settings", globalSettingsFileName)
	}

	if options.ProjectSettingsFile != "" {
		projectSettingsFileName, err := downloadSettingsIfURL(options.ProjectSettingsFile, ".pipeline/mavenProjectSettings.xml", utils)
		if err != nil {
			return nil, err
		}
		parameters = append(parameters, "--settings", projectSettingsFileName)
	}

	if options.M2Path != "" {
		parameters = append(parameters, "-Dmaven.repo.local="+options.M2Path)
	}

	if options.PomPath != "" {
		parameters = append(parameters, "--file", options.PomPath)
	}

	if options.Flags != nil {
		parameters = append(parameters, options.Flags...)
	}

	if options.Defines != nil {
		parameters = append(parameters, options.Defines...)
	}

	if !options.LogSuccessfulMavenTransfers {
		parameters = append(parameters, "-Dorg.slf4j.simpleLogger.log.org.apache.maven.cli.transfer.Slf4jMavenTransferListener=warn")
	}

	parameters = append(parameters, "--batch-mode")

	parameters = append(parameters, options.Goals...)

	return parameters, nil
}

func downloadSettingsIfURL(settingsFileOption, settingsFile string, utils mavenUtils) (string, error) {
	result := settingsFileOption
	if strings.HasPrefix(settingsFileOption, "http:") || strings.HasPrefix(settingsFileOption, "https:") {
		err := downloadSettingsFromURL(settingsFileOption, settingsFile, utils)
		if err != nil {
			return "", err
		}
		result = settingsFile
	}
	return result, nil
}

// ToDo replace with pkg/maven/settings GetSettingsFile
func downloadSettingsFromURL(url, filename string, utils mavenUtils) error {
	exists, _ := utils.FileExists(filename)
	if exists {
		log.Entry().Infof("Not downloading maven settings file, because it already exists at '%s'", filename)
		return nil
	}
	err := utils.DownloadFile(url, filename, nil, nil)
	if err != nil {
		return fmt.Errorf("failed to download maven settings from URL '%s' to file '%s': %w",
			url, filename, err)
	}
	return nil
}

func GetTestModulesExcludes() []string {
	return getTestModulesExcludes(newUtils())
}

func getTestModulesExcludes(utils mavenUtils) []string {
	var excludes []string
	exists, _ := utils.FileExists("unit-tests/pom.xml")
	if exists {
		excludes = append(excludes, "-pl", "!unit-tests")
	}
	exists, _ = utils.FileExists("integration-tests/pom.xml")
	if exists {
		excludes = append(excludes, "-pl", "!integration-tests")
	}
	return excludes
}<|MERGE_RESOLUTION|>--- conflicted
+++ resolved
@@ -64,13 +64,12 @@
 	}
 }
 
-<<<<<<< HEAD
 func (u *utilsBundle) FileExists(path string) (bool, error) {
-	return u.fileUtils.FileExists(path)
+	return u.Files.FileExists(path)
 }
 
 func (u *utilsBundle) DownloadFile(url, filename string, header http.Header, cookies []*http.Cookie) error {
-	return u.httpClient.DownloadFile(url, filename, header, cookies)
+	return u.Client.DownloadFile(url, filename, header, cookies)
 }
 
 func (u *utilsBundle) glob(pattern string) (matches []string, err error) {
@@ -85,8 +84,6 @@
 	return os.Chdir(dir)
 }
 
-=======
->>>>>>> d558db91
 const mavenExecutable = "mvn"
 
 // Execute constructs a mvn command line from the given options, and uses the provided
@@ -137,7 +134,6 @@
 	return value, nil
 }
 
-<<<<<<< HEAD
 // InstallFile installs a maven artifact and its pom into the local maven repository.
 // If "file" is empty, only the pom is installed. "pomFile" must not be empty.
 func InstallFile(file, pomFile string, command mavenExecRunner) error {
@@ -165,16 +161,11 @@
 }
 
 // InstallMavenArtifacts finds maven modules (identified by pom.xml files) and installs the artifacts into the local maven repository.
-func InstallMavenArtifacts(command mavenExecRunner, m2Path, projectSettingsFile, globalSettingsFile string) error {
-	return doInstallMavenArtifacts(command, newUtils(), m2Path, projectSettingsFile, globalSettingsFile)
-}
-
-// InstallMavenArtifacts finds maven modules (identified by pom.xml files) and installs the artifacts into the local maven repository.
-func InstallMavenArtifacts2(command mavenExecRunner) error {
-	return doInstallMavenArtifacts(command, newUtils(), "", "", "")
-}
-
-func doInstallMavenArtifacts(command mavenExecRunner, utils mavenUtils, m2Path, projectSettingsFile, globalSettingsFile string) error {
+func InstallMavenArtifacts(command mavenExecRunner, options EvaluateOptions) error {
+	return doInstallMavenArtifacts(command, options, newUtils())
+}
+
+func doInstallMavenArtifacts(command mavenExecRunner, options EvaluateOptions, utils mavenUtils) error {
 	err := flattenPom(command)
 	if err != nil {
 		return err
@@ -198,7 +189,9 @@
 			return err
 		}
 
-		packaging, err := Evaluate("pom.xml", "project.packaging", command)
+		// Set pom path fix here because we cd'ed into the module's directory, so the pom is not in a subdirectory
+		options.PomPath = "pom.xml"
+		packaging, err := Evaluate(&options, "project.packaging", command)
 		if err != nil {
 			return err
 		}
@@ -209,7 +202,7 @@
 				return err
 			}
 		} else {
-			err = installJarWarArtifacts(command, utils)
+			err = installJarWarArtifacts(command, utils, options)
 			if err != nil {
 				return err
 			}
@@ -223,8 +216,10 @@
 	return err
 }
 
-func installJarWarArtifacts(command mavenExecRunner, utils mavenUtils) error {
-	finalName, err := Evaluate("pom.xml", "project.build.finalName", command)
+func installJarWarArtifacts(command mavenExecRunner, utils mavenUtils, options EvaluateOptions) error {
+	// Set pom path fix here because we cd'ed into the module's directory, so the pom is not in a subdirectory
+	options.PomPath = "pom.xml"
+	finalName, err := Evaluate(&options, "project.build.finalName", command)
 	if err != nil {
 		return err
 	}
@@ -279,10 +274,7 @@
 	return err
 }
 
-func evaluateStdOut(config *ExecuteOptions) (*bytes.Buffer, io.Writer) {
-=======
 func evaluateStdOut(options *ExecuteOptions) (*bytes.Buffer, io.Writer) {
->>>>>>> d558db91
 	var stdOutBuf *bytes.Buffer
 	stdOut := log.Writer()
 	if options.ReturnStdout {
