--- conflicted
+++ resolved
@@ -236,12 +236,7 @@
 
 	// merge command line flags
 	if flagValues != nil {
-<<<<<<< HEAD
-		flagFilter := append(filters.Parameters, vaultFilter...)
-		stepConfig.mixIn(flagValues, flagFilter)
-=======
-		stepConfig.mixIn(flagValues, filters.Parameters, metadata)
->>>>>>> d0e205d0
+		stepConfig.mixIn(flagValues, flagFilter, metadata)
 	}
 
 	if verbose, ok := stepConfig.Config["verbose"].(bool); ok && verbose {
@@ -403,12 +398,7 @@
 	return vals
 }
 
-<<<<<<< HEAD
-func (s *StepConfig) mixIn(mergeData map[string]interface{}, filter []string) {
-=======
 func (s *StepConfig) mixIn(mergeData map[string]interface{}, filter []string, metadata StepData) {
-
->>>>>>> d0e205d0
 	if s.Config == nil {
 		s.Config = map[string]interface{}{}
 	}
@@ -416,12 +406,7 @@
 	s.Config = merge(s.Config, filterMap(mergeData, filter), metadata)
 }
 
-<<<<<<< HEAD
-func (s *StepConfig) mixInHookConfig(mergeData map[string]interface{}) {
-=======
 func (s *StepConfig) mixInHookConfig(mergeData map[string]interface{}, metadata StepData) {
-
->>>>>>> d0e205d0
 	if s.HookConfig == nil {
 		s.HookConfig = map[string]interface{}{}
 	}
@@ -489,12 +474,7 @@
 	return result
 }
 
-<<<<<<< HEAD
-func merge(base, overlay map[string]interface{}) map[string]interface{} {
-=======
 func merge(base, overlay map[string]interface{}, metadata StepData) map[string]interface{} {
-
->>>>>>> d0e205d0
 	result := map[string]interface{}{}
 
 	if base == nil {
