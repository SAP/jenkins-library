--- conflicted
+++ resolved
@@ -31,7 +31,6 @@
 	accessTokens     map[string]string
 	openFile         func(s string, t map[string]string) (io.ReadCloser, error)
 	vaultCredentials VaultCredentials
-	vaultClient      vaultClient
 }
 
 // StepConfig defines the structure for merged step configuration
@@ -259,21 +258,16 @@
 	if skip, ok := stepConfig.Config["skipVault"].(bool); !ok || !skip {
 		// fetch secrets from vault
 		vaultClient, err := GetVaultClientFromConfig(stepConfig, c.vaultCredentials)
-<<<<<<< HEAD
-		stepConfig.Config.vaultClient = vaultClient
-=======
->>>>>>> e2e8a3c4
 		if err != nil {
 			return StepConfig{}, err
 		}
 		if vaultClient != nil {
-			roleID :=stepConfig.HookConfig["oidc"].(map[string]interface{})["roleID"].(string)
-			vaultClient.GetOidcToken(roleID)
+			roleID := stepConfig.HookConfig["oidc"].(map[string]interface{})["roleID"].(string)
+			vaultClient.GetOidcTokenByValidation(roleID)
 			defer vaultClient.MustRevokeToken()
 			resolveAllVaultReferences(&stepConfig, vaultClient, append(parameters, ReportingParameters.Parameters...))
 			resolveVaultTestCredentialsWrapper(&stepConfig, vaultClient)
 			resolveVaultCredentialsWrapper(&stepConfig, vaultClient)
-			//vaultClient.GetOidcToken(StepConfig.HookConfig.oidc)
 		}
 	}
 
