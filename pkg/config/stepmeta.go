--- conflicted
+++ resolved
@@ -369,10 +369,6 @@
 	return resourceParams
 }
 
-<<<<<<< HEAD
-// EnvVarsAsMap converts container EnvVars into a map as required by dockerExecute
-func EnvVarsAsMap(envVars []EnvVar) map[string]string {
-=======
 func getParameterValue(path, name string, res ResourceReference, param StepParameters) map[string]interface{} {
 	resourceParams := map[string]interface{}{}
 	if val := piperenv.GetParameter(filepath.Join(path, name), res.Param); len(val) > 0 {
@@ -390,8 +386,8 @@
 	return resourceParams
 }
 
-func envVarsAsMap(envVars []EnvVar) map[string]string {
->>>>>>> 7f69f4eb
+// EnvVarsAsMap converts container EnvVars into a map as required by dockerExecute
+func EnvVarsAsMap(envVars []EnvVar) map[string]string {
 	e := map[string]string{}
 	for _, v := range envVars {
 		e[v.Name] = v.Value
