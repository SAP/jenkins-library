package config

import (
	"io/ioutil"
	"os"
	"path"
	"regexp"
	"strings"

	"github.com/SAP/jenkins-library/pkg/config/interpolation"
	"github.com/SAP/jenkins-library/pkg/log"
	"github.com/SAP/jenkins-library/pkg/vault"
	"github.com/hashicorp/vault/api"
)

const (
<<<<<<< HEAD
	vaultRootPaths               = "vaultRootPaths"
	vaultTestCredentialPath      = "vaultTestCredentialPath"
	vaultTestCredentialKeys      = "vaultTestCredentialKeys"
	vaultTestCredentialEnvPrefix = "PIPER_TESTCREDENTIAL_"
	vaultAppRoleID               = "vaultAppRoleID"
	vaultAppRoleSecretID         = "vaultAppRoleSecreId"
	vaultServerUrl               = "vaultServerUrl"
	vaultNamespace               = "vaultNamespace"
	vaultBasePath                = "vaultBasePath"
	vaultPipelineName            = "vaultPipelineName"
	vaultPath                    = "vaultPath"
	skipVault                    = "skipVault"
	vaultDisableOverwrite        = "vaultDisableOverwrite"
=======
	vaultTestCredentialPath              = "vaultTestCredentialPath"
	vaultTestCredentialKeys              = "vaultTestCredentialKeys"
	vaultTestCredentialEnvPrefix_Default = "PIPER_TESTCREDENTIAL_"
>>>>>>> cacdb2b8
)

var (
	vaultFilter = []string{
<<<<<<< HEAD
		vaultRootPaths,
		vaultAppRoleID,
		vaultAppRoleSecretID,
		vaultServerUrl,
		vaultNamespace,
		vaultBasePath,
		vaultPipelineName,
		vaultPath,
		skipVault,
		vaultDisableOverwrite,
=======
		"vaultAppRoleID",
		"vaultAppRoleSecreId",
		"vaultServerUrl",
		"vaultNamespace",
		"vaultBasePath",
		"vaultPipelineName",
		"vaultPath",
		"vaultTestCredentialEnvPrefix",
		"skipVault",
		"vaultDisableOverwrite",
>>>>>>> cacdb2b8
		vaultTestCredentialPath,
		vaultTestCredentialKeys,
	}

	// VaultRootPaths are the lookup paths piper tries to use during the vault lookup.
	// A path is only used if it's variables can be interpolated from the config
	VaultRootPaths = []string{
		"$(vaultPath)",
		"$(vaultBasePath)/$(vaultPipelineName)",
		"$(vaultBasePath)/GROUP-SECRETS",
	}

	// VaultSecretFileDirectory holds the directory for the current step run to temporarily store secret files fetched from vault
	VaultSecretFileDirectory = ""
)

// VaultCredentials hold all the auth information needed to fetch configuration from vault
type VaultCredentials struct {
	AppRoleID       string
	AppRoleSecretID string
	VaultToken      string
}

// vaultClient interface for mocking
type vaultClient interface {
	GetKvSecret(string) (map[string]string, error)
	MustRevokeToken()
}

func (s *StepConfig) mixinVaultConfig(parameters []StepParameters, configs ...map[string]interface{}) {
	for _, config := range configs {
		s.mixIn(config, vaultFilter)
		// when an empty filter is returned we skip the mixin call since an empty filter will allow everything
		if referencesFilter := getFilterForResourceReferences(parameters); len(referencesFilter) > 0 {
			s.mixIn(config, referencesFilter)
		}
	}
}

func getVaultClientFromConfig(config StepConfig, creds VaultCredentials) (vaultClient, error) {
	address, addressOk := config.Config["vaultServerUrl"].(string)
	// if vault isn't used it's not an error

	if !addressOk || creds.VaultToken == "" && (creds.AppRoleID == "" || creds.AppRoleSecretID == "") {
		log.Entry().Debug("Skipping fetching secrets from vault since it is not configured")
		return nil, nil
	}
	namespace := ""
	// namespaces are only available in vault enterprise so using them should be optional
	if config.Config["vaultNamespace"] != nil {
		namespace = config.Config["vaultNamespace"].(string)
		log.Entry().Debugf("Using vault namespace %s", namespace)
	}

	var client vaultClient
	var err error
	clientConfig := &vault.Config{Config: &api.Config{Address: address}, Namespace: namespace}
	if creds.VaultToken != "" {
		log.Entry().Debugf("Using Vault Token Authentication")
		client, err = vault.NewClient(clientConfig, creds.VaultToken)
	} else {
		log.Entry().Debugf("Using Vaults AppRole Authentication")
		client, err = vault.NewClientWithAppRole(clientConfig, creds.AppRoleID, creds.AppRoleSecretID)
	}
	if err != nil {
		return nil, err
	}

	log.Entry().Infof("Fetching secrets from vault at %s", address)
	return client, nil
}

func resolveAllVaultReferences(config *StepConfig, client vaultClient, params []StepParameters) {
	for _, param := range params {
		if ref := param.GetReference("vaultSecret"); ref != nil {
			resolveVaultReference(ref, config, client, param)
		}
		if ref := param.GetReference("vaultSecretFile"); ref != nil {
			resolveVaultReference(ref, config, client, param)
		}
	}
}

func resolveVaultReference(ref *ResourceReference, config *StepConfig, client vaultClient, param StepParameters) {
	vaultDisableOverwrite, _ := config.Config["vaultDisableOverwrite"].(bool)
	if _, ok := config.Config[param.Name].(string); vaultDisableOverwrite && ok {
		log.Entry().Debugf("Not fetching '%s' from vault since it has already been set", param.Name)
		return
	}

	var secretValue *string
	for _, vaultPath := range getSecretReferencePaths(ref, config.Config) {
		// it should be possible to configure the root path were the secret is stored
		vaultPath, ok := interpolation.ResolveString(vaultPath, config.Config)
		if !ok {
			continue
		}

		secretValue = lookupPath(client, vaultPath, &param)
		if secretValue != nil {
			log.Entry().Debugf("Resolved param '%s' with vault path '%s'", param.Name, vaultPath)
			if ref.Type == "vaultSecret" {
				config.Config[param.Name] = *secretValue
			} else if ref.Type == "vaultSecretFile" {
				filePath, err := createTemporarySecretFile(param.Name, *secretValue)
				if err != nil {
					log.Entry().WithError(err).Warnf("Couldn't create temporary secret file for '%s'", param.Name)
					return
				}
				config.Config[param.Name] = filePath
			}
			break
		}
	}
	if secretValue == nil {
		log.Entry().Warnf("Could not resolve param '%s' from vault", param.Name)
	}
}

// resolve test credential keys and expose as environment variables
func resolveVaultTestCredentials(config *StepConfig, client vaultClient) {
	credPath, pathOk := config.Config[vaultTestCredentialPath].(string)
	keys := getTestCredentialKeys(config)
	if !(pathOk && keys != nil) || credPath == "" || len(keys) == 0 {
		log.Entry().Debugf("Not fetching test credentials from vault since they are not (properly) configured")
		return
	}

	lookupPath := make([]string, 3)
	lookupPath[0] = "$(vaultPath)/" + credPath
	lookupPath[1] = "$(vaultBasePath)/$(vaultPipelineName)/" + credPath
	lookupPath[2] = "$(vaultBasePath)/GROUP-SECRETS/" + credPath

	for _, path := range lookupPath {
		vaultPath, ok := interpolation.ResolveString(path, config.Config)
		if !ok {
			continue
		}

		secret, err := client.GetKvSecret(vaultPath)
		if err != nil {
			log.Entry().WithError(err).Debugf("Couldn't fetch secret at '%s'", vaultPath)
			continue
		}
		if secret == nil {
			continue
		}
		secretsResolved := false
		secretsResolved = populateTestCredentialsAsEnvs(config, secret, keys)
		if secretsResolved {
			// prevent overwriting resolved secrets
			// only allows vault test credentials on one / the same vault path
			break
		}
	}
}

func populateTestCredentialsAsEnvs(config *StepConfig, secret map[string]string, keys []string) (matched bool) {

	vaultTestCredentialEnvPrefix, ok := config.Config["vaultTestCredentialEnvPrefix"].(string)
	if !ok || len(vaultTestCredentialEnvPrefix) == 0 {
		vaultTestCredentialEnvPrefix = vaultTestCredentialEnvPrefix_Default
	}
	for secretKey, secretValue := range secret {
		for _, key := range keys {
			if secretKey == key {
				log.RegisterSecret(secretValue)
				envVariable := vaultTestCredentialEnvPrefix + convertEnvVar(secretKey)
				log.Entry().Debugf("Exposing test credential '%v' as '%v'", key, envVariable)
				os.Setenv(envVariable, secretValue)
				matched = true
			}
		}
	}
	return
}

func getTestCredentialKeys(config *StepConfig) []string {
	keysRaw, ok := config.Config[vaultTestCredentialKeys].([]interface{})
	if !ok {
		log.Entry().Debugf("Not fetching test credentials from vault since they are not (properly) configured")
		return nil
	}
	keys := make([]string, 0, len(keysRaw))
	for _, keyRaw := range keysRaw {
		key, ok := keyRaw.(string)
		if !ok {
			log.Entry().Warnf("%s is needs to be an array of strings", vaultTestCredentialKeys)
			return nil
		}
		keys = append(keys, key)
	}
	return keys
}

// converts to a valid environment variable string
func convertEnvVar(s string) string {
	r := strings.ToUpper(s)
	r = strings.ReplaceAll(r, "-", "_")
	reg, err := regexp.Compile("[^a-zA-Z0-9_]*")
	if err != nil {
		log.Entry().Debugf("could not compile regex of convertEnvVar: %v", err)
	}
	replacedString := reg.ReplaceAllString(r, "")
	return replacedString
}

// RemoveVaultSecretFiles removes all secret files that have been created during execution
func RemoveVaultSecretFiles() {
	if VaultSecretFileDirectory != "" {
		os.RemoveAll(VaultSecretFileDirectory)
	}
}

func createTemporarySecretFile(namePattern string, content string) (string, error) {
	if VaultSecretFileDirectory == "" {
		var err error
		VaultSecretFileDirectory, err = ioutil.TempDir("", "vault")
		if err != nil {
			return "", err
		}
	}

	file, err := ioutil.TempFile(VaultSecretFileDirectory, namePattern)
	if err != nil {
		return "", err
	}
	defer file.Close()
	_, err = file.WriteString(content)
	if err != nil {
		return "", err
	}
	return file.Name(), nil
}

func lookupPath(client vaultClient, path string, param *StepParameters) *string {
	log.Entry().Debugf("Trying to resolve vault parameter '%s' at '%s'", param.Name, path)
	secret, err := client.GetKvSecret(path)
	if err != nil {
		log.Entry().WithError(err).Warnf("Couldn't fetch secret at '%s'", path)
		return nil
	}
	if secret == nil {
		return nil
	}

	field := secret[param.Name]
	if field != "" {
		log.RegisterSecret(field)
		return &field
	}
	log.Entry().Debugf("Secret did not contain a field name '%s'", param.Name)
	// try parameter aliases
	for _, alias := range param.Aliases {
		log.Entry().Debugf("Trying alias field name '%s'", alias.Name)
		field := secret[alias.Name]
		if field != "" {
			log.RegisterSecret(field)
			if alias.Deprecated {
				log.Entry().WithField("package", "SAP/jenkins-library/pkg/config").Warningf("DEPRECATION NOTICE: old step config key '%s' used in vault. Please switch to '%s'!", alias.Name, param.Name)
			}
			return &field
		}
	}
	return nil
}

func getSecretReferencePaths(reference *ResourceReference, config map[string]interface{}) []string {
	retPaths := make([]string, 0, len(VaultRootPaths))
	secretName := reference.Default
	if providedName, ok := config[reference.Name].(string); ok && providedName != "" {
		secretName = providedName
	}
	for _, rootPath := range VaultRootPaths {
		fullPath := path.Join(rootPath, secretName)
		retPaths = append(retPaths, fullPath)
	}
	return retPaths
}

func toStringSlice(interfaceSlice []interface{}) []string {
	retSlice := make([]string, 0, len(interfaceSlice))
	for _, vRaw := range interfaceSlice {
		if v, ok := vRaw.(string); ok {
			retSlice = append(retSlice, v)
			continue
		}
		log.Entry().Warnf("'%s' needs to be of type string or an array of strings but got %T (%[2]v)", vaultPath, vRaw)
	}
	return retSlice
}<|MERGE_RESOLUTION|>--- conflicted
+++ resolved
@@ -14,7 +14,6 @@
 )
 
 const (
-<<<<<<< HEAD
 	vaultRootPaths               = "vaultRootPaths"
 	vaultTestCredentialPath      = "vaultTestCredentialPath"
 	vaultTestCredentialKeys      = "vaultTestCredentialKeys"
@@ -28,16 +27,11 @@
 	vaultPath                    = "vaultPath"
 	skipVault                    = "skipVault"
 	vaultDisableOverwrite        = "vaultDisableOverwrite"
-=======
-	vaultTestCredentialPath              = "vaultTestCredentialPath"
-	vaultTestCredentialKeys              = "vaultTestCredentialKeys"
 	vaultTestCredentialEnvPrefix_Default = "PIPER_TESTCREDENTIAL_"
->>>>>>> cacdb2b8
 )
 
 var (
 	vaultFilter = []string{
-<<<<<<< HEAD
 		vaultRootPaths,
 		vaultAppRoleID,
 		vaultAppRoleSecretID,
@@ -48,18 +42,6 @@
 		vaultPath,
 		skipVault,
 		vaultDisableOverwrite,
-=======
-		"vaultAppRoleID",
-		"vaultAppRoleSecreId",
-		"vaultServerUrl",
-		"vaultNamespace",
-		"vaultBasePath",
-		"vaultPipelineName",
-		"vaultPath",
-		"vaultTestCredentialEnvPrefix",
-		"skipVault",
-		"vaultDisableOverwrite",
->>>>>>> cacdb2b8
 		vaultTestCredentialPath,
 		vaultTestCredentialKeys,
 	}
