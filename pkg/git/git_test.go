package git

import (
	"errors"
	"fmt"
	"github.com/go-git/go-billy/v5"
	"github.com/go-git/go-billy/v5/memfs"
	"github.com/go-git/go-git/v5"
	"github.com/go-git/go-git/v5/plumbing"
	"github.com/go-git/go-git/v5/plumbing/object"
	"github.com/go-git/go-git/v5/storage/memory"
	"github.com/stretchr/testify/assert"
	"testing"
)

func TestCommit(t *testing.T) {
	t.Parallel()
	t.Run("successful run", func(t *testing.T) {
		t.Parallel()
		worktreeMock := WorktreeMock{}
		hash, err := commitSingleFile(".", "message", "user", &worktreeMock)
		assert.NoError(t, err)
		assert.Equal(t, plumbing.Hash([20]byte{4, 5, 6}), hash)
		assert.Equal(t, "user", worktreeMock.author)
		assert.True(t, worktreeMock.commitAll)
	})

	t.Run("error adding file", func(t *testing.T) {
		t.Parallel()
		_, err := commitSingleFile(".", "message", "user", WorktreeMockFailing{
			failingAdd: true,
		})
		assert.EqualError(t, err, "failed to add file to git: failed to add file")
	})

	t.Run("error committing file", func(t *testing.T) {
		t.Parallel()
		_, err := commitSingleFile(".", "message", "user", WorktreeMockFailing{
			failingCommit: true,
		})
		assert.EqualError(t, err, "failed to commit file: failed to commit file")
	})
}

func TestPushChangesToRepository(t *testing.T) {
	t.Parallel()
	t.Run("successful push", func(t *testing.T) {
		t.Parallel()
		err := pushChangesToRepository("user", "password", RepositoryMock{
			test: t,
		})
		assert.NoError(t, err)
	})

	t.Run("error pushing", func(t *testing.T) {
		t.Parallel()
		err := pushChangesToRepository("user", "password", RepositoryMockError{})
		assert.EqualError(t, err, "failed to push commit: error on push commits")
	})
}

func TestPlainClone(t *testing.T) {
	t.Parallel()
	t.Run("successful clone", func(t *testing.T) {
		t.Parallel()
		abstractedGit := &UtilsGitMock{}
		_, err := plainClone("user", "password", "URL", "directory", abstractedGit)
		assert.NoError(t, err)
		assert.Equal(t, "directory", abstractedGit.path)
		assert.False(t, abstractedGit.isBare)
		assert.Equal(t, "http-basic-auth - user:*******", abstractedGit.authString)
		assert.Equal(t, "URL", abstractedGit.URL)
	})

	t.Run("error on cloning", func(t *testing.T) {
		t.Parallel()
		abstractedGit := UtilsGitMockError{}
		_, err := plainClone("user", "password", "URL", "directory", abstractedGit)
		assert.EqualError(t, err, "failed to clone git: error during clone")
	})
}

func TestChangeBranch(t *testing.T) {
	t.Parallel()
	t.Run("checkout existing branch", func(t *testing.T) {
		t.Parallel()
		worktreeMock := &WorktreeMock{}
		err := changeBranch("otherBranch", worktreeMock)
		assert.NoError(t, err)
		assert.Equal(t, string(plumbing.NewBranchReferenceName("otherBranch")), worktreeMock.checkedOutBranch)
		assert.False(t, worktreeMock.create)
	})

	t.Run("empty branch raises error", func(t *testing.T) {
		t.Parallel()
		worktreeMock := &WorktreeMock{}
		err := changeBranch("", worktreeMock)
		assert.EqualError(t, err, "no branch name provided")
	})

	t.Run("create new branch", func(t *testing.T) {
		t.Parallel()
		err := changeBranch("otherBranch", WorktreeUtilsNewBranch{})
		assert.NoError(t, err)
	})

	t.Run("error on new branch", func(t *testing.T) {
		t.Parallel()
		err := changeBranch("otherBranch", WorktreeMockFailing{
			failingCheckout: true,
		})
		assert.EqualError(t, err, "failed to checkout branch: failed to checkout branch")
	})
}

func TestLogRange(t *testing.T) {

	against := func(t *testing.T, r *git.Repository, from, to string, expected []plumbing.Hash) {
		seen := []plumbing.Hash{}
		cIter, err := LogRange(r, from, to)
		if assert.NoError(t, err) {
			err = cIter.ForEach(func(c *object.Commit) error {
				seen = append(seen, c.ID())
				return nil
			})
			if assert.NoError(t, err) {
				if assert.Len(t, seen, len(expected)) {
					assert.Subset(t, seen, expected)
				}
			}
		}
	}

	prepareRepo := func() (r *git.Repository, hashes map[string]plumbing.Hash, err error) {

		hashes = map[string]plumbing.Hash{}

		// Creates a commit
		c := func(r *git.Repository, fs billy.Filesystem, name string) (hash plumbing.Hash, err error) {
<<<<<<< HEAD
=======

			if val, ok := hashes[name]; ok {
				err = fmt.Errorf("Cannot create commit for name '%s'. There is already a commit available (%s) for that name", name, val)
				return
			}
>>>>>>> 1f34b135
			w, err := r.Worktree()
			if err != nil {
				return
			}
			f, err := fs.Create(fmt.Sprintf("commit%s.txt", name))
			if err != nil {
				return
			}
			_, err = f.Write([]byte(fmt.Sprintf("Commit %s", name)))
			if err != nil {
				return
			}
			_, err = w.Add(fmt.Sprintf("commit%s.txt", name))
			if err != nil {
				return
			}

			hash, err = w.Commit(fmt.Sprintf("Commit %s", name), &git.CommitOptions{})
			if err != nil {
				return
			}
			hashes[name] = hash
			return
		}

		// Creates a branch on the currently checked out commit
		b := func(r *git.Repository, name string) (err error) {
			w, err := r.Worktree()
			if err != nil {
				return
			}

			b := plumbing.ReferenceName(fmt.Sprintf("refs/heads/%s", name))

			err = w.Checkout(&git.CheckoutOptions{Create: true, Force: false, Branch: b})

			return
		}

		fs := memfs.New()

		// create new git repo
		r, err = git.Init(memory.NewStorage(), fs)
		if err != nil {
			return
		}

		config, err := r.Config()
		if err != nil {
			return
		}

		config.User.Name = "me"
		config.User.Email = "me@example.org"

		err = r.SetConfig(config)
		if err != nil {
			return
		}

		w, err := r.Worktree()
		if err != nil {
			return
		}

		// add a commit to the repo -- A --
		hashA, err := c(r, fs, "A")
		if err != nil {
			return
		}

		_, err = r.CreateTag("initial", hashA,
			&git.CreateTagOptions{
				Tagger: &object.Signature{
					Name:  config.User.Name,
					Email: config.User.Email,
				},
				Message: "initial",
			})
		if err != nil {
			return
		}

		// another commit -- B --
		_, err = c(r, fs, "B")
		if err != nil {
			return
		}

		// checkout the first commit again
		err = w.Checkout(&git.CheckoutOptions{Hash: hashA})
		if err != nil {
			return
		}

		// add another file as sucessor of the first commit -- C --
		_, err = c(r, fs, "C")
		if err != nil {
			return
		}

		// and yet another commit -- D --
		_, err = c(r, fs, "D")
		if err != nil {
			return
		}

		err = b(r, "branch1")

		return
	}

	r, hashes, err := prepareRepo()
	if err != nil {
		assert.FailNow(t, fmt.Sprintf("%v", err), err)
	}

	// Our repo contains these commits and branches:
	//
	//  / C - D <-- HEAD <-- branch1
	// A - B <-- master
	//
	// Tag 'initial' sits on commit A

	t.Parallel()

	t.Run("B against D", func(t *testing.T) {
		against(t, r, hashes["B"].String(), hashes["D"].String(), []plumbing.Hash{hashes["C"], hashes["D"]})
	})
	t.Run("A against B", func(t *testing.T) {
		against(t, r, hashes["A"].String(), hashes["B"].String(), []plumbing.Hash{hashes["B"]})
	})
	t.Run("B against HEAD", func(t *testing.T) {
		against(t, r, hashes["B"].String(), "HEAD", []plumbing.Hash{hashes["C"], hashes["D"]})
	})
	t.Run("B against HEAD~1", func(t *testing.T) {
		against(t, r, hashes["B"].String(), "HEAD~1", []plumbing.Hash{hashes["C"]})
	})
	t.Run("A against master", func(t *testing.T) {
		against(t, r, hashes["A"].String(), "master", []plumbing.Hash{hashes["B"]})
	})
	t.Run("master against a branch pointing to D", func(t *testing.T) {
		against(t, r, "master", "branch1", []plumbing.Hash{hashes["C"], hashes["D"]})
	})
	t.Run("A against master~1", func(t *testing.T) {
		against(t, r, hashes["A"].String(), "master~1", []plumbing.Hash{})
	})
	t.Run("Tag against C", func(t *testing.T) {
		against(t, r, "initial", hashes["C"].String(), []plumbing.Hash{hashes["C"]})
	})

	t.Run("Same ref results in empty result", func(t *testing.T) {
		against(t, r, hashes["A"].String(), hashes["A"].String(), []plumbing.Hash{})
	})
	t.Run("Invalid ref", func(t *testing.T) {
		// it is unlikely as hell, but at some time we might get a test failure here
		// when a commit with this hash has been created during preparation of the repo.
		// Maybe we should check first if a commit with that hash exists and if so try
		// another hash. paranoia :-)
		_, err := LogRange(r, "0123456789012345678901234567890123456789", "HEAD")
<<<<<<< HEAD
		assert.EqualError(t, err, "Cannot provide log range: Trouble resolving '0123456789012345678901234567890123456789': reference not found")
	})
	t.Run("Empty string as ref", func(t *testing.T) {
		_, err := LogRange(r, "", "HEAD")
		assert.EqualError(t, err, "Cannot provide log range: Cannot get a commit for an empty ref")
=======
		assert.EqualError(t, err, "Cannot provide log range (from: '0123456789012345678901234567890123456789' not found): Trouble resolving '0123456789012345678901234567890123456789': reference not found")
	})
	t.Run("Empty string as ref", func(t *testing.T) {
		_, err := LogRange(r, "", "HEAD")
		assert.EqualError(t, err, "Cannot provide log range (from: '' not found): Cannot get a commit for an empty ref")
>>>>>>> 1f34b135
	})
}

type RepositoryMock struct {
	worktree *git.Worktree
	test     *testing.T
}

func (r RepositoryMock) Worktree() (*git.Worktree, error) {
	if r.worktree != nil {
		return r.worktree, nil
	}
	return &git.Worktree{}, nil
}

func (r RepositoryMock) Push(o *git.PushOptions) error {
	assert.Equal(r.test, "http-basic-auth - user:*******", o.Auth.String())
	return nil
}

type RepositoryMockError struct{}

func (RepositoryMockError) Worktree() (*git.Worktree, error) {
	return nil, errors.New("error getting worktree")
}

func (RepositoryMockError) Push(*git.PushOptions) error {
	return errors.New("error on push commits")
}

type WorktreeMockFailing struct {
	failingAdd      bool
	failingCommit   bool
	failingCheckout bool
}

func (w WorktreeMockFailing) Add(string) (plumbing.Hash, error) {
	if w.failingAdd {
		return [20]byte{}, errors.New("failed to add file")
	}
	return [20]byte{}, nil
}

func (w WorktreeMockFailing) Commit(string, *git.CommitOptions) (plumbing.Hash, error) {
	if w.failingCommit {
		return [20]byte{}, errors.New("failed to commit file")
	}
	return [20]byte{}, nil
}

func (w WorktreeMockFailing) Checkout(*git.CheckoutOptions) error {
	if w.failingCheckout {
		return errors.New("failed to checkout branch")
	}
	return nil
}

type WorktreeMock struct {
	expectedBranchName string
	checkedOutBranch   string
	create             bool
	author             string
	commitAll          bool
}

func (WorktreeMock) Add(string) (plumbing.Hash, error) {
	return [20]byte{1, 2, 3}, nil
}

func (w *WorktreeMock) Commit(_ string, options *git.CommitOptions) (plumbing.Hash, error) {
	w.author = options.Author.Name
	w.commitAll = options.All
	return [20]byte{4, 5, 6}, nil
}

func (w *WorktreeMock) Checkout(opts *git.CheckoutOptions) error {
	w.checkedOutBranch = string(opts.Branch)
	w.create = opts.Create
	return nil
}

type WorktreeUtilsNewBranch struct{}

func (WorktreeUtilsNewBranch) Add(string) (plumbing.Hash, error) {
	panic("implement me")
}

func (WorktreeUtilsNewBranch) Commit(string, *git.CommitOptions) (plumbing.Hash, error) {
	panic("implement me")
}

func (WorktreeUtilsNewBranch) Checkout(opts *git.CheckoutOptions) error {
	if opts.Create {
		return nil
	}
	return errors.New("branch already exists")
}

type UtilsGitMock struct {
	path       string
	isBare     bool
	authString string
	URL        string
}

func (u *UtilsGitMock) plainClone(path string, isBare bool, o *git.CloneOptions) (*git.Repository, error) {
	u.path = path
	u.isBare = isBare
	u.authString = o.Auth.String()
	u.URL = o.URL
	return nil, nil
}

type UtilsGitMockError struct{}

func (UtilsGitMockError) plainClone(string, bool, *git.CloneOptions) (*git.Repository, error) {
	return nil, errors.New("error during clone")
}<|MERGE_RESOLUTION|>--- conflicted
+++ resolved
@@ -137,14 +137,11 @@
 
 		// Creates a commit
 		c := func(r *git.Repository, fs billy.Filesystem, name string) (hash plumbing.Hash, err error) {
-<<<<<<< HEAD
-=======
 
 			if val, ok := hashes[name]; ok {
 				err = fmt.Errorf("Cannot create commit for name '%s'. There is already a commit available (%s) for that name", name, val)
 				return
 			}
->>>>>>> 1f34b135
 			w, err := r.Worktree()
 			if err != nil {
 				return
@@ -305,19 +302,11 @@
 		// Maybe we should check first if a commit with that hash exists and if so try
 		// another hash. paranoia :-)
 		_, err := LogRange(r, "0123456789012345678901234567890123456789", "HEAD")
-<<<<<<< HEAD
-		assert.EqualError(t, err, "Cannot provide log range: Trouble resolving '0123456789012345678901234567890123456789': reference not found")
-	})
-	t.Run("Empty string as ref", func(t *testing.T) {
-		_, err := LogRange(r, "", "HEAD")
-		assert.EqualError(t, err, "Cannot provide log range: Cannot get a commit for an empty ref")
-=======
 		assert.EqualError(t, err, "Cannot provide log range (from: '0123456789012345678901234567890123456789' not found): Trouble resolving '0123456789012345678901234567890123456789': reference not found")
 	})
 	t.Run("Empty string as ref", func(t *testing.T) {
 		_, err := LogRange(r, "", "HEAD")
 		assert.EqualError(t, err, "Cannot provide log range (from: '' not found): Cannot get a commit for an empty ref")
->>>>>>> 1f34b135
 	})
 }
 
