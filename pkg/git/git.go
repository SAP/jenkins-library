--- conflicted
+++ resolved
@@ -118,19 +118,11 @@
 
 	cTo, err := getCommitObject(to, repo)
 	if err != nil {
-<<<<<<< HEAD
-		return nil, errors.Wrap(err, "Cannot provide log range")
-	}
-	cFrom, err := getCommitObject(from, repo)
-	if err != nil {
-		return nil, errors.Wrap(err, "Cannot provide log range")
-=======
 		return nil, errors.Wrapf(err, "Cannot provide log range (to: '%s' not found)", to)
 	}
 	cFrom, err := getCommitObject(from, repo)
 	if err != nil {
 		return nil, errors.Wrapf(err, "Cannot provide log range (from: '%s' not found)", from)
->>>>>>> 1f34b135
 	}
 	ignore := []plumbing.Hash{}
 	err = object.NewCommitPreorderIter(
