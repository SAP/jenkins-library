package reporting

import (
	"bytes"
	"encoding/json"
	"fmt"
	"text/template"
	"time"

	"github.com/pkg/errors"
)

// IssueDetail represents any content that can be transformed into the body of a GitHub issue
type IssueDetail interface {
	Title() string
	ToMarkdown() ([]byte, error)
	ToTxt() string
}

<<<<<<< HEAD
// VulnerabilityReport represents metadata for a report on a vulnerability
type VulnerabilityReport struct {
	ArtifactID        string
	Branch            string
	CommitID          string
	Description       string
	DependencyType    string
	Footer            string
	Group             string
	PackageURL        string
	PipelineName      string
	PipelineLink      string
	PublishDate       string
	Resolution        string
	Score             float64
	Severity          string
	Version           string
	VulnerabilityLink string
	VulnerabilityName string
	Origin            string
}

const vulnerabilityMdTemplate string = `# {{title .Severity }} ({{ .Score }}) Vulnerability {{ .VulnerabilityName }} - {{ .ArtifactID }}

**Vulnerability link:** [{{ .VulnerabilityLink }}]({{ .VulnerabilityLink }})

## Fix

**{{ .Resolution }}**

## Context

{{if .PipelineLink -}}
### Pipeline

Pipeline run: [{{ .PipelineName }}]({{ .PipelineLink }})
{{- end}}

### Detected in

{{if .Branch}}**Branch:** {{ .Branch }}{{- end}}
{{if .CommitID}}**CommitId:** {{ .CommitID }}{{- end}}
{{if .DependencyType}}**Dependency:** {{ .DependencyType }}{{- end}}
{{if .ArtifactID}}**ArtifactId:** {{ .ArtifactID }}{{- end}}
{{if .Origin}}**Origin:** {{ .Origin }}{{- end}}
{{if .Group}}**Group:** {{ .Group }}{{- end}}
{{if .Version}}**Version:** {{ .Version }}{{- end}}
{{if .PackageURL}}**Package URL:** {{ .PackageURL }}{{- end}}
{{if .PublishDate}}**Publishing date:** {{.PublishDate }}{{- end}}

## Description

{{ .Description }}

---

{{.Footer}}
`

// ToMarkdown creates a vulnerability in markdown format which can be used in GitHub issues
func (v *VulnerabilityReport) ToMarkdown() ([]byte, error) {
	funcMap := template.FuncMap{
		"date": func(t time.Time) string {
			return t.Format("2006-01-02")
		},
		"title": func(s string) string {
			caser := cases.Title(language.AmericanEnglish)
			return caser.String(s)
		},
	}

	// only fill with orchestrator information if orchestrator can be identified properly
	if provider, err := orchestrator.NewOrchestratorSpecificConfigProvider(); err == nil {
		// only add information if not yet provided
		if len(v.CommitID) == 0 {
			v.CommitID = provider.GetCommit()
		}
		if len(v.PipelineLink) == 0 {
			v.PipelineLink = provider.GetJobURL()
			v.PipelineName = provider.GetJobName()
		}

		if len(v.Branch) == 0 {
			v.Branch = provider.GetBranch()
		}
	}

	md := []byte{}
	tmpl, err := template.New("report").Funcs(funcMap).Parse(vulnerabilityMdTemplate)
	if err != nil {
		return md, fmt.Errorf("failed to create  markdown issue template: %w", err)
	}
	buf := new(bytes.Buffer)
	err = tmpl.Execute(buf, v)
	if err != nil {
		return md, fmt.Errorf("failed to execute markdown issue template: %w", err)
	}
	md = buf.Bytes()
	return md, nil
}

=======
>>>>>>> ad36fe5a
// ScanReport defines the elements of a scan report used by various scan steps
type ScanReport struct {
	StepName       string          `json:"stepName"`
	ReportTitle    string          `json:"title"`
	Subheaders     []Subheader     `json:"subheaders"`
	Overview       []OverviewRow   `json:"overview"`
	FurtherInfo    string          `json:"furtherInfo"`
	ReportTime     time.Time       `json:"reportTime"`
	DetailTable    ScanDetailTable `json:"detailTable"`
	SuccessfulScan bool            `json:"successfulScan"`
}

// ScanDetailTable defines a table containing scan result details
type ScanDetailTable struct {
	Headers       []string  `json:"headers"`
	Rows          []ScanRow `json:"rows"`
	WithCounter   bool      `json:"withCounter"`
	CounterHeader string    `json:"counterHeader"`
	NoRowsMessage string    `json:"noRowsMessage"`
}

// ScanRow defines one row of a scan result table
type ScanRow struct {
	Columns []ScanCell `json:"columns"`
}

// AddColumn adds a column to a dedicated ScanRow
func (s *ScanRow) AddColumn(content interface{}, style ColumnStyle) {
	if s.Columns == nil {
		s.Columns = []ScanCell{}
	}
	s.Columns = append(s.Columns, ScanCell{Content: fmt.Sprint(content), Style: style})
}

// ScanCell defines one column of a scan result table
type ScanCell struct {
	Content string      `json:"content"`
	Style   ColumnStyle `json:"style"`
}

// ColumnStyle defines style for a specific column
type ColumnStyle int

// enum for style types
const (
	Green = iota + 1
	Yellow
	Red
	Grey
	Black
)

func (c ColumnStyle) String() string {
	return [...]string{"", "green-cell", "yellow-cell", "red-cell", "grey-cell", "black-cell"}[c]
}

// OverviewRow defines a row in the report's overview section
// it can consist of a description and some details where the details can have a style attached
type OverviewRow struct {
	Description string      `json:"description"`
	Details     string      `json:"details,omitempty"`
	Style       ColumnStyle `json:"style,omitempty"`
}

// Subheader defines a dedicated sub header in a report
type Subheader struct {
	Description string `json:"text"`
	Details     string `json:"details,omitempty"`
}

// AddSubHeader adds a sub header to the report containing of a text/title plus optional details
func (s *ScanReport) AddSubHeader(header, details string) {
	s.Subheaders = append(s.Subheaders, Subheader{Description: header, Details: details})
}

// StepReportDirectory specifies the default directory for markdown reports which can later be collected by step pipelineCreateSummary
const StepReportDirectory = ".pipeline/stepReports"

// ToJSON returns the report in JSON format
func (s *ScanReport) ToJSON() ([]byte, error) {
	return json.Marshal(s)
}

// ToTxt up to now returns the report in JSON format
func (s ScanReport) ToTxt() string {
	txt, _ := s.ToJSON()
	return string(txt)
}

const reportHTMLTemplate = `<!DOCTYPE html>
<html>
<head>
	<title>{{.Title}}</title>
	<style type="text/css">
	body {
		font-family: Arial, Verdana;
	}
	table {
		border-collapse: collapse;
	}
	div.code {
		font-family: "Courier New", "Lucida Console";
	}
	th {
		border-top: 1px solid #ddd;
	}
	th, td {
		padding: 12px;
		text-align: left;
		border-bottom: 1px solid #ddd;
		border-right: 1px solid #ddd;
	}
	tr:nth-child(even) {
		background-color: #f2f2f2;
	}
	.bold {
		font-weight: bold;
	}
	.green{
		color: olivedrab;
	}
	.red{
		color: orangered;
	}
	.nobullets {
		list-style-type:none;
		padding-left: 0;
		padding-bottom: 0;
		margin: 0;
	}
	.green-cell {
		background-color: #e1f5a9;
		padding: 5px
	}
	.yellow-cell {
		background-color: #ffff99;
		padding: 5px
	}
	.red-cell {
		background-color: #ffe5e5;
		padding: 5px
	}
	.grey-cell{
		background-color: rgba(212, 212, 212, 0.7);
		padding: 5px;
	}
	.black-cell{
		background-color: rgba(0, 0, 0, 0.75);
		padding: 5px;
	}
	</style>
</head>
<body>
	<h1>{{.Title}}</h1>
	<h2>
		<span>
		{{range $s := .Subheaders}}
		{{- $s.Description}}: {{$s.Details}}<br />
		{{end -}}
		</span>
	</h2>
	<div>
		<h3>
		{{range $o := .Overview}}
		{{- drawOverviewRow $o}}<br />
		{{end -}}
		</h3>
		<span>{{.FurtherInfo}}</span>
	</div>
	<p>Snapshot taken: {{reportTime .ReportTime}}</p>
	<table>
	<tr>
		{{if .DetailTable.WithCounter}}<th>{{.DetailTable.CounterHeader}}</th>{{end}}
		{{- range $h := .DetailTable.Headers}}
		<th>{{$h}}</th>
		{{- end}}
	</tr>
	{{range $i, $r := .DetailTable.Rows}}
	<tr>
		{{if $.DetailTable.WithCounter}}<td>{{inc $i}}</td>{{end}}
		{{- range $c := $r.Columns}}
		{{drawCell $c}}
		{{- end}}
	</tr>
	{{else}}
	<tr><td colspan="{{columnCount .DetailTable}}">{{.DetailTable.NoRowsMessage}}</td></tr>
	{{- end}}
	</table>
</body>
</html>
`

// ToHTML creates a HTML version of the report
func (s *ScanReport) ToHTML() ([]byte, error) {
	funcMap := template.FuncMap{
		"inc": func(i int) int {
			return i + 1
		},
		"reportTime": func(currentTime time.Time) string {
			return currentTime.Format("Jan 02, 2006 - 15:04:05 MST")
		},
		"columnCount":     tableColumnCount,
		"drawCell":        drawCell,
		"drawOverviewRow": drawOverviewRow,
	}
	report := []byte{}
	tmpl, err := template.New("report").Funcs(funcMap).Parse(reportHTMLTemplate)
	if err != nil {
		return report, errors.Wrap(err, "failed to create HTML report template")
	}
	buf := new(bytes.Buffer)
	err = tmpl.Execute(buf, s)
	if err != nil {
		return report, errors.Wrap(err, "failed to execute HTML report template")
	}
	return buf.Bytes(), nil
}

const reportMdTemplate = `## {{if .SuccessfulScan}}:white_check_mark:{{else}}:x:{{end}} {{.Title}}

<table>
{{range $s := .Subheaders -}}
	<tr><td><b>{{- $s.Description}}:</b></td><td>{{$s.Details}}</td></tr>
{{- end}}

{{range $o := .Overview -}}
{{drawOverviewRow $o}}
{{- end}}
</table>

{{.FurtherInfo}}

Snapshot taken: <i>{{reportTime .ReportTime}}</i>

{{if shouldDrawTable .DetailTable -}}
<details><summary><i>{{.Title}} details:</i></summary>
<p>

<table>
<tr>
	{{if .DetailTable.WithCounter}}<th>{{.DetailTable.CounterHeader}}</th>{{end}}
	{{- range $h := .DetailTable.Headers}}
	<th>{{$h}}</th>
	{{- end}}
</tr>
{{range $i, $r := .DetailTable.Rows}}
<tr>
	{{if $.DetailTable.WithCounter}}<td>{{inc $i}}</td>{{end}}
	{{- range $c := $r.Columns}}
	{{drawCell $c}}
	{{- end}}
</tr>
{{else}}
<tr><td colspan="{{columnCount .DetailTable}}">{{.DetailTable.NoRowsMessage}}</td></tr>
{{- end}}
</table>
</p>
</details>
{{ end }}

`

// Title returns the title of the report
func (s ScanReport) Title() string {
	return s.ReportTitle
}

// ToMarkdown creates a markdown version of the report content
func (s ScanReport) ToMarkdown() ([]byte, error) {
	funcMap := template.FuncMap{
		"columnCount":     tableColumnCount,
		"drawCell":        drawCell,
		"shouldDrawTable": shouldDrawTable,
		"inc": func(i int) int {
			return i + 1
		},
		"reportTime": func(currentTime time.Time) string {
			return currentTime.Format("Jan 02, 2006 - 15:04:05 MST")
		},
		"drawOverviewRow": drawOverviewRowMarkdown,
	}
	report := []byte{}
	tmpl, err := template.New("report").Funcs(funcMap).Parse(reportMdTemplate)
	if err != nil {
		return report, errors.Wrap(err, "failed to create Markdown report template")
	}
	buf := new(bytes.Buffer)
	err = tmpl.Execute(buf, s)
	if err != nil {
		return report, errors.Wrap(err, "failed to execute Markdown report template")
	}
	return buf.Bytes(), nil
}

func tableColumnCount(scanDetails ScanDetailTable) int {
	colCount := len(scanDetails.Headers)
	if scanDetails.WithCounter {
		colCount++
	}
	return colCount
}

func drawCell(cell ScanCell) string {
	if cell.Style > 0 {
		return fmt.Sprintf(`<td class="%v">%v</td>`, cell.Style, cell.Content)
	}
	return fmt.Sprintf(`<td>%v</td>`, cell.Content)
}

func shouldDrawTable(table ScanDetailTable) bool {
	return len(table.Headers) > 0
}

func drawOverviewRow(row OverviewRow) string {
	// so far accept only accept max. two columns for overview table: description and content
	if len(row.Details) == 0 {
		return row.Description
	}
	// ToDo: allow styling of details
	return fmt.Sprintf("%v: %v", row.Description, row.Details)
}

func drawOverviewRowMarkdown(row OverviewRow) string {
	// so far accept only accept max. two columns for overview table: description and content
	if len(row.Details) == 0 {
		return row.Description
	}
	// ToDo: allow styling of details
	return fmt.Sprintf("<tr><td>%v:</td><td>%v</td></tr>", row.Description, row.Details)
}<|MERGE_RESOLUTION|>--- conflicted
+++ resolved
@@ -17,7 +17,6 @@
 	ToTxt() string
 }
 
-<<<<<<< HEAD
 // VulnerabilityReport represents metadata for a report on a vulnerability
 type VulnerabilityReport struct {
 	ArtifactID        string
@@ -119,8 +118,6 @@
 	return md, nil
 }
 
-=======
->>>>>>> ad36fe5a
 // ScanReport defines the elements of a scan report used by various scan steps
 type ScanReport struct {
 	StepName       string          `json:"stepName"`
