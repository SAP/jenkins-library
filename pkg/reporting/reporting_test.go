package reporting

import (
	"testing"
	"time"

	"github.com/stretchr/testify/assert"
)

<<<<<<< HEAD
func TestVulToMarkdown(t *testing.T) {
	t.Parallel()
	t.Run("success - empty", func(t *testing.T) {
		t.Parallel()
		vulReport := VulnerabilityReport{}
		_, err := vulReport.ToMarkdown()
		assert.NoError(t, err)
	})

	t.Run("success - filled", func(t *testing.T) {
		t.Parallel()
		vulReport := VulnerabilityReport{
			ArtifactID:        "theArtifact",
			Branch:            "main",
			CommitID:          "acb123",
			Description:       "This is the test description.",
			Origin:            "Origin",
			DependencyType:    "direct",
			Footer:            "This is the test footer",
			Group:             "the.group",
			PipelineName:      "thePipelineName",
			PipelineLink:      "https://the.link.to.the.pipeline",
			PublishDate:       "2022-06-30",
			Resolution:        "This is the test resolution.",
			Score:             7.8,
			Severity:          "high",
			Version:           "1.2.3",
			PackageURL:        "pkg:generic/the.group/theArtifact@1.2.3",
			VulnerabilityLink: "https://the.link/to/the/vulnerability",
			VulnerabilityName: "CVE-Test-001",
		}
		goldenFilePath := filepath.Join("testdata", "markdownVulnerability.golden")
		expected, err := ioutil.ReadFile(goldenFilePath)
		assert.NoError(t, err)

		res, err := vulReport.ToMarkdown()
		assert.NoError(t, err)
		assert.Equal(t, string(expected), string(res))
	})
}

=======
>>>>>>> ad36fe5a
func TestToHTML(t *testing.T) {
	t.Run("empty table", func(t *testing.T) {
		report := ScanReport{
			ReportTitle: "Report Test Title",
			Subheaders:  []Subheader{{Description: "sub 1", Details: "1"}, {Description: "sub 2", Details: "2"}},
			Overview: []OverviewRow{
				{"overview 1", "1", Green},
				{"overview 2", "2", Green},
			},
			FurtherInfo: "this is further information",
			ReportTime:  time.Date(2021, 1, 1, 0, 0, 0, 0, time.UTC),
			DetailTable: ScanDetailTable{
				Headers:       []string{"column 1", "column 2"},
				Rows:          []ScanRow{},
				WithCounter:   true,
				CounterHeader: "Entry #",
				NoRowsMessage: "no rows available",
			},
		}
		expectedSub := `<span>
		sub 1: 1<br />
		sub 2: 2<br />
		</span>
	</h2>`
		expectedOverview := `<h3>
		overview 1: 1<br />
		overview 2: 2<br />
		</h3>`

		res, err := report.ToHTML()
		result := string(res)
		assert.NoError(t, err)
		assert.Contains(t, result, "<h1>Report Test Title</h1>")
		assert.Contains(t, result, expectedSub)
		assert.Contains(t, result, expectedOverview)
		assert.Contains(t, result, `<span>this is further information</span>`)
		assert.Contains(t, result, `<th>Entry #</th>`)
		assert.Contains(t, result, `<th>column 1</th>`)
		assert.Contains(t, result, `<th>column 2</th>`)
		assert.Contains(t, result, "Snapshot taken: Jan 01, 2021 - 00:00:00 UTC")
		assert.Contains(t, result, `<td colspan="3">no rows available</td>`)
	})

	t.Run("table with content", func(t *testing.T) {
		report := ScanReport{
			ReportTitle: "Report Test Title",
			ReportTime:  time.Date(2021, 1, 1, 0, 0, 0, 0, time.UTC),
			DetailTable: ScanDetailTable{
				Headers: []string{"column 1", "column 2"},
				Rows: []ScanRow{
					{Columns: []ScanCell{{Content: "c1 r1"}, {Content: "c2 r1"}}},
					{Columns: []ScanCell{{Content: "c1 r2"}, {Content: "c2 r2"}}},
					{Columns: []ScanCell{{Content: "c1 r3", Style: Green}, {Content: "c2 r3", Style: Black}}},
				},
				CounterHeader: "Entry #",
				WithCounter:   true,
			},
		}
		res, err := report.ToHTML()
		result := string(res)
		assert.NoError(t, err)
		assert.Contains(t, result, `<th>Entry #</th>`)
		assert.Contains(t, result, `<td>1</td>`)
		assert.Contains(t, result, `<td>c1 r1</td>`)
		assert.Contains(t, result, `<td>c2 r1</td>`)
		assert.Contains(t, result, `<td>2</td>`)
		assert.Contains(t, result, `<td>c1 r2</td>`)
		assert.Contains(t, result, `<td>c2 r2</td>`)
		assert.Contains(t, result, `<td>3</td>`)
		assert.Contains(t, result, `<td class="green-cell">c1 r3</td>`)
		assert.Contains(t, result, `<td class="black-cell">c2 r3</td>`)
	})
}

func TestToMarkdown(t *testing.T) {
	t.Run("table with details", func(t *testing.T) {
		report := ScanReport{
			ReportTitle: "Report Test Title",
			Subheaders:  []Subheader{{Description: "sub 1", Details: "1"}, {Description: "sub 2", Details: "2"}},
			Overview: []OverviewRow{
				{"overview 1", "1", Green},
				{"overview 2", "2", Green},
			},
			FurtherInfo:    "this is further information",
			SuccessfulScan: true,
			ReportTime:     time.Date(2021, 1, 1, 0, 0, 0, 0, time.UTC),
			DetailTable: ScanDetailTable{
				Headers: []string{"column 1", "column 2"},
				Rows: []ScanRow{
					{Columns: []ScanCell{{Content: "c1 r1"}, {Content: "c2 r1"}}},
					{Columns: []ScanCell{{Content: "c1 r2"}, {Content: "c2 r2"}}},
					{Columns: []ScanCell{{Content: "c1 r3", Style: Green}, {Content: "c2 r3", Style: Black}}},
				},
				CounterHeader: "Entry #",
				WithCounter:   true,
			},
		}

		res, err := report.ToMarkdown()
		result := string(res)
		assert.NoError(t, err)
		assert.Contains(t, result, `## :white_check_mark: Report Test Title`)
		assert.Contains(t, result, `<td><b>sub 1:</b></td><td>1</td>`)
		assert.Contains(t, result, `<td><b>sub 2:</b></td><td>2</td>`)
		assert.Contains(t, result, `<tr><td>overview 1:</td><td>1</td></tr>`)
		assert.Contains(t, result, `<tr><td>overview 2:</td><td>2</td></tr>`)
		assert.Contains(t, result, `this is further information`)
		assert.Contains(t, result, "Snapshot taken: <i>Jan 01, 2021 - 00:00:00 UTC</i>")
		assert.Contains(t, result, "<details><summary><i>Report Test Title details:</i></summary>")
	})

	t.Run("table without details", func(t *testing.T) {
		report := ScanReport{
			ReportTitle: "Report Test Title",
			Subheaders:  []Subheader{{Description: "sub 1", Details: "1"}, {Description: "sub 2", Details: "2"}},
			Overview: []OverviewRow{
				{"overview 1", "1", Green},
				{"overview 2", "2", Green},
			},
			FurtherInfo: "this is further information",
			ReportTime:  time.Date(2021, 1, 1, 0, 0, 0, 0, time.UTC),
		}

		res, err := report.ToMarkdown()
		result := string(res)
		assert.NoError(t, err)
		assert.Contains(t, result, `## :x: Report Test Title`)
		assert.NotContains(t, result, "<details><summary><i>Report Test Title details:</i></summary>")
	})
}

func TestTableColumnCount(t *testing.T) {
	t.Run("table without counter", func(t *testing.T) {
		details := ScanDetailTable{
			Headers:     []string{"column 1", "column 1"},
			WithCounter: false,
		}
		assert.Equal(t, 2, tableColumnCount(details))
	})
	t.Run("table with counter", func(t *testing.T) {
		details := ScanDetailTable{
			Headers:     []string{"column 1", "column 1"},
			WithCounter: true,
		}
		assert.Equal(t, 3, tableColumnCount(details))
	})
}

func TestShouldDrawTable(t *testing.T) {
	tt := []struct {
		table    ScanDetailTable
		expected bool
	}{
		{table: ScanDetailTable{}, expected: false},
		{table: ScanDetailTable{Headers: []string{"column1", "column2"}}, expected: true},
	}

	for _, test := range tt {
		assert.Equal(t, test.expected, shouldDrawTable(test.table))
	}
}<|MERGE_RESOLUTION|>--- conflicted
+++ resolved
@@ -7,7 +7,6 @@
 	"github.com/stretchr/testify/assert"
 )
 
-<<<<<<< HEAD
 func TestVulToMarkdown(t *testing.T) {
 	t.Parallel()
 	t.Run("success - empty", func(t *testing.T) {
@@ -49,8 +48,6 @@
 	})
 }
 
-=======
->>>>>>> ad36fe5a
 func TestToHTML(t *testing.T) {
 	t.Run("empty table", func(t *testing.T) {
 		report := ScanReport{
