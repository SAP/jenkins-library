--- conflicted
+++ resolved
@@ -24,10 +24,6 @@
 		CustomReportingDsn   string
 		CustomReportingToken string
 		customClient         *piperhttp.Client
-<<<<<<< HEAD
-=======
-		PipelineTelemetry    *PipelineTelemetry
->>>>>>> f16b11b8
 		BaseURL              string
 		Endpoint             string
 		SiteID               string
@@ -82,16 +78,10 @@
 		client               *piperhttp.Client
 		CustomReportingDsn   string
 		CustomReportingToken string
-<<<<<<< HEAD
-=======
-		PipelineTelemetry    *PipelineTelemetry
->>>>>>> f16b11b8
 		BaseURL              string
 		Endpoint             string
 		SiteID               string
 	}
-<<<<<<< HEAD
-
 	tests := []struct {
 		name     string
 		fields   fields
@@ -122,58 +112,12 @@
 
 	httpmock.Activate()
 	defer httpmock.DeactivateAndReset()
-
 	for _, tt := range tests {
 		t.Run(tt.name, func(t *testing.T) {
-
-=======
-
-	tests := []struct {
-		name     string
-		fields   fields
-		swaCalls int
-	}{
-		{
-			name: "Telemetry disabled, reporting disabled",
-			fields: fields{
-				disabled: true,
-			},
-			swaCalls: 0,
-		},
-		{
-			name: "Telemetry enabled",
-			fields: fields{
-				disabled: false,
-			},
-			swaCalls: 1,
-		},
-		{
-			name: "Telemetry disabled",
-			fields: fields{
-				disabled: true,
-			},
-			swaCalls: 0,
-		},
-	}
-
-	httpmock.Activate()
-	defer httpmock.DeactivateAndReset()
-
-	for _, tt := range tests {
-		t.Run(tt.name, func(t *testing.T) {
-
->>>>>>> f16b11b8
 			httpmock.Reset()
 			telemetryClient := &Telemetry{disabled: tt.fields.disabled}
 			telemetryClient.Initialize(tt.fields.disabled, tt.name)
 			telemetryClient.CustomReportingDsn = tt.fields.CustomReportingDsn
-<<<<<<< HEAD
-=======
-			if tt.fields.PipelineTelemetry != nil {
-				// Test pipeline Telemetry data
-				telemetryClient.PipelineTelemetry = tt.fields.PipelineTelemetry
-			}
->>>>>>> f16b11b8
 			if telemetryClient.client == nil {
 				telemetryClient.client = &piperhttp.Client{}
 			}
