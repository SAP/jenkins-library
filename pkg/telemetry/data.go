package telemetry

import (
	"encoding/json"
	"net/url"
)

// BaseData object definition containing the base data
type BaseData struct {
<<<<<<< HEAD
	ActionName      string `json:"actionName"`
	EventType       string `json:"eventType"`
	SiteID          string `json:"idsite"`
	URL             string `json:"url"`
	StepName        string `json:"stepName"` // set by step generator
	StageName       string `json:"stageName"`
	PipelineURLHash string `json:"pipelineUrlHash"` // defaults to sha1 of provider.GetBuildURL()
	BuildURLHash    string `json:"buildUrlHash"`    // defaults to sha1 of provider.GetJobURL()
	Orchestrator    string `json:"orchestrator"`    // defaults to provider.OrchestratorType()
	// TemplateName indicates what template was used to run the pipeline (gpp, oss, ctp or custom)
	TemplateName            string `json:"templateName"`                      // defaults to os.Getenv("PIPER_PIPELINE_TEMPLATE_NAME") or "n/a" if not set.
	BinaryVersion           string `json:"binaryVersion"`                     // version of the piper binary, defaults to build info
	OrchestratorTaskVersion string `json:"orchestratorTaskVersion,omitempty"` // version of the orchestrator task
	PipelineTemplateVersion string `json:"pipelineTemplateVersion,omitempty"` // version of the pipeline template
=======
	ActionName        string `json:"actionName"`
	EventType         string `json:"eventType"`
	SiteID            string `json:"idsite"`
	URL               string `json:"url"`
	StepName          string `json:"stepName"` // set by step generator
	StageName         string `json:"stageName"`
	PipelineURLHash   string `json:"pipelineUrlHash"`   // defaults to sha1 of provider.GetBuildURL()
	BuildURLHash      string `json:"buildUrlHash"`      // defaults to sha1 of provider.GetJobURL()
	Orchestrator      string `json:"orchestrator"`      // defaults to provider.OrchestratorType()
	TemplateName      string `json:"templateName"`      // defaults to os.Getenv("PIPER_PIPELINE_TEMPLATE_NAME") or "n/a" if not set.
	StageTemplateName string `json:"stageTemplateName"` // defaults to os.Getenv("PIPER_PIPELINE_TEMPLATE_STAGE_NAME") or "n/a" if not set.
>>>>>>> a06d9ce2
}

var baseData BaseData

// CustomData object definition containing the data that can be set by a step
type CustomData struct {
	Duration              string `json:"duration,omitempty"`
	ErrorCode             string `json:"errorCode,omitempty"`
	ErrorCategory         string `json:"errorCategory,omitempty"`
	PiperCommitHash       string `json:"piperCommitHash,omitempty"`
	BuildTool             string `json:"buildTool,omitempty"`
	FilePath              string `json:"filePath,omitempty"`
	DeployTool            string `json:"deployTool,omitempty"`
	ContainerBuildOptions string `json:"containerBuildOptions,omitempty"`
	IsScheduled           bool   `json:"isScheduled,omitempty"`
	IsOptimized           bool   `json:"isOptimized,omitempty"`
	ProxyLogFile          string `json:"proxyLogFile,omitempty"`
	BuildType             string `json:"buildType,omitempty"`
	BuildQuality          string `json:"buildQuality,omitempty"`
	LegacyJobNameTemplate string `json:"legacyJobNameTemplate,omitempty"`
	LegacyJobName         string `json:"legacyJobName,omitempty"`
	DeployType            string `json:"deployType,omitempty"`
	CnbBuilder            string `json:"cnbBuilder,omitempty"`
	CnbRunImage           string `json:"cnbRunImage,omitempty"`
	ServerURL             string `json:"serverURL,omitempty"`
	ECCNMessageStatus     string `json:"eccnMessageStatus,omitempty"`
	ChangeRequestUpload   string `json:"changeRequestUpload,omitempty"`
	BuildVersionCreation  string `json:"buildVersionCreation,omitempty"`
	PullRequestMode       string `json:"pullRequestMode,omitempty"`
	GroovyTemplateUsed    string `json:"groovyTemplateUsed,omitempty"`
}

// StepTelemetryData definition for telemetry reporting and monitoring
type StepTelemetryData struct {
	StepStartTime           string                 `json:"StepStartTime"`
	PipelineURLHash         string                 `json:"PipelineURLHash"`
	BuildURLHash            string                 `json:"BuildURLHash"`
	StageName               string                 `json:"StageName"`
	StepName                string                 `json:"StepName"`
	ErrorCode               string                 `json:"ErrorCode"`
	StepDuration            string                 `json:"StepDuration"`
	ErrorCategory           string                 `json:"ErrorCategory"`
	CorrelationID           string                 `json:"CorrelationID"`
	PiperCommitHash         string                 `json:"PiperCommitHash"`
	ErrorDetail             map[string]interface{} `json:"ErrorDetail"`
	BinaryVersion           string                 `json:"BinaryVersion"`
	OrchestratorTaskVersion string                 `json:"OrchestratorTaskVersion,omitempty"`
	PipelineTemplateVersion string                 `json:"PipelineTemplateVersion,omitempty"`
}

// Data object definition containing all telemetry data
type Data struct {
	BaseData
	CustomData
}

// toMap transfers the data object into a map using JSON tags
func (d *Data) toMap() (result map[string]string) {
	jsonObj, _ := json.Marshal(d)
	json.Unmarshal(jsonObj, &result)
	return
}

// toPayloadString transfers the data object into a 'key=value&..' string
func (d *Data) toPayloadString() string {
	parameters := url.Values{}

	for key, value := range d.toMap() {
		if len(value) > 0 {
			parameters.Add(key, value)
		}
	}

	return parameters.Encode()
}<|MERGE_RESOLUTION|>--- conflicted
+++ resolved
@@ -7,22 +7,6 @@
 
 // BaseData object definition containing the base data
 type BaseData struct {
-<<<<<<< HEAD
-	ActionName      string `json:"actionName"`
-	EventType       string `json:"eventType"`
-	SiteID          string `json:"idsite"`
-	URL             string `json:"url"`
-	StepName        string `json:"stepName"` // set by step generator
-	StageName       string `json:"stageName"`
-	PipelineURLHash string `json:"pipelineUrlHash"` // defaults to sha1 of provider.GetBuildURL()
-	BuildURLHash    string `json:"buildUrlHash"`    // defaults to sha1 of provider.GetJobURL()
-	Orchestrator    string `json:"orchestrator"`    // defaults to provider.OrchestratorType()
-	// TemplateName indicates what template was used to run the pipeline (gpp, oss, ctp or custom)
-	TemplateName            string `json:"templateName"`                      // defaults to os.Getenv("PIPER_PIPELINE_TEMPLATE_NAME") or "n/a" if not set.
-	BinaryVersion           string `json:"binaryVersion"`                     // version of the piper binary, defaults to build info
-	OrchestratorTaskVersion string `json:"orchestratorTaskVersion,omitempty"` // version of the orchestrator task
-	PipelineTemplateVersion string `json:"pipelineTemplateVersion,omitempty"` // version of the pipeline template
-=======
 	ActionName        string `json:"actionName"`
 	EventType         string `json:"eventType"`
 	SiteID            string `json:"idsite"`
@@ -34,7 +18,9 @@
 	Orchestrator      string `json:"orchestrator"`      // defaults to provider.OrchestratorType()
 	TemplateName      string `json:"templateName"`      // defaults to os.Getenv("PIPER_PIPELINE_TEMPLATE_NAME") or "n/a" if not set.
 	StageTemplateName string `json:"stageTemplateName"` // defaults to os.Getenv("PIPER_PIPELINE_TEMPLATE_STAGE_NAME") or "n/a" if not set.
->>>>>>> a06d9ce2
+	BinaryVersion           string `json:"binaryVersion"`                     // version of the piper binary, defaults to build info
+	OrchestratorTaskVersion string `json:"orchestratorTaskVersion,omitempty"` // version of the orchestrator task
+	PipelineTemplateVersion string `json:"pipelineTemplateVersion,omitempty"` // version of the pipeline template
 }
 
 var baseData BaseData
