package telemetry

import (
	"crypto/sha1"
	"encoding/json"
	"fmt"
	"os"
	"strconv"
	"time"

	"github.com/SAP/jenkins-library/pkg/piperutils"

	piperhttp "github.com/SAP/jenkins-library/pkg/http"
	"github.com/SAP/jenkins-library/pkg/log"
	"github.com/SAP/jenkins-library/pkg/orchestrator"
	"github.com/SAP/jenkins-library/pkg/piperutils"
)

const (
	eventType      = "library-os-ng"
	actionName     = "Piper Library OS"
	pipelineIDPath = ".pipeline/commonPipelineEnvironment/custom/cumulusPipelineID"
)

// LibraryRepository that is passed into with -ldflags
var LibraryRepository string

// Telemetry struct which holds necessary infos about telemetry
type Telemetry struct {
	baseData             BaseData
	data                 Data
	provider             orchestrator.ConfigProvider
	client               *piperhttp.Client
	CustomReportingDsn   string
	CustomReportingToken string
	customClient         *piperhttp.Client
	BaseURL              string
	Endpoint             string
	SiteID               string
}

// Initialize sets up the base telemetry data and is called in generated part of the steps
func (t *Telemetry) Initialize(stepName string) {
	provider, err := orchestrator.GetOrchestratorConfigProvider(nil)
	if err != nil {
		log.Entry().Warningf("could not get orchestrator config provider, leads to insufficient data")
		provider = &orchestrator.UnknownOrchestratorConfigProvider{}
	}
	t.provider = provider

	if t.client == nil {
		t.client = &piperhttp.Client{}
	}

	t.client.SetOptions(piperhttp.ClientOptions{MaxRequestDuration: 5 * time.Second, MaxRetries: -1})

	if len(LibraryRepository) == 0 {
		LibraryRepository = "https://github.com/n/a"
	}
	if t.SiteID == "" {
		t.SiteID = "827e8025-1e21-ae84-c3a3-3f62b70b0130"
	}

	t.baseData = BaseData{
<<<<<<< HEAD
		Orchestrator:            t.provider.OrchestratorType(),
		TemplateName:            piperutils.StringWithDefault(os.Getenv("PIPER_PIPELINE_TEMPLATE_NAME"), "n/a"),
		StageName:               t.provider.StageName(),
		URL:                     LibraryRepository,
		ActionName:              actionName,
		EventType:               eventType,
		StepName:                stepName,
		SiteID:                  t.SiteID,
		PipelineURLHash:         t.getPipelineURLHash(), // URL (hashed value) which points to the project’s pipelines
		BuildURLHash:            t.getBuildURLHash(),    // URL (hashed value) which points to the pipeline that is currently running
		BinaryVersion:           piperutils.GetVersion(),
		OrchestratorTaskVersion: "n/a",
		PipelineTemplateVersion: "n/a",
=======
		Orchestrator:      t.provider.OrchestratorType(),
		TemplateName:      piperutils.StringWithDefault(os.Getenv("PIPER_PIPELINE_TEMPLATE_NAME"), "n/a"),
		StageTemplateName: piperutils.StringWithDefault(os.Getenv("PIPER_PIPELINE_STAGE_TEMPLATE_NAME"), "n/a"),
		StageName:         t.provider.StageName(),
		URL:               LibraryRepository,
		ActionName:        actionName,
		EventType:         eventType,
		StepName:          stepName,
		SiteID:            t.SiteID,
		PipelineURLHash:   t.getPipelineURLHash(), // URL (hashed value) which points to the project’s pipelines
		BuildURLHash:      t.getBuildURLHash(),    // URL (hashed value) which points to the pipeline that is currently running
>>>>>>> a06d9ce2
	}
}

func (t *Telemetry) getPipelineURLHash() string {
	jobURL := t.provider.JobURL()
	return t.toSha1OrNA(jobURL)
}

func (t *Telemetry) getBuildURLHash() string {
	buildURL := t.provider.BuildURL()
	return t.toSha1OrNA(buildURL)
}

func (t *Telemetry) toSha1OrNA(input string) string {
	if len(input) == 0 {
		return "n/a"
	}
	return fmt.Sprintf("%x", sha1.Sum([]byte(input)))
}

// SetData sets the custom telemetry and base data
func (t *Telemetry) SetData(customData *CustomData) {
	t.data = Data{
		BaseData:   t.baseData,
		CustomData: *customData,
	}
}

// GetData returns telemetryData
func (t *Telemetry) GetData() Data {
	return t.data
}

func (t *Telemetry) GetDataBytes() []byte {
	data, err := json.Marshal(t.data)
	if err != nil {
		log.Entry().WithError(err).Println("Failed to marshal data")
		return []byte{}
	}

	return data
}

// Logs step telemetry data to logfile used for internal use-case
func (t *Telemetry) LogStepTelemetryData() {
	log.Entry().Debug("Logging step telemetry data")

	var fatalError map[string]interface{}
	if t.data.CustomData.ErrorCode != "0" && log.GetFatalErrorDetail() != nil {
		// retrieve the error information from the logCollector
		err := json.Unmarshal(log.GetFatalErrorDetail(), &fatalError)
		if err != nil {
			log.Entry().WithError(err).Warn("could not unmarshal fatal error struct")
		}
	}

	// Subtracts the duration from now to estimate the step start time
	i, err := strconv.ParseInt(t.data.CustomData.Duration, 10, 64)
	duration := time.Millisecond * time.Duration(i)
	starTime := time.Now().UTC().Add(-duration)

	stepTelemetryData := StepTelemetryData{
		StepStartTime:           starTime.String(),
		PipelineURLHash:         t.data.PipelineURLHash,
		BuildURLHash:            t.data.BuildURLHash,
		StageName:               t.data.StageName,
		StepName:                t.data.BaseData.StepName,
		ErrorCode:               t.data.CustomData.ErrorCode,
		StepDuration:            t.data.CustomData.Duration,
		ErrorCategory:           t.data.CustomData.ErrorCategory,
		ErrorDetail:             fatalError,
		CorrelationID:           t.provider.BuildURL(),
		PiperCommitHash:         t.data.CustomData.PiperCommitHash,
		BinaryVersion:           t.data.BinaryVersion,
		OrchestratorTaskVersion: t.data.OrchestratorTaskVersion,
		PipelineTemplateVersion: t.data.PipelineTemplateVersion,
	}
	stepTelemetryJSON, err := json.Marshal(stepTelemetryData)
	if err != nil {
		log.Entry().Error("could not marshal step telemetry data")
		log.Entry().Infof("Step telemetry data: {n/a}")
	} else {
		// log step telemetry data, changes here need to change the regex in the internal piper lib
		log.Entry().Infof("Step telemetry data:%v", string(stepTelemetryJSON))
	}
}<|MERGE_RESOLUTION|>--- conflicted
+++ resolved
@@ -62,9 +62,9 @@
 	}
 
 	t.baseData = BaseData{
-<<<<<<< HEAD
 		Orchestrator:            t.provider.OrchestratorType(),
 		TemplateName:            piperutils.StringWithDefault(os.Getenv("PIPER_PIPELINE_TEMPLATE_NAME"), "n/a"),
+		StageTemplateName:       piperutils.StringWithDefault(os.Getenv("PIPER_PIPELINE_STAGE_TEMPLATE_NAME"), "n/a"),
 		StageName:               t.provider.StageName(),
 		URL:                     LibraryRepository,
 		ActionName:              actionName,
@@ -76,19 +76,6 @@
 		BinaryVersion:           piperutils.GetVersion(),
 		OrchestratorTaskVersion: "n/a",
 		PipelineTemplateVersion: "n/a",
-=======
-		Orchestrator:      t.provider.OrchestratorType(),
-		TemplateName:      piperutils.StringWithDefault(os.Getenv("PIPER_PIPELINE_TEMPLATE_NAME"), "n/a"),
-		StageTemplateName: piperutils.StringWithDefault(os.Getenv("PIPER_PIPELINE_STAGE_TEMPLATE_NAME"), "n/a"),
-		StageName:         t.provider.StageName(),
-		URL:               LibraryRepository,
-		ActionName:        actionName,
-		EventType:         eventType,
-		StepName:          stepName,
-		SiteID:            t.SiteID,
-		PipelineURLHash:   t.getPipelineURLHash(), // URL (hashed value) which points to the project’s pipelines
-		BuildURLHash:      t.getBuildURLHash(),    // URL (hashed value) which points to the pipeline that is currently running
->>>>>>> a06d9ce2
 	}
 }
 
