--- conflicted
+++ resolved
@@ -135,28 +135,6 @@
 	}
 
 	monitoringData := MonitoringData{
-<<<<<<< HEAD
-		PipelineUrlHash:         telemetryData.PipelineURLHash,
-		BuildUrlHash:            telemetryData.BuildURLHash,
-		Orchestrator:            telemetryData.Orchestrator,
-		TemplateName:            telemetryData.TemplateName,
-		PiperCommitHash:         telemetryData.PiperCommitHash,
-		StageName:               telemetryData.StageName,
-		StepName:                telemetryData.BaseData.StepName,
-		ExitCode:                telemetryData.CustomData.ErrorCode,
-		Duration:                telemetryData.CustomData.Duration,
-		ErrorCode:               telemetryData.CustomData.ErrorCode,
-		ErrorCategory:           telemetryData.CustomData.ErrorCategory,
-		ErrorMessage:            errorMessage,
-		CorrelationID:           s.correlationID,
-		CommitHash:              readCommonPipelineEnvironment("git/headCommitId"),
-		Branch:                  readCommonPipelineEnvironment("git/branch"),
-		GitOwner:                readCommonPipelineEnvironment("git/organization"),
-		GitRepository:           readCommonPipelineEnvironment("git/repository"),
-		BinaryVersion:           telemetryData.BinaryVersion,
-		OrchestratorTaskVersion: telemetryData.OrchestratorTaskVersion,
-		PipelineTemplateVersion: telemetryData.PipelineTemplateVersion,
-=======
 		PipelineUrlHash:   telemetryData.PipelineURLHash,
 		BuildUrlHash:      telemetryData.BuildURLHash,
 		Orchestrator:      telemetryData.Orchestrator,
@@ -175,7 +153,9 @@
 		Branch:            readCommonPipelineEnvironment("git/branch"),
 		GitOwner:          readCommonPipelineEnvironment("git/organization"),
 		GitRepository:     readCommonPipelineEnvironment("git/repository"),
->>>>>>> a06d9ce2
+		BinaryVersion:           telemetryData.BinaryVersion,
+		OrchestratorTaskVersion: telemetryData.OrchestratorTaskVersion,
+		PipelineTemplateVersion: telemetryData.PipelineTemplateVersion,
 	}
 	monitoringJson, err := json.Marshal(monitoringData)
 	if err != nil {
