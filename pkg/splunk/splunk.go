package splunk

import (
	"bytes"
	"encoding/json"
	"io"
	"io/ioutil"
	"net/http"
	"strings"
	"time"

	piperhttp "github.com/SAP/jenkins-library/pkg/http"
	"github.com/SAP/jenkins-library/pkg/log"
	"github.com/SAP/jenkins-library/pkg/telemetry"
	"github.com/pkg/errors"

	"github.com/sirupsen/logrus"
)

// Splunk SplunkHook provides a logrus hook which enables error logging to splunk platform.
// This is helpful in order to provide better monitoring and alerting on errors
// as well as the given error details can help to find the root cause of bugs.
type Splunk struct {
	levels        []logrus.Level
	tags          map[string]string
	splunkClient  piperhttp.Client
	correlationID string
	splunkDsn     string
	splunkIndex   string

	// boolean which forces to send all logs on error or none at all
	sendLogs bool

	// How big can be batch of messages
	postMessagesBatchSize int
}

func (s *Splunk) Initialize(correlationID, dsn, token, index string, sendLogs bool) error {
	log.Entry().Debugf("Initializing Splunk with DSN %v", dsn)

	if !strings.HasPrefix(token, "Splunk ") {
		token = "Splunk " + token
	}

	log.RegisterSecret(token)
	client := piperhttp.Client{}

	client.SetOptions(piperhttp.ClientOptions{
		MaxRequestDuration:        5 * time.Second,
		Token:                     token,
		TransportSkipVerification: true,
		MaxRetries:                -1,
	})

	s.splunkClient = client
	s.splunkDsn = dsn
	s.splunkIndex = index
	s.correlationID = correlationID
	s.postMessagesBatchSize = 20000
	s.sendLogs = sendLogs

	return nil
}

func (s *Splunk) Send(telemetryData telemetry.Data, logCollector *log.CollectorHook) error {
	// Sends telemetry and or additionally logging data to Splunk
	preparedTelemetryData := s.prepareTelemetry(telemetryData)
	messagesLen := len(logCollector.Messages)
	// TODO: Logic for errorCategory (undefined, service, infrastructure)
	if telemetryData.ErrorCode == "0" || (telemetryData.ErrorCode == "1" && !s.sendLogs) {
		// Either Successful run, we only send the telemetry data, no logging information
		// OR Failure run and we do not want to send the logs
		err := s.tryPostMessages(preparedTelemetryData, []log.Message{})
		if err != nil {
			return errors.Wrap(err, "error while sending logs")
		}
		return nil
	} else {
		// ErrorCode indicates an error in the step, so we want to send all the logs with telemetry
		for i := 0; i < messagesLen; i += s.postMessagesBatchSize {
			upperBound := i + s.postMessagesBatchSize
			if upperBound > messagesLen {
				upperBound = messagesLen
			}
			err := s.tryPostMessages(preparedTelemetryData, logCollector.Messages[i:upperBound])
			if err != nil {
				return errors.Wrap(err, "error while sending logs")
			}
		}
	}
	return nil
}

func readCommonPipelineEnvironment(filePath string) string {

	// TODO: Dependent on a groovy step, which creates the folder.
	contentFile, err := ioutil.ReadFile(".pipeline/commonPipelineEnvironment/" + filePath)
	if err != nil {
		log.Entry().Warnf("Could not read %v file. %v", filePath, err)
		contentFile = []byte("N/A")
	}
	return string(contentFile)
}

<<<<<<< HEAD
=======
// MonitoringData definition for monitoring
type MonitoringData struct {
	PipelineUrlHash string `json:"PipelineUrlHash,omitempty"`
	BuildUrlHash    string `json:"BuildUrlHash,omitempty"`
	StageName       string `json:"StageName,omitempty"`
	StepName        string `json:"StepName,omitempty"`
	ExitCode        string `json:"ExitCode,omitempty"`
	Duration        string `json:"Duration,omitempty"`
	ErrorCode       string `json:"ErrorCode,omitempty"`
	ErrorCategory   string `json:"ErrorCategory,omitempty"`
	CorrelationID   string `json:"CorrelationID,omitempty"`
	CommitHash      string `json:"CommitHash,omitempty"`
	Branch          string `json:"Branch,omitempty"`
	GitOwner        string `json:"GitOwner,omitempty"`
	GitRepository   string `json:"GitRepository,omitempty"`
}

>>>>>>> f16b11b8
func (s *Splunk) prepareTelemetry(telemetryData telemetry.Data) MonitoringData {

	return MonitoringData{
		PipelineUrlHash: telemetryData.PipelineURLHash,
		BuildUrlHash:    telemetryData.BuildURLHash,
		StageName:       telemetryData.StageName,
		StepName:        telemetryData.BaseData.StepName,
		ExitCode:        telemetryData.CustomData.ErrorCode,
		Duration:        telemetryData.CustomData.Duration,
		ErrorCode:       telemetryData.CustomData.ErrorCode,
		ErrorCategory:   telemetryData.CustomData.ErrorCategory,
		CorrelationID:   s.correlationID,
		CommitHash:      readCommonPipelineEnvironment("git/headCommitId"),
		Branch:          readCommonPipelineEnvironment("git/branch"),
		GitOwner:        readCommonPipelineEnvironment("github/owner"),
		GitRepository:   readCommonPipelineEnvironment("github/repository"),
	}
}

func (s *Splunk) SendPipelineStatus(pipelineTelemetryData PipelineTelemetry, logFile *[]byte) error {
	// Sends telemetry and or additionally logging data to Splunk

	readLogFile := string(*logFile)
	splitted := strings.Split(readLogFile, "\n")
	messagesLen := len(splitted)

	log.Entry().Debugf("Sending %v messages to Splunk.", messagesLen)
	log.Entry().Debugf("Sending pipeline telemetry data to Splunk: %v", pipelineTelemetryData)
	s.postTelemetry(pipelineTelemetryData)

	if s.sendLogs {
		for i := 0; i < messagesLen; i += s.postMessagesBatchSize {
			upperBound := i + s.postMessagesBatchSize
			if upperBound > messagesLen {
				upperBound = messagesLen
			}
			err := s.postLogFile(pipelineTelemetryData, splitted[i:upperBound])
			if err != nil {
				return errors.Wrap(err, "error while sending logs")
			}
		}
	}
	return nil
}



func (s *Splunk) postTelemetry(telemetryData PipelineTelemetry) error {

	details := DetailsTelemetry{
		Host:       s.correlationID,
		SourceType: "_json",
		Index:      s.splunkIndex,
		Event:      telemetryData,
	}

	payload, err := json.Marshal(details)
	if err != nil {
		return errors.Wrap(err, "error while marshalling Splunk message details")
	}
	log.Entry().Debugf("Sending the follwing payload to Splunk HEC: %v", string(payload))
	resp, err := s.splunkClient.SendRequest(http.MethodPost, s.splunkDsn, bytes.NewBuffer(payload), nil, nil)

	if resp != nil {
		if resp.StatusCode != http.StatusOK {
			// log it to stdout
			rdr := io.LimitReader(resp.Body, 1000)
			body, errRead := ioutil.ReadAll(rdr)
			log.Entry().Infof("%v: Splunk logging failed - %v", resp.Status, string(body))
			if errRead != nil {
				return errors.Wrap(errRead, "Error reading response body from Splunk.")
			}
			return errors.Wrapf(err, "%v: Splunk logging failed - %v", resp.Status, string(body))
		}
	}

	if err != nil {
		return errors.Wrap(err, "error sending the requests to Splunk")
	}

	defer func() {
		err := resp.Body.Close()
		if err != nil {
			errors.Wrap(err, "closing response body failed")
		}
	}()

	return nil
}

func (s *Splunk) postLogFile(telemetryData PipelineTelemetry, messages []string) error {

	event := LogFileEvents{
		Messages:  messages,
		Telemetry: telemetryData,
	}
	details := DetailsLog{
		Host:       s.correlationID,
		SourceType: "txt",
		Index:      s.splunkIndex,
		Event:      event,
	}

	payload, err := json.Marshal(details)
	if err != nil {
		return errors.Wrap(err, "error while marshalling Splunk message details")
	}

	resp, err := s.splunkClient.SendRequest(http.MethodPost, s.splunkDsn, bytes.NewBuffer(payload), nil, nil)

	if resp != nil {
		if resp.StatusCode != http.StatusOK {
			// log it to stdout
			rdr := io.LimitReader(resp.Body, 1000)
			body, errRead := ioutil.ReadAll(rdr)
			log.Entry().Infof("%v: Splunk logging failed - %v", resp.Status, string(body))
			if errRead != nil {
				return errors.Wrap(errRead, "Error reading response body from Splunk.")
			}
			return errors.Wrapf(err, "%v: Splunk logging failed - %v", resp.Status, string(body))
		}
	}

	if err != nil {
		return errors.Wrap(err, "error sending the requests to Splunk")
	}

	defer func() {
		err := resp.Body.Close()
		if err != nil {
			errors.Wrap(err, "closing response body failed")
		}
	}()

	return nil
}

<<<<<<< HEAD
=======
func (s *Splunk) SendPipelineStatus(pipelineTelemetryData telemetry.PipelineTelemetry, logFile *[]byte) error {
	// Sends telemetry and or additionally logging data to Splunk

	readLogFile := string(*logFile)
	splitted := strings.Split(readLogFile, "\n")
	messagesLen := len(splitted)

	log.Entry().Debugf("Sending %v messages to Splunk.", messagesLen)
	log.Entry().Debugf("Sending pipeline telemetry data to Splunk: %v", pipelineTelemetryData)
	s.postTelemetry(pipelineTelemetryData)

	if s.sendLogs {
		for i := 0; i < messagesLen; i += s.postMessagesBatchSize {
			upperBound := i + s.postMessagesBatchSize
			if upperBound > messagesLen {
				upperBound = messagesLen
			}
			err := s.postLogFile(pipelineTelemetryData, splitted[i:upperBound])
			if err != nil {
				return errors.Wrap(err, "error while sending logs")
			}
		}
	}
	return nil
}

type LogFileEvents struct {
	Messages  []string                    `json:"messages,omitempty"`  // messages
	Telemetry telemetry.PipelineTelemetry `json:"telemetry,omitempty"` // telemetryData
}
type DetailsLog struct {
	Host       string        `json:"host"`                 // hostname
	Source     string        `json:"source,omitempty"`     // optional description of the source of the event; typically the app's name
	SourceType string        `json:"sourcetype,omitempty"` // optional name of a Splunk parsing configuration; this is usually inferred by Splunk
	Index      string        `json:"index,omitempty"`      // optional name of the Splunk index to store the event in; not required if the token has a default index set in Splunk
	Event      LogFileEvents `json:"event,omitempty"`      // throw any useful key/val pairs here}
}

type DetailsTelemetry struct {
	Host       string                      `json:"host"`                 // hostname
	Source     string                      `json:"source,omitempty"`     // optional description of the source of the event; typically the app's name
	SourceType string                      `json:"sourcetype,omitempty"` // optional name of a Splunk parsing configuration; this is usually inferred by Splunk
	Index      string                      `json:"index,omitempty"`      // optional name of the Splunk index to store the event in; not required if the token has a default index set in Splunk
	Event      telemetry.PipelineTelemetry `json:"event,omitempty"`      // throw any useful key/val pairs here}
}

func (s *Splunk) postTelemetry(telemetryData telemetry.PipelineTelemetry) error {

	details := DetailsTelemetry{
		Host:       s.correlationID,
		SourceType: "_json",
		Index:      s.splunkIndex,
		Event:      telemetryData,
	}

	payload, err := json.Marshal(details)
	if err != nil {
		return errors.Wrap(err, "error while marshalling Splunk message details")
	}

	resp, err := s.splunkClient.SendRequest(http.MethodPost, s.splunkDsn, bytes.NewBuffer(payload), nil, nil)

	if resp != nil {
		if resp.StatusCode != http.StatusOK {
			// log it to stdout
			rdr := io.LimitReader(resp.Body, 1000)
			body, errRead := ioutil.ReadAll(rdr)
			log.Entry().Infof("%v: Splunk logging failed - %v", resp.Status, string(body))
			if errRead != nil {
				return errors.Wrap(errRead, "Error reading response body from Splunk.")
			}
			return errors.Wrapf(err, "%v: Splunk logging failed - %v", resp.Status, string(body))
		}
	}

	if err != nil {
		return errors.Wrap(err, "error sending the requests to Splunk")
	}

	defer func() {
		err := resp.Body.Close()
		if err != nil {
			errors.Wrap(err, "closing response body failed")
		}
	}()

	return nil
}

func (s *Splunk) postLogFile(telemetryData telemetry.PipelineTelemetry, messages []string) error {

	event := LogFileEvents{
		Messages:  messages,
		Telemetry: telemetryData,
	}
	details := DetailsLog{
		Host:       s.correlationID,
		SourceType: "txt",
		Index:      s.splunkIndex,
		Event:      event,
	}

	payload, err := json.Marshal(details)
	if err != nil {
		return errors.Wrap(err, "error while marshalling Splunk message details")
	}

	resp, err := s.splunkClient.SendRequest(http.MethodPost, s.splunkDsn, bytes.NewBuffer(payload), nil, nil)

	if resp != nil {
		if resp.StatusCode != http.StatusOK {
			// log it to stdout
			rdr := io.LimitReader(resp.Body, 1000)
			body, errRead := ioutil.ReadAll(rdr)
			log.Entry().Infof("%v: Splunk logging failed - %v", resp.Status, string(body))
			if errRead != nil {
				return errors.Wrap(errRead, "Error reading response body from Splunk.")
			}
			return errors.Wrapf(err, "%v: Splunk logging failed - %v", resp.Status, string(body))
		}
	}

	if err != nil {
		return errors.Wrap(err, "error sending the requests to Splunk")
	}

	defer func() {
		err := resp.Body.Close()
		if err != nil {
			errors.Wrap(err, "closing response body failed")
		}
	}()

	return nil
}

>>>>>>> f16b11b8
func (s *Splunk) tryPostMessages(telemetryData MonitoringData, messages []log.Message) error {

	event := Event{
		Messages:  messages,
		Telemetry: telemetryData,
	}
	details := Details{
		Host:       s.correlationID,
		SourceType: "_json",
		Index:      s.splunkIndex,
		Event:      event,
	}

	payload, err := json.Marshal(details)
	if err != nil {
		return errors.Wrap(err, "error while marshalling Splunk message details")
	}

	resp, err := s.splunkClient.SendRequest(http.MethodPost, s.splunkDsn, bytes.NewBuffer(payload), nil, nil)

	if resp != nil {
		if resp.StatusCode != http.StatusOK {
			// log it to stdout
			rdr := io.LimitReader(resp.Body, 1000)
			body, errRead := ioutil.ReadAll(rdr)
			log.Entry().Infof("%v: Splunk logging failed - %v", resp.Status, string(body))
			if errRead != nil {
				return errors.Wrap(errRead, "Error reading response body from Splunk.")
			}
			return errors.Wrapf(err, "%v: Splunk logging failed - %v", resp.Status, string(body))
		}
	}

	if err != nil {
		return errors.Wrap(err, "error sending the requests to Splunk")
	}

	defer func() {
		err := resp.Body.Close()
		if err != nil {
			errors.Wrap(err, "closing response body failed")
		}
	}()

	return nil
}<|MERGE_RESOLUTION|>--- conflicted
+++ resolved
@@ -102,26 +102,6 @@
 	return string(contentFile)
 }
 
-<<<<<<< HEAD
-=======
-// MonitoringData definition for monitoring
-type MonitoringData struct {
-	PipelineUrlHash string `json:"PipelineUrlHash,omitempty"`
-	BuildUrlHash    string `json:"BuildUrlHash,omitempty"`
-	StageName       string `json:"StageName,omitempty"`
-	StepName        string `json:"StepName,omitempty"`
-	ExitCode        string `json:"ExitCode,omitempty"`
-	Duration        string `json:"Duration,omitempty"`
-	ErrorCode       string `json:"ErrorCode,omitempty"`
-	ErrorCategory   string `json:"ErrorCategory,omitempty"`
-	CorrelationID   string `json:"CorrelationID,omitempty"`
-	CommitHash      string `json:"CommitHash,omitempty"`
-	Branch          string `json:"Branch,omitempty"`
-	GitOwner        string `json:"GitOwner,omitempty"`
-	GitRepository   string `json:"GitRepository,omitempty"`
-}
-
->>>>>>> f16b11b8
 func (s *Splunk) prepareTelemetry(telemetryData telemetry.Data) MonitoringData {
 
 	return MonitoringData{
@@ -167,8 +147,6 @@
 	return nil
 }
 
-
-
 func (s *Splunk) postTelemetry(telemetryData PipelineTelemetry) error {
 
 	details := DetailsTelemetry{
@@ -259,61 +237,17 @@
 	return nil
 }
 
-<<<<<<< HEAD
-=======
-func (s *Splunk) SendPipelineStatus(pipelineTelemetryData telemetry.PipelineTelemetry, logFile *[]byte) error {
-	// Sends telemetry and or additionally logging data to Splunk
-
-	readLogFile := string(*logFile)
-	splitted := strings.Split(readLogFile, "\n")
-	messagesLen := len(splitted)
-
-	log.Entry().Debugf("Sending %v messages to Splunk.", messagesLen)
-	log.Entry().Debugf("Sending pipeline telemetry data to Splunk: %v", pipelineTelemetryData)
-	s.postTelemetry(pipelineTelemetryData)
-
-	if s.sendLogs {
-		for i := 0; i < messagesLen; i += s.postMessagesBatchSize {
-			upperBound := i + s.postMessagesBatchSize
-			if upperBound > messagesLen {
-				upperBound = messagesLen
-			}
-			err := s.postLogFile(pipelineTelemetryData, splitted[i:upperBound])
-			if err != nil {
-				return errors.Wrap(err, "error while sending logs")
-			}
-		}
-	}
-	return nil
-}
-
-type LogFileEvents struct {
-	Messages  []string                    `json:"messages,omitempty"`  // messages
-	Telemetry telemetry.PipelineTelemetry `json:"telemetry,omitempty"` // telemetryData
-}
-type DetailsLog struct {
-	Host       string        `json:"host"`                 // hostname
-	Source     string        `json:"source,omitempty"`     // optional description of the source of the event; typically the app's name
-	SourceType string        `json:"sourcetype,omitempty"` // optional name of a Splunk parsing configuration; this is usually inferred by Splunk
-	Index      string        `json:"index,omitempty"`      // optional name of the Splunk index to store the event in; not required if the token has a default index set in Splunk
-	Event      LogFileEvents `json:"event,omitempty"`      // throw any useful key/val pairs here}
-}
-
-type DetailsTelemetry struct {
-	Host       string                      `json:"host"`                 // hostname
-	Source     string                      `json:"source,omitempty"`     // optional description of the source of the event; typically the app's name
-	SourceType string                      `json:"sourcetype,omitempty"` // optional name of a Splunk parsing configuration; this is usually inferred by Splunk
-	Index      string                      `json:"index,omitempty"`      // optional name of the Splunk index to store the event in; not required if the token has a default index set in Splunk
-	Event      telemetry.PipelineTelemetry `json:"event,omitempty"`      // throw any useful key/val pairs here}
-}
-
-func (s *Splunk) postTelemetry(telemetryData telemetry.PipelineTelemetry) error {
-
-	details := DetailsTelemetry{
+func (s *Splunk) tryPostMessages(telemetryData MonitoringData, messages []log.Message) error {
+
+	event := Event{
+		Messages:  messages,
+		Telemetry: telemetryData,
+	}
+	details := Details{
 		Host:       s.correlationID,
 		SourceType: "_json",
 		Index:      s.splunkIndex,
-		Event:      telemetryData,
+		Event:      event,
 	}
 
 	payload, err := json.Marshal(details)
@@ -348,99 +282,4 @@
 	}()
 
 	return nil
-}
-
-func (s *Splunk) postLogFile(telemetryData telemetry.PipelineTelemetry, messages []string) error {
-
-	event := LogFileEvents{
-		Messages:  messages,
-		Telemetry: telemetryData,
-	}
-	details := DetailsLog{
-		Host:       s.correlationID,
-		SourceType: "txt",
-		Index:      s.splunkIndex,
-		Event:      event,
-	}
-
-	payload, err := json.Marshal(details)
-	if err != nil {
-		return errors.Wrap(err, "error while marshalling Splunk message details")
-	}
-
-	resp, err := s.splunkClient.SendRequest(http.MethodPost, s.splunkDsn, bytes.NewBuffer(payload), nil, nil)
-
-	if resp != nil {
-		if resp.StatusCode != http.StatusOK {
-			// log it to stdout
-			rdr := io.LimitReader(resp.Body, 1000)
-			body, errRead := ioutil.ReadAll(rdr)
-			log.Entry().Infof("%v: Splunk logging failed - %v", resp.Status, string(body))
-			if errRead != nil {
-				return errors.Wrap(errRead, "Error reading response body from Splunk.")
-			}
-			return errors.Wrapf(err, "%v: Splunk logging failed - %v", resp.Status, string(body))
-		}
-	}
-
-	if err != nil {
-		return errors.Wrap(err, "error sending the requests to Splunk")
-	}
-
-	defer func() {
-		err := resp.Body.Close()
-		if err != nil {
-			errors.Wrap(err, "closing response body failed")
-		}
-	}()
-
-	return nil
-}
-
->>>>>>> f16b11b8
-func (s *Splunk) tryPostMessages(telemetryData MonitoringData, messages []log.Message) error {
-
-	event := Event{
-		Messages:  messages,
-		Telemetry: telemetryData,
-	}
-	details := Details{
-		Host:       s.correlationID,
-		SourceType: "_json",
-		Index:      s.splunkIndex,
-		Event:      event,
-	}
-
-	payload, err := json.Marshal(details)
-	if err != nil {
-		return errors.Wrap(err, "error while marshalling Splunk message details")
-	}
-
-	resp, err := s.splunkClient.SendRequest(http.MethodPost, s.splunkDsn, bytes.NewBuffer(payload), nil, nil)
-
-	if resp != nil {
-		if resp.StatusCode != http.StatusOK {
-			// log it to stdout
-			rdr := io.LimitReader(resp.Body, 1000)
-			body, errRead := ioutil.ReadAll(rdr)
-			log.Entry().Infof("%v: Splunk logging failed - %v", resp.Status, string(body))
-			if errRead != nil {
-				return errors.Wrap(errRead, "Error reading response body from Splunk.")
-			}
-			return errors.Wrapf(err, "%v: Splunk logging failed - %v", resp.Status, string(body))
-		}
-	}
-
-	if err != nil {
-		return errors.Wrap(err, "error sending the requests to Splunk")
-	}
-
-	defer func() {
-		err := resp.Body.Close()
-		if err != nil {
-			errors.Wrap(err, "closing response body failed")
-		}
-	}()
-
-	return nil
 }