--- conflicted
+++ resolved
@@ -170,35 +170,17 @@
 	c.applyDefaults()
 	c.logger = log.Entry().WithField("package", "SAP/jenkins-library/pkg/http")
 
-<<<<<<< HEAD
-	responseHeaderTimeout := 10 * time.Second
-	if c.transportTimeout < responseHeaderTimeout {
-		responseHeaderTimeout = c.transportTimeout
-	}
-	expectContinueTimeout := 1 * time.Second
-	if c.transportTimeout < expectContinueTimeout {
-		expectContinueTimeout = c.transportTimeout
-	}
 	var transport = &TransportWrapper{
 		Transport: &http.Transport{
 			DialContext: (&net.Dialer{
 				Timeout: c.transportTimeout,
 			}).DialContext,
-			ResponseHeaderTimeout: responseHeaderTimeout,
-			ExpectContinueTimeout: expectContinueTimeout,
+			ResponseHeaderTimeout: c.transportTimeout,
+			ExpectContinueTimeout: c.transportTimeout,
 			TLSHandshakeTimeout:   c.transportTimeout,
 		},
 		doLogRequestBodyOnDebug:  c.doLogRequestBodyOnDebug,
 		doLogResponseBodyOnDebug: c.doLogResponseBodyOnDebug,
-=======
-	var transport = &http.Transport{
-		DialContext: (&net.Dialer{
-			Timeout: c.transportTimeout,
-		}).DialContext,
-		ResponseHeaderTimeout: c.transportTimeout,
-		ExpectContinueTimeout: c.transportTimeout,
-		TLSHandshakeTimeout:   c.transportTimeout,
->>>>>>> 4105f81f
 	}
 	var httpClient = &http.Client{
 		Timeout:   c.maxRequestDuration,
