package http

import (
	"bytes"
	"fmt"
	"io"
	"mime/multipart"
	"net/http"
	"os"
	"strings"
	"time"

	"github.com/SAP/jenkins-library/pkg/log"
	"github.com/pkg/errors"
	"github.com/sirupsen/logrus"
)

// Client defines an http client object
type Client struct {
	timeout   time.Duration
	username  string
	password  string
	token     string
	logger    *logrus.Entry
	cookieJar http.CookieJar
}

// ClientOptions defines the options to be set on the client
type ClientOptions struct {
	Timeout   time.Duration
	Username  string
	Password  string
	Token     string
	Logger    *logrus.Entry
	CookieJar http.CookieJar
}

// Sender provides an interface to the piper http client for uid/pwd and token authenticated requests
type Sender interface {
	SendRequest(method, url string, body io.Reader, header http.Header, cookies []*http.Cookie) (*http.Response, error)
	SetOptions(options ClientOptions)
}

// Uploader provides an interface to the piper http client for uid/pwd and token authenticated requests with upload capabilities
type Uploader interface {
	SendRequest(method, url string, body io.Reader, header http.Header, cookies []*http.Cookie) (*http.Response, error)
	UploadRequest(method, url, file, fieldName string, header http.Header, cookies []*http.Cookie) (*http.Response, error)
	UploadFile(url, file, fieldName string, header http.Header, cookies []*http.Cookie) (*http.Response, error)
	SetOptions(options ClientOptions)
}

// UploadFile uploads a file's content as multipart-form POST request to the specified URL
func (c *Client) UploadFile(url, file, fieldName string, header http.Header, cookies []*http.Cookie) (*http.Response, error) {
	return c.UploadRequest(http.MethodPost, url, file, fieldName, header, cookies)
}

// UploadRequest uploads a file's content as multipart-form with given http method request to the specified URL
func (c *Client) UploadRequest(method, url, file, fieldName string, header http.Header, cookies []*http.Cookie) (*http.Response, error) {

	if method != http.MethodPost && method != http.MethodPut {
		return nil, errors.New(fmt.Sprintf("Http method %v is not allowed. Possible values are %v or %v", method, http.MethodPost, http.MethodPut))
	}

	httpClient := c.initialize()

	bodyBuffer := &bytes.Buffer{}
	bodyWriter := multipart.NewWriter(bodyBuffer)

	fileWriter, err := bodyWriter.CreateFormFile(fieldName, file)
	if err != nil {
		return &http.Response{}, errors.Wrapf(err, "error creating form file %v for field %v", file, fieldName)
	}

	fileHandle, err := os.Open(file)
	if err != nil {
		return &http.Response{}, errors.Wrapf(err, "unable to locate file %v", file)
	}
	defer fileHandle.Close()

	_, err = io.Copy(fileWriter, fileHandle)
	if err != nil {
		return &http.Response{}, errors.Wrapf(err, "unable to copy file content of %v into request body", file)
	}
	err = bodyWriter.Close()

	request, err := c.createRequest(method, url, bodyBuffer, &header, cookies)
	if err != nil {
		c.logger.Debugf("New %v request to %v", method, url)
		return &http.Response{}, errors.Wrapf(err, "error creating %v request to %v", method, url)
	}

	startBoundary := strings.Index(bodyWriter.FormDataContentType(), "=") + 1
	boundary := bodyWriter.FormDataContentType()[startBoundary:]

	request.Header.Add("Content-Type", "multipart/form-data; boundary=\""+boundary+"\"")
	request.Header.Add("Connection", "Keep-Alive")

	response, err := httpClient.Do(request)
	if err != nil {
		return response, errors.Wrapf(err, "HTTP %v request to %v failed with error", method, url)
	}

	return c.handleResponse(response)
}

// SendRequest sends an http request with a defined method
func (c *Client) SendRequest(method, url string, body io.Reader, header http.Header, cookies []*http.Cookie) (*http.Response, error) {
	httpClient := c.initialize()

	request, err := c.createRequest(method, url, body, &header, cookies)
	if err != nil {
		c.logger.Debugf("New %v request to %v", method, url)
		return &http.Response{}, errors.Wrapf(err, "error creating %v request to %v", method, url)
	}

	response, err := httpClient.Do(request)
	if err != nil {
		return response, errors.Wrapf(err, "error opening %v", url)
	}

	return c.handleResponse(response)
}

// SetOptions sets options used for the http client
func (c *Client) SetOptions(options ClientOptions) {
	c.timeout = options.Timeout
	c.username = options.Username
	c.password = options.Password
	c.token = options.Token
<<<<<<< HEAD

	if options.Logger != nil {
		c.logger = options.Logger
	} else {
		c.logger = log.Entry().WithField("package", "SAP/jenkins-library/pkg/http")
	}
=======
	c.logger = options.Logger
	c.cookieJar = options.CookieJar
>>>>>>> 59e9d897
}

func (c *Client) initialize() *http.Client {
	c.applyDefaults()
	c.logger = log.Entry().WithField("package", "SAP/jenkins-library/pkg/http")

	var httpClient = &http.Client{
		Timeout: c.timeout,
		Jar:     c.cookieJar,
	}
	c.logger.Debugf("Timeout set to %v", c.timeout)

	return httpClient
}

func (c *Client) createRequest(method, url string, body io.Reader, header *http.Header, cookies []*http.Cookie) (*http.Request, error) {
	c.logger.Debugf("New %v request to %v", method, url)
	request, err := http.NewRequest(method, url, body)
	if err != nil {
		return &http.Request{}, err
	}

	if header != nil {
		for name, headers := range *header {
			for _, h := range headers {
				request.Header.Add(name, h)
			}
		}
	}

	if cookies != nil {
		for _, cookie := range cookies {
			request.AddCookie(cookie)
		}
	}

	if len(c.username) > 0 && len(c.password) > 0 {
		request.SetBasicAuth(c.username, c.password)
		c.logger.Debug("Using Basic Authentication ****/****")
	}

	if len(c.token) > 0 {
		request.Header.Add("Authorization", c.token)
	}

	return request, nil
}

func (c *Client) handleResponse(response *http.Response) (*http.Response, error) {
	// 2xx codes do not create an error
	if response.StatusCode >= 200 && response.StatusCode < 300 {
		return response, nil
	}

	switch response.StatusCode {
	case http.StatusUnauthorized:
		c.logger.WithField("HTTP Error", "401 (Unauthorized)").Error("Credentials invalid, please check your user credentials!")
	case http.StatusForbidden:
		c.logger.WithField("HTTP Error", "403 (Forbidden)").Error("Permission issue, please check your user permissions!")
	case http.StatusNotFound:
		c.logger.WithField("HTTP Error", "404 (Not Found)").Error("Requested resource could not be found")
	case http.StatusInternalServerError:
		c.logger.WithField("HTTP Error", "500 (Internal Server Error)").Error("Unknown error occured.")
	}

	return response, fmt.Errorf("Request to %v returned with HTTP Code %v", response.Request.URL, response.StatusCode)
}

func (c *Client) applyDefaults() {
	if c.timeout == 0 {
		c.timeout = time.Second * 10
	}
	if c.logger == nil {
		c.logger = log.Entry().WithField("package", "SAP/jenkins-library/pkg/http")
	}
}<|MERGE_RESOLUTION|>--- conflicted
+++ resolved
@@ -127,17 +127,13 @@
 	c.username = options.Username
 	c.password = options.Password
 	c.token = options.Token
-<<<<<<< HEAD
 
 	if options.Logger != nil {
 		c.logger = options.Logger
 	} else {
 		c.logger = log.Entry().WithField("package", "SAP/jenkins-library/pkg/http")
 	}
-=======
-	c.logger = options.Logger
 	c.cookieJar = options.CookieJar
->>>>>>> 59e9d897
 }
 
 func (c *Client) initialize() *http.Client {
