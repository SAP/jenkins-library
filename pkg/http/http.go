--- conflicted
+++ resolved
@@ -1,685 +1,681 @@
-package http
-
-import (
-	"bytes"
-	"context"
-	"crypto/tls"
-	"crypto/x509"
-	"encoding/json"
-	"encoding/xml"
-	"fmt"
-	"io"
-	"io/ioutil"
-	"mime/multipart"
-	"net"
-	"net/http"
-<<<<<<< HEAD
-	"net/url"
-	"os"
-=======
->>>>>>> 5e305eca
-	"path"
-	"path/filepath"
-	"strings"
-	"time"
-
-	"github.com/SAP/jenkins-library/pkg/log"
-	"github.com/SAP/jenkins-library/pkg/piperutils"
-	"github.com/hashicorp/go-retryablehttp"
-	"github.com/motemen/go-nuts/roundtime"
-	"github.com/pkg/errors"
-	"github.com/sirupsen/logrus"
-)
-
-// Client defines an http client object
-type Client struct {
-	maxRequestDuration        time.Duration
-	maxRetries                int
-	transportTimeout          time.Duration
-	transportSkipVerification bool
-	transportProxy            *url.URL
-	username                  string
-	password                  string
-	token                     string
-	logger                    *logrus.Entry
-	cookieJar                 http.CookieJar
-	doLogRequestBodyOnDebug   bool
-	doLogResponseBodyOnDebug  bool
-	useDefaultTransport       bool
-	trustedCerts              []string
-	fileUtils                 piperutils.FileUtils
-}
-
-// ClientOptions defines the options to be set on the client
-type ClientOptions struct {
-	// MaxRequestDuration has a default value of "0", meaning "no maximum
-	// request duration". If it is greater than 0, an overall, hard timeout
-	// for the request will be enforced. This should only be used if the
-	// length of the request bodies is known.
-	MaxRequestDuration time.Duration
-	MaxRetries         int
-	// TransportTimeout defaults to 3 minutes, if not specified. It is
-	// used for the transport layer and duration of handshakes and such.
-	TransportTimeout          time.Duration
-	TransportSkipVerification bool
-	TransportProxy            *url.URL
-	Username                  string
-	Password                  string
-	Token                     string
-	Logger                    *logrus.Entry
-	CookieJar                 http.CookieJar
-	DoLogRequestBodyOnDebug   bool
-	DoLogResponseBodyOnDebug  bool
-	UseDefaultTransport       bool
-	TrustedCerts              []string
-}
-
-// TransportWrapper is a wrapper for central round trip capabilities
-type TransportWrapper struct {
-	Transport                http.RoundTripper
-	doLogRequestBodyOnDebug  bool
-	doLogResponseBodyOnDebug bool
-	username                 string
-	password                 string
-	token                    string
-}
-
-// UploadRequestData encapsulates the parameters for calling uploader.Upload()
-type UploadRequestData struct {
-	// Method is the HTTP method used for the request. Must be one of http.MethodPost or http.MethodPut.
-	Method string
-	// URL for the request
-	URL string
-	// File path to be stored in the created form field.
-	File string
-	// Form field name under which the file name will be stored.
-	FileFieldName string
-	// Additional form fields which will be added to the request if not nil.
-	FormFields map[string]string
-	// Reader from which the file contents will be read.
-	FileContent io.Reader
-	Header      http.Header
-	Cookies     []*http.Cookie
-	UploadType  string
-}
-
-// Sender provides an interface to the piper http client for uid/pwd and token authenticated requests
-type Sender interface {
-	SendRequest(method, url string, body io.Reader, header http.Header, cookies []*http.Cookie) (*http.Response, error)
-	SetOptions(options ClientOptions)
-}
-
-// Uploader provides an interface to the piper http client for uid/pwd and token authenticated requests with upload capabilities
-type Uploader interface {
-	Sender
-	UploadRequest(method, url, file, fieldName string, header http.Header, cookies []*http.Cookie, uploadType string) (*http.Response, error)
-	UploadFile(url, file, fieldName string, header http.Header, cookies []*http.Cookie, uploadType string) (*http.Response, error)
-	Upload(data UploadRequestData) (*http.Response, error)
-}
-
-// fileUtils lazy initializes the utils
-func (c *Client) getFileUtils() piperutils.FileUtils {
-	if c.fileUtils == nil {
-		c.fileUtils = &piperutils.Files{}
-	}
-
-	return c.fileUtils
-}
-
-// UploadFile uploads a file's content as multipart-form POST request to the specified URL
-func (c *Client) UploadFile(url, file, fileFieldName string, header http.Header, cookies []*http.Cookie, uploadType string) (*http.Response, error) {
-	return c.UploadRequest(http.MethodPost, url, file, fileFieldName, header, cookies, uploadType)
-}
-
-// UploadRequest uploads a file's content as multipart-form with given http method request to the specified URL
-func (c *Client) UploadRequest(method, url, file, fileFieldName string, header http.Header, cookies []*http.Cookie, uploadType string) (*http.Response, error) {
-	fileHandle, err := c.getFileUtils().Open(file)
-
-	if err != nil {
-		return &http.Response{}, errors.Wrapf(err, "unable to locate file %v", file)
-	}
-	defer fileHandle.Close()
-
-	return c.Upload(UploadRequestData{
-		Method:        method,
-		URL:           url,
-		File:          file,
-		FileFieldName: fileFieldName,
-		FileContent:   fileHandle,
-		Header:        header,
-		Cookies:       cookies,
-		UploadType:    uploadType,
-	})
-}
-
-// Upload uploads a file's content as multipart-form or pure binary with given http method request to the specified URL
-func (c *Client) Upload(data UploadRequestData) (*http.Response, error) {
-	if data.Method != http.MethodPost && data.Method != http.MethodPut {
-		return nil, errors.New(fmt.Sprintf("Http method %v is not allowed. Possible values are %v or %v", data.Method, http.MethodPost, http.MethodPut))
-	}
-
-	// Binary upload :: other options ("binary" or "form").
-	if data.UploadType == "binary" {
-		request, err := c.createRequest(data.Method, data.URL, data.FileContent, &data.Header, data.Cookies)
-		if err != nil {
-			c.logger.Debugf("New %v request to %v (binary upload)", data.Method, data.URL)
-			return &http.Response{}, errors.Wrapf(err, "error creating %v request to %v (binary upload)", data.Method, data.URL)
-		}
-		request.Header.Add("Content-Type", "application/octet-stream")
-		request.Header.Add("Connection", "Keep-Alive")
-
-		return c.Send(request)
-
-	} else { // For form upload
-
-		bodyBuffer := &bytes.Buffer{}
-		bodyWriter := multipart.NewWriter(bodyBuffer)
-
-		if data.FormFields != nil {
-			for fieldName, fieldValue := range data.FormFields {
-				err := bodyWriter.WriteField(fieldName, fieldValue)
-				if err != nil {
-					return &http.Response{}, errors.Wrapf(err, "error writing form field %v with value %v", fieldName, fieldValue)
-				}
-			}
-		}
-
-		fileWriter, err := bodyWriter.CreateFormFile(data.FileFieldName, data.File)
-		if err != nil {
-			return &http.Response{}, errors.Wrapf(err, "error creating form file %v for field %v", data.File, data.FileFieldName)
-		}
-
-		_, err = piperutils.CopyData(fileWriter, data.FileContent)
-		if err != nil {
-			return &http.Response{}, errors.Wrapf(err, "unable to copy file content of %v into request body", data.File)
-		}
-		err = bodyWriter.Close()
-		if err != nil {
-			log.Entry().Warn("failed to close writer on request body")
-		}
-
-		request, err := c.createRequest(data.Method, data.URL, bodyBuffer, &data.Header, data.Cookies)
-		if err != nil {
-			c.logger.Debugf("new %v request to %v", data.Method, data.URL)
-			return &http.Response{}, errors.Wrapf(err, "error creating %v request to %v", data.Method, data.URL)
-		}
-
-		startBoundary := strings.Index(bodyWriter.FormDataContentType(), "=") + 1
-		boundary := bodyWriter.FormDataContentType()[startBoundary:]
-		request.Header.Add("Content-Type", "multipart/form-data; boundary=\""+boundary+"\"")
-		request.Header.Add("Connection", "Keep-Alive")
-
-		return c.Send(request)
-	}
-}
-
-// SendRequest sends a http request with a defined method
-//
-// On error, any Response can be ignored and the Response.Body
-// does not need to be closed.
-func (c *Client) SendRequest(method, url string, body io.Reader, header http.Header, cookies []*http.Cookie) (*http.Response, error) {
-	request, err := c.createRequest(method, url, body, &header, cookies)
-	if err != nil {
-		return &http.Response{}, errors.Wrapf(err, "error creating %v request to %v", method, url)
-	}
-
-	return c.Send(request)
-}
-
-// Send sends a http request
-func (c *Client) Send(request *http.Request) (*http.Response, error) {
-	httpClient := c.initialize()
-	response, err := httpClient.Do(request)
-	if err != nil {
-		return response, errors.Wrapf(err, "HTTP %v request to %v failed", request.Method, request.URL)
-	}
-	return c.handleResponse(response, request.URL.String())
-}
-
-// SetOptions sets options used for the http client
-func (c *Client) SetOptions(options ClientOptions) {
-	c.doLogRequestBodyOnDebug = options.DoLogRequestBodyOnDebug
-	c.doLogResponseBodyOnDebug = options.DoLogResponseBodyOnDebug
-	c.useDefaultTransport = options.UseDefaultTransport
-	c.transportTimeout = options.TransportTimeout
-	c.transportSkipVerification = options.TransportSkipVerification
-	c.transportProxy = options.TransportProxy
-	c.maxRequestDuration = options.MaxRequestDuration
-	c.username = options.Username
-	c.password = options.Password
-	c.token = options.Token
-	if options.MaxRetries < 0 {
-		c.maxRetries = 0
-	} else if options.MaxRetries == 0 {
-		c.maxRetries = 15
-	} else {
-		c.maxRetries = options.MaxRetries
-	}
-
-	if options.Logger != nil {
-		c.logger = options.Logger
-	} else {
-		c.logger = log.Entry().WithField("package", "SAP/jenkins-library/pkg/http")
-	}
-	c.cookieJar = options.CookieJar
-	c.trustedCerts = options.TrustedCerts
-	c.fileUtils = &piperutils.Files{}
-}
-
-// SetFileUtils can be used to overwrite the default file utils
-func (c *Client) SetFileUtils(fileUtils piperutils.FileUtils) {
-	c.fileUtils = fileUtils
-}
-
-// StandardClient returns a stdlib *http.Client which respects the custom settings.
-func (c *Client) StandardClient() *http.Client {
-	return c.initialize()
-}
-
-func (c *Client) initialize() *http.Client {
-	c.applyDefaults()
-	c.logger = log.Entry().WithField("package", "SAP/jenkins-library/pkg/http")
-
-	var transport = &TransportWrapper{
-		Transport: &http.Transport{
-			DialContext: (&net.Dialer{
-				Timeout: c.transportTimeout,
-			}).DialContext,
-			Proxy:                 http.ProxyURL(c.transportProxy),
-			ResponseHeaderTimeout: c.transportTimeout,
-			ExpectContinueTimeout: c.transportTimeout,
-			TLSHandshakeTimeout:   c.transportTimeout,
-			TLSClientConfig: &tls.Config{
-				InsecureSkipVerify: c.transportSkipVerification,
-			},
-		},
-		doLogRequestBodyOnDebug:  c.doLogRequestBodyOnDebug,
-		doLogResponseBodyOnDebug: c.doLogResponseBodyOnDebug,
-		token:                    c.token,
-		username:                 c.username,
-		password:                 c.password,
-	}
-
-	if len(c.trustedCerts) > 0 && !c.useDefaultTransport && !c.transportSkipVerification {
-		log.Entry().Info("adding certs for tls to trust")
-		err := c.configureTLSToTrustCertificates(transport)
-		if err != nil {
-			log.Entry().Infof("adding certs for tls config failed : %v, continuing with the existing tsl config", err)
-		}
-	} else {
-		log.Entry().Debug("no trusted certs found / using default transport / insecure skip set to true / : continuing with existing tls config")
-	}
-
-	var httpClient *http.Client
-	if c.maxRetries > 0 {
-		retryClient := retryablehttp.NewClient()
-		localLogger := log.Entry()
-		localLogger.Level = logrus.DebugLevel
-		retryClient.Logger = localLogger
-		retryClient.HTTPClient.Timeout = c.maxRequestDuration
-		retryClient.HTTPClient.Jar = c.cookieJar
-		retryClient.RetryMax = c.maxRetries
-		if !c.useDefaultTransport {
-			retryClient.HTTPClient.Transport = transport
-		} else {
-			retryClient.HTTPClient.Transport = &TransportWrapper{
-				Transport:                retryClient.HTTPClient.Transport,
-				doLogRequestBodyOnDebug:  c.doLogRequestBodyOnDebug,
-				doLogResponseBodyOnDebug: c.doLogResponseBodyOnDebug,
-				token:                    c.token,
-				username:                 c.username,
-				password:                 c.password}
-		}
-		retryClient.CheckRetry = func(ctx context.Context, resp *http.Response, err error) (bool, error) {
-			if err != nil && (strings.Contains(err.Error(), "timeout") || strings.Contains(err.Error(), "timed out") || strings.Contains(err.Error(), "connection refused") || strings.Contains(err.Error(), "connection reset")) {
-				// Assuming timeouts, resets, and similar could be retried
-				return true, nil
-			}
-			return retryablehttp.DefaultRetryPolicy(ctx, resp, err)
-		}
-		httpClient = retryClient.StandardClient()
-	} else {
-		httpClient = &http.Client{}
-		httpClient.Timeout = c.maxRequestDuration
-		httpClient.Jar = c.cookieJar
-		if !c.useDefaultTransport {
-			httpClient.Transport = transport
-		}
-	}
-
-	if c.transportSkipVerification {
-		c.logger.Debugf("TLS verification disabled")
-	}
-
-	c.logger.Debugf("Transport timeout: %v, max request duration: %v", c.transportTimeout, c.maxRequestDuration)
-
-	return httpClient
-}
-
-type contextKey struct {
-	name string
-}
-
-var contextKeyRequestStart = &contextKey{"RequestStart"}
-var authHeaderKey = "Authorization"
-
-// RoundTrip is the core part of this module and implements http.RoundTripper.
-// Executes HTTP requests with request/response logging.
-func (t *TransportWrapper) RoundTrip(req *http.Request) (*http.Response, error) {
-	ctx := context.WithValue(req.Context(), contextKeyRequestStart, time.Now())
-	req = req.WithContext(ctx)
-
-	handleAuthentication(req, t.username, t.password, t.token)
-
-	t.logRequest(req)
-
-	resp, err := t.Transport.RoundTrip(req)
-
-	t.logResponse(resp)
-
-	return resp, err
-}
-
-func handleAuthentication(req *http.Request, username, password, token string) {
-	// Handle authentication if not done already
-	if (len(username) > 0 || len(password) > 0) && len(req.Header.Get(authHeaderKey)) == 0 {
-		req.SetBasicAuth(username, password)
-		log.Entry().Debug("Using Basic Authentication ****/****")
-	}
-	if len(token) > 0 && len(req.Header.Get(authHeaderKey)) == 0 {
-		req.Header.Add(authHeaderKey, token)
-		log.Entry().Debug("Using Token Authentication ****")
-	}
-}
-
-func (t *TransportWrapper) logRequest(req *http.Request) {
-	log.Entry().Debug("--------------------------------")
-	log.Entry().Debugf("--> %v request to %v", req.Method, req.URL)
-	log.Entry().Debugf("headers: %v", transformHeaders(req.Header))
-	log.Entry().Debugf("cookies: %v", transformCookies(req.Cookies()))
-	if t.doLogRequestBodyOnDebug && req.Body != nil {
-		var buf bytes.Buffer
-		tee := io.TeeReader(req.Body, &buf)
-		log.Entry().Debugf("body: %v", transformBody(tee))
-		req.Body = ioutil.NopCloser(bytes.NewReader(buf.Bytes()))
-		log.Entry().Debugf("body: %v", transformBody(tee))
-	}
-	log.Entry().Debug("--------------------------------")
-}
-
-func (t *TransportWrapper) logResponse(resp *http.Response) {
-	if resp != nil {
-		ctx := resp.Request.Context()
-		if start, ok := ctx.Value(contextKeyRequestStart).(time.Time); ok {
-			log.Entry().Debugf("<-- response %v %v (%v)", resp.StatusCode, resp.Request.URL, roundtime.Duration(time.Now().Sub(start), 2))
-		} else {
-			log.Entry().Debugf("<-- response %v %v", resp.StatusCode, resp.Request.URL)
-		}
-		if t.doLogResponseBodyOnDebug && resp.Body != nil {
-			var buf bytes.Buffer
-			tee := io.TeeReader(resp.Body, &buf)
-			log.Entry().Debugf("body: %v", transformBody(tee))
-			resp.Body = ioutil.NopCloser(bytes.NewReader(buf.Bytes()))
-		}
-	} else {
-		log.Entry().Debug("response <nil>")
-	}
-	log.Entry().Debug("--------------------------------")
-}
-
-func transformHeaders(header http.Header) http.Header {
-	var h http.Header = map[string][]string{}
-	for name, value := range header {
-		if name == "Authorization" {
-			for _, v := range value {
-				// The format of the Authorization header value is: <type> <cred>.
-				// We don't register the full string since only the part after
-				// the first token is the secret in the narrower sense (applies at
-				// least for basic auth)
-				log.RegisterSecret(strings.Join(strings.Split(v, " ")[1:], " "))
-			}
-			// Since
-			//   1.) The auth header type itself might serve as a vector for an
-			//       intrusion
-			//   2.) We cannot make assumptions about the structure of the auth
-			//       header value since that depends on the type, e.g. several tokens
-			//       where only some tokens define the secret
-			// we hide the full auth header value anyway in order to be on the
-			// save side.
-			value = []string{"<set>"}
-		}
-		h[name] = value
-	}
-	return h
-}
-
-func transformCookies(cookies []*http.Cookie) string {
-	result := ""
-	for _, c := range cookies {
-		result = fmt.Sprintf("%v %v", result, c.String())
-	}
-	return result
-}
-
-func transformBody(body io.Reader) string {
-	if body == nil {
-		return ""
-	}
-	buf := new(bytes.Buffer)
-	buf.ReadFrom(body)
-	return buf.String()
-}
-
-func (c *Client) createRequest(method, url string, body io.Reader, header *http.Header, cookies []*http.Cookie) (*http.Request, error) {
-	request, err := http.NewRequest(method, url, body)
-	if err != nil {
-		return &http.Request{}, err
-	}
-
-	if header != nil {
-		for name, headers := range *header {
-			for _, h := range headers {
-				request.Header.Add(name, h)
-			}
-		}
-	}
-
-	handleAuthentication(request, c.username, c.password, c.token)
-
-	for _, cookie := range cookies {
-		request.AddCookie(cookie)
-	}
-
-	return request, nil
-}
-
-func (c *Client) handleResponse(response *http.Response, url string) (*http.Response, error) {
-	// 2xx codes do not create an error
-	if response.StatusCode >= 200 && response.StatusCode < 300 {
-		return response, nil
-	}
-
-	switch response.StatusCode {
-	case http.StatusUnauthorized:
-		c.logger.WithField("HTTP Error", "401 (Unauthorized)").Error("Credentials invalid, please check your user credentials!")
-	case http.StatusForbidden:
-		c.logger.WithField("HTTP Error", "403 (Forbidden)").Error("Permission issue, please check your user permissions!")
-	case http.StatusNotFound:
-		c.logger.WithField("HTTP Error", "404 (Not Found)").Errorf("Requested resource ('%s') could not be found", url)
-	case http.StatusInternalServerError:
-		c.logger.WithField("HTTP Error", "500 (Internal Server Error)").Error("Unknown error occurred.")
-	}
-
-	return response, fmt.Errorf("request to %v returned with response %v", response.Request.URL, response.Status)
-}
-
-func (c *Client) applyDefaults() {
-	if c.transportTimeout == 0 {
-		c.transportTimeout = 3 * time.Minute
-	}
-	if c.logger == nil {
-		c.logger = log.Entry().WithField("package", "SAP/jenkins-library/pkg/http")
-	}
-}
-
-func (c *Client) configureTLSToTrustCertificates(transport *TransportWrapper) error {
-
-	trustStoreDir, err := getWorkingDirForTrustStore()
-	if err != nil {
-		return errors.Wrap(err, "failed to create trust store directory")
-	}
-	/* insecure := flag.Bool("insecure-ssl", false, "Accept/Ignore all server SSL certificates") */
-	// Get the SystemCertPool, continue with an empty pool on error
-	rootCAs, err := x509.SystemCertPool()
-	if err != nil {
-		log.Entry().Debugf("Caught error on store lookup %v", err)
-	}
-
-	if rootCAs == nil {
-		rootCAs = x509.NewCertPool()
-	}
-
-	*transport = TransportWrapper{
-		Transport: &http.Transport{
-			DialContext: (&net.Dialer{
-				Timeout: c.transportTimeout,
-			}).DialContext,
-			ResponseHeaderTimeout: c.transportTimeout,
-			ExpectContinueTimeout: c.transportTimeout,
-			TLSHandshakeTimeout:   c.transportTimeout,
-			TLSClientConfig: &tls.Config{
-				InsecureSkipVerify: false,
-				RootCAs:            rootCAs,
-			},
-		},
-		doLogRequestBodyOnDebug:  c.doLogRequestBodyOnDebug,
-		doLogResponseBodyOnDebug: c.doLogResponseBodyOnDebug,
-		token:                    c.token,
-		username:                 c.username,
-		password:                 c.password,
-	}
-
-	for _, certificate := range c.trustedCerts {
-		filename := path.Base(certificate)
-		filename = strings.ReplaceAll(filename, " ", "")
-		target := filepath.Join(trustStoreDir, filename)
-		if exists, _ := c.getFileUtils().FileExists(target); !exists {
-			log.Entry().WithField("source", certificate).WithField("target", target).Info("Downloading TLS certificate")
-			request, err := http.NewRequest("GET", certificate, nil)
-			if err != nil {
-				return err
-			}
-
-			httpClient := &http.Client{}
-			httpClient.Timeout = c.maxRequestDuration
-			httpClient.Jar = c.cookieJar
-			if !c.useDefaultTransport {
-				httpClient.Transport = transport
-			}
-			response, err := httpClient.Do(request)
-			if err != nil {
-				return errors.Wrapf(err, "HTTP %v request to %v failed", request.Method, request.URL)
-			}
-
-			if response.StatusCode >= 200 && response.StatusCode < 300 {
-				defer response.Body.Close()
-				parent := filepath.Dir(target)
-				if len(parent) > 0 {
-					if err = c.getFileUtils().MkdirAll(parent, 0777); err != nil {
-						return err
-					}
-				}
-				fileHandler, err := c.getFileUtils().Create(target)
-				if err != nil {
-					return errors.Wrapf(err, "unable to create file %v", filename)
-				}
-				defer fileHandler.Close()
-
-				numWritten, err := io.Copy(fileHandler, response.Body)
-				if err != nil {
-					return errors.Wrapf(err, "unable to copy content from url to file %v", filename)
-				}
-				log.Entry().Debugf("wrote %v bytes from response body to file", numWritten)
-
-				certs, err := ioutil.ReadFile(target)
-				if err != nil {
-					return errors.Wrapf(err, "failed to read cert file %v", certificate)
-				}
-				// Append our cert to the system pool
-				ok := rootCAs.AppendCertsFromPEM(certs)
-				if !ok {
-					return errors.Errorf("failed to append %v to root CA store", certificate)
-				}
-				log.Entry().Infof("%v appended to root CA successfully", certificate)
-			} else {
-				return errors.Wrapf(err, "Download of TLS certificate %v failed with status code %v", certificate, response.StatusCode)
-			}
-		} else {
-			log.Entry().Infof("existing certificate file %v found, appending it to rootCA", target)
-			certs, err := ioutil.ReadFile(target)
-			if err != nil {
-				return errors.Wrapf(err, "failed to read cert file %v", certificate)
-			}
-			// Append our cert to the system pool
-			ok := rootCAs.AppendCertsFromPEM(certs)
-			if !ok {
-				return errors.Errorf("failed to append %v to root CA store", certificate)
-			}
-			log.Entry().Infof("%v appended to root CA successfully", certificate)
-		}
-
-	}
-	return nil
-}
-
-// TrustStoreDirectory default truststore location
-const TrustStoreDirectory = ".pipeline/trustStore"
-
-func getWorkingDirForTrustStore() (string, error) {
-	fileUtils := &piperutils.Files{}
-	if exists, _ := fileUtils.DirExists(TrustStoreDirectory); !exists {
-		err := fileUtils.MkdirAll(TrustStoreDirectory, 0777)
-		if err != nil {
-			return "", errors.Wrap(err, "failed to create trust store directory")
-		}
-	}
-	return TrustStoreDirectory, nil
-}
-
-// ParseHTTPResponseBodyXML parses an XML http response into a given interface
-func ParseHTTPResponseBodyXML(resp *http.Response, response interface{}) error {
-	if resp == nil {
-		return errors.Errorf("cannot parse HTTP response with value <nil>")
-	}
-
-	bodyText, readErr := ioutil.ReadAll(resp.Body)
-	if readErr != nil {
-		return errors.Wrap(readErr, "HTTP response body could not be read")
-	}
-
-	marshalErr := xml.Unmarshal(bodyText, &response)
-	if marshalErr != nil {
-		return errors.Wrapf(marshalErr, "HTTP response body could not be parsed as XML: %v", string(bodyText))
-	}
-
-	return nil
-}
-
-// ParseHTTPResponseBodyJSON parses a JSON http response into a given interface
-func ParseHTTPResponseBodyJSON(resp *http.Response, response interface{}) error {
-	if resp == nil {
-		return errors.Errorf("cannot parse HTTP response with value <nil>")
-	}
-
-	bodyText, readErr := ioutil.ReadAll(resp.Body)
-	if readErr != nil {
-		return errors.Wrapf(readErr, "HTTP response body could not be read")
-	}
-
-	marshalErr := json.Unmarshal(bodyText, &response)
-	if marshalErr != nil {
-		return errors.Wrapf(marshalErr, "HTTP response body could not be parsed as JSON: %v", string(bodyText))
-	}
-
-	return nil
-}+package http
+
+import (
+	"bytes"
+	"context"
+	"crypto/tls"
+	"crypto/x509"
+	"encoding/json"
+	"encoding/xml"
+	"fmt"
+	"io"
+	"io/ioutil"
+	"mime/multipart"
+	"net"
+	"net/http"
+	"net/url"
+	"path"
+	"path/filepath"
+	"strings"
+	"time"
+
+	"github.com/SAP/jenkins-library/pkg/log"
+	"github.com/SAP/jenkins-library/pkg/piperutils"
+	"github.com/hashicorp/go-retryablehttp"
+	"github.com/motemen/go-nuts/roundtime"
+	"github.com/pkg/errors"
+	"github.com/sirupsen/logrus"
+)
+
+// Client defines an http client object
+type Client struct {
+	maxRequestDuration        time.Duration
+	maxRetries                int
+	transportTimeout          time.Duration
+	transportSkipVerification bool
+	transportProxy            *url.URL
+	username                  string
+	password                  string
+	token                     string
+	logger                    *logrus.Entry
+	cookieJar                 http.CookieJar
+	doLogRequestBodyOnDebug   bool
+	doLogResponseBodyOnDebug  bool
+	useDefaultTransport       bool
+	trustedCerts              []string
+	fileUtils                 piperutils.FileUtils
+}
+
+// ClientOptions defines the options to be set on the client
+type ClientOptions struct {
+	// MaxRequestDuration has a default value of "0", meaning "no maximum
+	// request duration". If it is greater than 0, an overall, hard timeout
+	// for the request will be enforced. This should only be used if the
+	// length of the request bodies is known.
+	MaxRequestDuration time.Duration
+	MaxRetries         int
+	// TransportTimeout defaults to 3 minutes, if not specified. It is
+	// used for the transport layer and duration of handshakes and such.
+	TransportTimeout          time.Duration
+	TransportSkipVerification bool
+	TransportProxy            *url.URL
+	Username                  string
+	Password                  string
+	Token                     string
+	Logger                    *logrus.Entry
+	CookieJar                 http.CookieJar
+	DoLogRequestBodyOnDebug   bool
+	DoLogResponseBodyOnDebug  bool
+	UseDefaultTransport       bool
+	TrustedCerts              []string
+}
+
+// TransportWrapper is a wrapper for central round trip capabilities
+type TransportWrapper struct {
+	Transport                http.RoundTripper
+	doLogRequestBodyOnDebug  bool
+	doLogResponseBodyOnDebug bool
+	username                 string
+	password                 string
+	token                    string
+}
+
+// UploadRequestData encapsulates the parameters for calling uploader.Upload()
+type UploadRequestData struct {
+	// Method is the HTTP method used for the request. Must be one of http.MethodPost or http.MethodPut.
+	Method string
+	// URL for the request
+	URL string
+	// File path to be stored in the created form field.
+	File string
+	// Form field name under which the file name will be stored.
+	FileFieldName string
+	// Additional form fields which will be added to the request if not nil.
+	FormFields map[string]string
+	// Reader from which the file contents will be read.
+	FileContent io.Reader
+	Header      http.Header
+	Cookies     []*http.Cookie
+	UploadType  string
+}
+
+// Sender provides an interface to the piper http client for uid/pwd and token authenticated requests
+type Sender interface {
+	SendRequest(method, url string, body io.Reader, header http.Header, cookies []*http.Cookie) (*http.Response, error)
+	SetOptions(options ClientOptions)
+}
+
+// Uploader provides an interface to the piper http client for uid/pwd and token authenticated requests with upload capabilities
+type Uploader interface {
+	Sender
+	UploadRequest(method, url, file, fieldName string, header http.Header, cookies []*http.Cookie, uploadType string) (*http.Response, error)
+	UploadFile(url, file, fieldName string, header http.Header, cookies []*http.Cookie, uploadType string) (*http.Response, error)
+	Upload(data UploadRequestData) (*http.Response, error)
+}
+
+// fileUtils lazy initializes the utils
+func (c *Client) getFileUtils() piperutils.FileUtils {
+	if c.fileUtils == nil {
+		c.fileUtils = &piperutils.Files{}
+	}
+
+	return c.fileUtils
+}
+
+// UploadFile uploads a file's content as multipart-form POST request to the specified URL
+func (c *Client) UploadFile(url, file, fileFieldName string, header http.Header, cookies []*http.Cookie, uploadType string) (*http.Response, error) {
+	return c.UploadRequest(http.MethodPost, url, file, fileFieldName, header, cookies, uploadType)
+}
+
+// UploadRequest uploads a file's content as multipart-form with given http method request to the specified URL
+func (c *Client) UploadRequest(method, url, file, fileFieldName string, header http.Header, cookies []*http.Cookie, uploadType string) (*http.Response, error) {
+	fileHandle, err := c.getFileUtils().Open(file)
+
+	if err != nil {
+		return &http.Response{}, errors.Wrapf(err, "unable to locate file %v", file)
+	}
+	defer fileHandle.Close()
+
+	return c.Upload(UploadRequestData{
+		Method:        method,
+		URL:           url,
+		File:          file,
+		FileFieldName: fileFieldName,
+		FileContent:   fileHandle,
+		Header:        header,
+		Cookies:       cookies,
+		UploadType:    uploadType,
+	})
+}
+
+// Upload uploads a file's content as multipart-form or pure binary with given http method request to the specified URL
+func (c *Client) Upload(data UploadRequestData) (*http.Response, error) {
+	if data.Method != http.MethodPost && data.Method != http.MethodPut {
+		return nil, errors.New(fmt.Sprintf("Http method %v is not allowed. Possible values are %v or %v", data.Method, http.MethodPost, http.MethodPut))
+	}
+
+	// Binary upload :: other options ("binary" or "form").
+	if data.UploadType == "binary" {
+		request, err := c.createRequest(data.Method, data.URL, data.FileContent, &data.Header, data.Cookies)
+		if err != nil {
+			c.logger.Debugf("New %v request to %v (binary upload)", data.Method, data.URL)
+			return &http.Response{}, errors.Wrapf(err, "error creating %v request to %v (binary upload)", data.Method, data.URL)
+		}
+		request.Header.Add("Content-Type", "application/octet-stream")
+		request.Header.Add("Connection", "Keep-Alive")
+
+		return c.Send(request)
+
+	} else { // For form upload
+
+		bodyBuffer := &bytes.Buffer{}
+		bodyWriter := multipart.NewWriter(bodyBuffer)
+
+		if data.FormFields != nil {
+			for fieldName, fieldValue := range data.FormFields {
+				err := bodyWriter.WriteField(fieldName, fieldValue)
+				if err != nil {
+					return &http.Response{}, errors.Wrapf(err, "error writing form field %v with value %v", fieldName, fieldValue)
+				}
+			}
+		}
+
+		fileWriter, err := bodyWriter.CreateFormFile(data.FileFieldName, data.File)
+		if err != nil {
+			return &http.Response{}, errors.Wrapf(err, "error creating form file %v for field %v", data.File, data.FileFieldName)
+		}
+
+		_, err = piperutils.CopyData(fileWriter, data.FileContent)
+		if err != nil {
+			return &http.Response{}, errors.Wrapf(err, "unable to copy file content of %v into request body", data.File)
+		}
+		err = bodyWriter.Close()
+		if err != nil {
+			log.Entry().Warn("failed to close writer on request body")
+		}
+
+		request, err := c.createRequest(data.Method, data.URL, bodyBuffer, &data.Header, data.Cookies)
+		if err != nil {
+			c.logger.Debugf("new %v request to %v", data.Method, data.URL)
+			return &http.Response{}, errors.Wrapf(err, "error creating %v request to %v", data.Method, data.URL)
+		}
+
+		startBoundary := strings.Index(bodyWriter.FormDataContentType(), "=") + 1
+		boundary := bodyWriter.FormDataContentType()[startBoundary:]
+		request.Header.Add("Content-Type", "multipart/form-data; boundary=\""+boundary+"\"")
+		request.Header.Add("Connection", "Keep-Alive")
+
+		return c.Send(request)
+	}
+}
+
+// SendRequest sends a http request with a defined method
+//
+// On error, any Response can be ignored and the Response.Body
+// does not need to be closed.
+func (c *Client) SendRequest(method, url string, body io.Reader, header http.Header, cookies []*http.Cookie) (*http.Response, error) {
+	request, err := c.createRequest(method, url, body, &header, cookies)
+	if err != nil {
+		return &http.Response{}, errors.Wrapf(err, "error creating %v request to %v", method, url)
+	}
+
+	return c.Send(request)
+}
+
+// Send sends a http request
+func (c *Client) Send(request *http.Request) (*http.Response, error) {
+	httpClient := c.initialize()
+	response, err := httpClient.Do(request)
+	if err != nil {
+		return response, errors.Wrapf(err, "HTTP %v request to %v failed", request.Method, request.URL)
+	}
+	return c.handleResponse(response, request.URL.String())
+}
+
+// SetOptions sets options used for the http client
+func (c *Client) SetOptions(options ClientOptions) {
+	c.doLogRequestBodyOnDebug = options.DoLogRequestBodyOnDebug
+	c.doLogResponseBodyOnDebug = options.DoLogResponseBodyOnDebug
+	c.useDefaultTransport = options.UseDefaultTransport
+	c.transportTimeout = options.TransportTimeout
+	c.transportSkipVerification = options.TransportSkipVerification
+	c.transportProxy = options.TransportProxy
+	c.maxRequestDuration = options.MaxRequestDuration
+	c.username = options.Username
+	c.password = options.Password
+	c.token = options.Token
+	if options.MaxRetries < 0 {
+		c.maxRetries = 0
+	} else if options.MaxRetries == 0 {
+		c.maxRetries = 15
+	} else {
+		c.maxRetries = options.MaxRetries
+	}
+
+	if options.Logger != nil {
+		c.logger = options.Logger
+	} else {
+		c.logger = log.Entry().WithField("package", "SAP/jenkins-library/pkg/http")
+	}
+	c.cookieJar = options.CookieJar
+	c.trustedCerts = options.TrustedCerts
+	c.fileUtils = &piperutils.Files{}
+}
+
+// SetFileUtils can be used to overwrite the default file utils
+func (c *Client) SetFileUtils(fileUtils piperutils.FileUtils) {
+	c.fileUtils = fileUtils
+}
+
+// StandardClient returns a stdlib *http.Client which respects the custom settings.
+func (c *Client) StandardClient() *http.Client {
+	return c.initialize()
+}
+
+func (c *Client) initialize() *http.Client {
+	c.applyDefaults()
+	c.logger = log.Entry().WithField("package", "SAP/jenkins-library/pkg/http")
+
+	var transport = &TransportWrapper{
+		Transport: &http.Transport{
+			DialContext: (&net.Dialer{
+				Timeout: c.transportTimeout,
+			}).DialContext,
+			Proxy:                 http.ProxyURL(c.transportProxy),
+			ResponseHeaderTimeout: c.transportTimeout,
+			ExpectContinueTimeout: c.transportTimeout,
+			TLSHandshakeTimeout:   c.transportTimeout,
+			TLSClientConfig: &tls.Config{
+				InsecureSkipVerify: c.transportSkipVerification,
+			},
+		},
+		doLogRequestBodyOnDebug:  c.doLogRequestBodyOnDebug,
+		doLogResponseBodyOnDebug: c.doLogResponseBodyOnDebug,
+		token:                    c.token,
+		username:                 c.username,
+		password:                 c.password,
+	}
+
+	if len(c.trustedCerts) > 0 && !c.useDefaultTransport && !c.transportSkipVerification {
+		log.Entry().Info("adding certs for tls to trust")
+		err := c.configureTLSToTrustCertificates(transport)
+		if err != nil {
+			log.Entry().Infof("adding certs for tls config failed : %v, continuing with the existing tsl config", err)
+		}
+	} else {
+		log.Entry().Debug("no trusted certs found / using default transport / insecure skip set to true / : continuing with existing tls config")
+	}
+
+	var httpClient *http.Client
+	if c.maxRetries > 0 {
+		retryClient := retryablehttp.NewClient()
+		localLogger := log.Entry()
+		localLogger.Level = logrus.DebugLevel
+		retryClient.Logger = localLogger
+		retryClient.HTTPClient.Timeout = c.maxRequestDuration
+		retryClient.HTTPClient.Jar = c.cookieJar
+		retryClient.RetryMax = c.maxRetries
+		if !c.useDefaultTransport {
+			retryClient.HTTPClient.Transport = transport
+		} else {
+			retryClient.HTTPClient.Transport = &TransportWrapper{
+				Transport:                retryClient.HTTPClient.Transport,
+				doLogRequestBodyOnDebug:  c.doLogRequestBodyOnDebug,
+				doLogResponseBodyOnDebug: c.doLogResponseBodyOnDebug,
+				token:                    c.token,
+				username:                 c.username,
+				password:                 c.password}
+		}
+		retryClient.CheckRetry = func(ctx context.Context, resp *http.Response, err error) (bool, error) {
+			if err != nil && (strings.Contains(err.Error(), "timeout") || strings.Contains(err.Error(), "timed out") || strings.Contains(err.Error(), "connection refused") || strings.Contains(err.Error(), "connection reset")) {
+				// Assuming timeouts, resets, and similar could be retried
+				return true, nil
+			}
+			return retryablehttp.DefaultRetryPolicy(ctx, resp, err)
+		}
+		httpClient = retryClient.StandardClient()
+	} else {
+		httpClient = &http.Client{}
+		httpClient.Timeout = c.maxRequestDuration
+		httpClient.Jar = c.cookieJar
+		if !c.useDefaultTransport {
+			httpClient.Transport = transport
+		}
+	}
+
+	if c.transportSkipVerification {
+		c.logger.Debugf("TLS verification disabled")
+	}
+
+	c.logger.Debugf("Transport timeout: %v, max request duration: %v", c.transportTimeout, c.maxRequestDuration)
+
+	return httpClient
+}
+
+type contextKey struct {
+	name string
+}
+
+var contextKeyRequestStart = &contextKey{"RequestStart"}
+var authHeaderKey = "Authorization"
+
+// RoundTrip is the core part of this module and implements http.RoundTripper.
+// Executes HTTP requests with request/response logging.
+func (t *TransportWrapper) RoundTrip(req *http.Request) (*http.Response, error) {
+	ctx := context.WithValue(req.Context(), contextKeyRequestStart, time.Now())
+	req = req.WithContext(ctx)
+
+	handleAuthentication(req, t.username, t.password, t.token)
+
+	t.logRequest(req)
+
+	resp, err := t.Transport.RoundTrip(req)
+
+	t.logResponse(resp)
+
+	return resp, err
+}
+
+func handleAuthentication(req *http.Request, username, password, token string) {
+	// Handle authentication if not done already
+	if (len(username) > 0 || len(password) > 0) && len(req.Header.Get(authHeaderKey)) == 0 {
+		req.SetBasicAuth(username, password)
+		log.Entry().Debug("Using Basic Authentication ****/****")
+	}
+	if len(token) > 0 && len(req.Header.Get(authHeaderKey)) == 0 {
+		req.Header.Add(authHeaderKey, token)
+		log.Entry().Debug("Using Token Authentication ****")
+	}
+}
+
+func (t *TransportWrapper) logRequest(req *http.Request) {
+	log.Entry().Debug("--------------------------------")
+	log.Entry().Debugf("--> %v request to %v", req.Method, req.URL)
+	log.Entry().Debugf("headers: %v", transformHeaders(req.Header))
+	log.Entry().Debugf("cookies: %v", transformCookies(req.Cookies()))
+	if t.doLogRequestBodyOnDebug && req.Body != nil {
+		var buf bytes.Buffer
+		tee := io.TeeReader(req.Body, &buf)
+		log.Entry().Debugf("body: %v", transformBody(tee))
+		req.Body = ioutil.NopCloser(bytes.NewReader(buf.Bytes()))
+		log.Entry().Debugf("body: %v", transformBody(tee))
+	}
+	log.Entry().Debug("--------------------------------")
+}
+
+func (t *TransportWrapper) logResponse(resp *http.Response) {
+	if resp != nil {
+		ctx := resp.Request.Context()
+		if start, ok := ctx.Value(contextKeyRequestStart).(time.Time); ok {
+			log.Entry().Debugf("<-- response %v %v (%v)", resp.StatusCode, resp.Request.URL, roundtime.Duration(time.Now().Sub(start), 2))
+		} else {
+			log.Entry().Debugf("<-- response %v %v", resp.StatusCode, resp.Request.URL)
+		}
+		if t.doLogResponseBodyOnDebug && resp.Body != nil {
+			var buf bytes.Buffer
+			tee := io.TeeReader(resp.Body, &buf)
+			log.Entry().Debugf("body: %v", transformBody(tee))
+			resp.Body = ioutil.NopCloser(bytes.NewReader(buf.Bytes()))
+		}
+	} else {
+		log.Entry().Debug("response <nil>")
+	}
+	log.Entry().Debug("--------------------------------")
+}
+
+func transformHeaders(header http.Header) http.Header {
+	var h http.Header = map[string][]string{}
+	for name, value := range header {
+		if name == "Authorization" {
+			for _, v := range value {
+				// The format of the Authorization header value is: <type> <cred>.
+				// We don't register the full string since only the part after
+				// the first token is the secret in the narrower sense (applies at
+				// least for basic auth)
+				log.RegisterSecret(strings.Join(strings.Split(v, " ")[1:], " "))
+			}
+			// Since
+			//   1.) The auth header type itself might serve as a vector for an
+			//       intrusion
+			//   2.) We cannot make assumptions about the structure of the auth
+			//       header value since that depends on the type, e.g. several tokens
+			//       where only some tokens define the secret
+			// we hide the full auth header value anyway in order to be on the
+			// save side.
+			value = []string{"<set>"}
+		}
+		h[name] = value
+	}
+	return h
+}
+
+func transformCookies(cookies []*http.Cookie) string {
+	result := ""
+	for _, c := range cookies {
+		result = fmt.Sprintf("%v %v", result, c.String())
+	}
+	return result
+}
+
+func transformBody(body io.Reader) string {
+	if body == nil {
+		return ""
+	}
+	buf := new(bytes.Buffer)
+	buf.ReadFrom(body)
+	return buf.String()
+}
+
+func (c *Client) createRequest(method, url string, body io.Reader, header *http.Header, cookies []*http.Cookie) (*http.Request, error) {
+	request, err := http.NewRequest(method, url, body)
+	if err != nil {
+		return &http.Request{}, err
+	}
+
+	if header != nil {
+		for name, headers := range *header {
+			for _, h := range headers {
+				request.Header.Add(name, h)
+			}
+		}
+	}
+
+	handleAuthentication(request, c.username, c.password, c.token)
+
+	for _, cookie := range cookies {
+		request.AddCookie(cookie)
+	}
+
+	return request, nil
+}
+
+func (c *Client) handleResponse(response *http.Response, url string) (*http.Response, error) {
+	// 2xx codes do not create an error
+	if response.StatusCode >= 200 && response.StatusCode < 300 {
+		return response, nil
+	}
+
+	switch response.StatusCode {
+	case http.StatusUnauthorized:
+		c.logger.WithField("HTTP Error", "401 (Unauthorized)").Error("Credentials invalid, please check your user credentials!")
+	case http.StatusForbidden:
+		c.logger.WithField("HTTP Error", "403 (Forbidden)").Error("Permission issue, please check your user permissions!")
+	case http.StatusNotFound:
+		c.logger.WithField("HTTP Error", "404 (Not Found)").Errorf("Requested resource ('%s') could not be found", url)
+	case http.StatusInternalServerError:
+		c.logger.WithField("HTTP Error", "500 (Internal Server Error)").Error("Unknown error occurred.")
+	}
+
+	return response, fmt.Errorf("request to %v returned with response %v", response.Request.URL, response.Status)
+}
+
+func (c *Client) applyDefaults() {
+	if c.transportTimeout == 0 {
+		c.transportTimeout = 3 * time.Minute
+	}
+	if c.logger == nil {
+		c.logger = log.Entry().WithField("package", "SAP/jenkins-library/pkg/http")
+	}
+}
+
+func (c *Client) configureTLSToTrustCertificates(transport *TransportWrapper) error {
+
+	trustStoreDir, err := getWorkingDirForTrustStore()
+	if err != nil {
+		return errors.Wrap(err, "failed to create trust store directory")
+	}
+	/* insecure := flag.Bool("insecure-ssl", false, "Accept/Ignore all server SSL certificates") */
+	// Get the SystemCertPool, continue with an empty pool on error
+	rootCAs, err := x509.SystemCertPool()
+	if err != nil {
+		log.Entry().Debugf("Caught error on store lookup %v", err)
+	}
+
+	if rootCAs == nil {
+		rootCAs = x509.NewCertPool()
+	}
+
+	*transport = TransportWrapper{
+		Transport: &http.Transport{
+			DialContext: (&net.Dialer{
+				Timeout: c.transportTimeout,
+			}).DialContext,
+			ResponseHeaderTimeout: c.transportTimeout,
+			ExpectContinueTimeout: c.transportTimeout,
+			TLSHandshakeTimeout:   c.transportTimeout,
+			TLSClientConfig: &tls.Config{
+				InsecureSkipVerify: false,
+				RootCAs:            rootCAs,
+			},
+		},
+		doLogRequestBodyOnDebug:  c.doLogRequestBodyOnDebug,
+		doLogResponseBodyOnDebug: c.doLogResponseBodyOnDebug,
+		token:                    c.token,
+		username:                 c.username,
+		password:                 c.password,
+	}
+
+	for _, certificate := range c.trustedCerts {
+		filename := path.Base(certificate)
+		filename = strings.ReplaceAll(filename, " ", "")
+		target := filepath.Join(trustStoreDir, filename)
+		if exists, _ := c.getFileUtils().FileExists(target); !exists {
+			log.Entry().WithField("source", certificate).WithField("target", target).Info("Downloading TLS certificate")
+			request, err := http.NewRequest("GET", certificate, nil)
+			if err != nil {
+				return err
+			}
+
+			httpClient := &http.Client{}
+			httpClient.Timeout = c.maxRequestDuration
+			httpClient.Jar = c.cookieJar
+			if !c.useDefaultTransport {
+				httpClient.Transport = transport
+			}
+			response, err := httpClient.Do(request)
+			if err != nil {
+				return errors.Wrapf(err, "HTTP %v request to %v failed", request.Method, request.URL)
+			}
+
+			if response.StatusCode >= 200 && response.StatusCode < 300 {
+				defer response.Body.Close()
+				parent := filepath.Dir(target)
+				if len(parent) > 0 {
+					if err = c.getFileUtils().MkdirAll(parent, 0777); err != nil {
+						return err
+					}
+				}
+				fileHandler, err := c.getFileUtils().Create(target)
+				if err != nil {
+					return errors.Wrapf(err, "unable to create file %v", filename)
+				}
+				defer fileHandler.Close()
+
+				numWritten, err := io.Copy(fileHandler, response.Body)
+				if err != nil {
+					return errors.Wrapf(err, "unable to copy content from url to file %v", filename)
+				}
+				log.Entry().Debugf("wrote %v bytes from response body to file", numWritten)
+
+				certs, err := ioutil.ReadFile(target)
+				if err != nil {
+					return errors.Wrapf(err, "failed to read cert file %v", certificate)
+				}
+				// Append our cert to the system pool
+				ok := rootCAs.AppendCertsFromPEM(certs)
+				if !ok {
+					return errors.Errorf("failed to append %v to root CA store", certificate)
+				}
+				log.Entry().Infof("%v appended to root CA successfully", certificate)
+			} else {
+				return errors.Wrapf(err, "Download of TLS certificate %v failed with status code %v", certificate, response.StatusCode)
+			}
+		} else {
+			log.Entry().Infof("existing certificate file %v found, appending it to rootCA", target)
+			certs, err := ioutil.ReadFile(target)
+			if err != nil {
+				return errors.Wrapf(err, "failed to read cert file %v", certificate)
+			}
+			// Append our cert to the system pool
+			ok := rootCAs.AppendCertsFromPEM(certs)
+			if !ok {
+				return errors.Errorf("failed to append %v to root CA store", certificate)
+			}
+			log.Entry().Infof("%v appended to root CA successfully", certificate)
+		}
+
+	}
+	return nil
+}
+
+// TrustStoreDirectory default truststore location
+const TrustStoreDirectory = ".pipeline/trustStore"
+
+func getWorkingDirForTrustStore() (string, error) {
+	fileUtils := &piperutils.Files{}
+	if exists, _ := fileUtils.DirExists(TrustStoreDirectory); !exists {
+		err := fileUtils.MkdirAll(TrustStoreDirectory, 0777)
+		if err != nil {
+			return "", errors.Wrap(err, "failed to create trust store directory")
+		}
+	}
+	return TrustStoreDirectory, nil
+}
+
+// ParseHTTPResponseBodyXML parses an XML http response into a given interface
+func ParseHTTPResponseBodyXML(resp *http.Response, response interface{}) error {
+	if resp == nil {
+		return errors.Errorf("cannot parse HTTP response with value <nil>")
+	}
+
+	bodyText, readErr := ioutil.ReadAll(resp.Body)
+	if readErr != nil {
+		return errors.Wrap(readErr, "HTTP response body could not be read")
+	}
+
+	marshalErr := xml.Unmarshal(bodyText, &response)
+	if marshalErr != nil {
+		return errors.Wrapf(marshalErr, "HTTP response body could not be parsed as XML: %v", string(bodyText))
+	}
+
+	return nil
+}
+
+// ParseHTTPResponseBodyJSON parses a JSON http response into a given interface
+func ParseHTTPResponseBodyJSON(resp *http.Response, response interface{}) error {
+	if resp == nil {
+		return errors.Errorf("cannot parse HTTP response with value <nil>")
+	}
+
+	bodyText, readErr := ioutil.ReadAll(resp.Body)
+	if readErr != nil {
+		return errors.Wrapf(readErr, "HTTP response body could not be read")
+	}
+
+	marshalErr := json.Unmarshal(bodyText, &response)
+	if marshalErr != nil {
+		return errors.Wrapf(marshalErr, "HTTP response body could not be parsed as JSON: %v", string(bodyText))
+	}
+
+	return nil
+}