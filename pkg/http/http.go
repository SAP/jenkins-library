package http

import (
	"bytes"
	"context"
	"crypto/tls"
	"encoding/json"
	"encoding/xml"
	"fmt"
	"io"
	"io/ioutil"
	"mime/multipart"
	"net"
	"net/http"
	"os"
	"strings"
	"time"

	"github.com/SAP/jenkins-library/pkg/log"
	"github.com/motemen/go-nuts/roundtime"
	"github.com/pkg/errors"
	"github.com/sirupsen/logrus"
)

// Client defines an http client object
type Client struct {
	maxRequestDuration        time.Duration
	transportTimeout          time.Duration
	transportSkipVerification bool
	username                  string
	password                  string
	token                     string
	logger                    *logrus.Entry
	cookieJar                 http.CookieJar
	doLogRequestBodyOnDebug   bool
	doLogResponseBodyOnDebug  bool
}

// ClientOptions defines the options to be set on the client
type ClientOptions struct {
	// MaxRequestDuration has a default value of "0", meaning "no maximum
	// request duration". If it is greater than 0, an overall, hard timeout
	// for the request will be enforced. This should only be used if the
	// length of the request bodies is known.
	MaxRequestDuration time.Duration
	// TransportTimeout defaults to 3 minutes, if not specified. It is
	// used for the transport layer and duration of handshakes and such.
	TransportTimeout          time.Duration
	TransportSkipVerification bool
	Username                  string
	Password                  string
	Token                     string
	Logger                    *logrus.Entry
	CookieJar                 http.CookieJar
	DoLogRequestBodyOnDebug   bool
	DoLogResponseBodyOnDebug  bool
}

// TransportWrapper is a wrapper for central logging capabilities
type TransportWrapper struct {
	Transport                http.RoundTripper
	doLogRequestBodyOnDebug  bool
	doLogResponseBodyOnDebug bool
}

// UploadRequestData encapsulates the parameters for calling uploader.Upload()
type UploadRequestData struct {
	// Method is the HTTP method used for the request. Must be one of http.MethodPost or http.MethodPut.
	Method string
	// URL for the request
	URL string
	// File path to be stored in the created form field.
	File string
	// Form field name under which the file name will be stored.
	FileFieldName string
	// Additional form fields which will be added to the request if not nil.
	FormFields map[string]string
	// Reader from which the file contents will be read.
	FileContent io.Reader
	Header      http.Header
	Cookies     []*http.Cookie
}

// Sender provides an interface to the piper http client for uid/pwd and token authenticated requests
type Sender interface {
	SendRequest(method, url string, body io.Reader, header http.Header, cookies []*http.Cookie) (*http.Response, error)
	SetOptions(options ClientOptions)
}

// Uploader provides an interface to the piper http client for uid/pwd and token authenticated requests with upload capabilities
type Uploader interface {
	Sender
	UploadRequest(method, url, file, fieldName string, header http.Header, cookies []*http.Cookie) (*http.Response, error)
	UploadFile(url, file, fieldName string, header http.Header, cookies []*http.Cookie) (*http.Response, error)
	Upload(data UploadRequestData) (*http.Response, error)
}

// UploadFile uploads a file's content as multipart-form POST request to the specified URL
func (c *Client) UploadFile(url, file, fileFieldName string, header http.Header, cookies []*http.Cookie) (*http.Response, error) {
	return c.UploadRequest(http.MethodPost, url, file, fileFieldName, header, cookies)
}

// UploadRequest uploads a file's content as multipart-form with given http method request to the specified URL
func (c *Client) UploadRequest(method, url, file, fileFieldName string, header http.Header, cookies []*http.Cookie) (*http.Response, error) {
	fileHandle, err := os.Open(file)
	if err != nil {
		return &http.Response{}, errors.Wrapf(err, "unable to locate file %v", file)
	}
	defer fileHandle.Close()
	return c.Upload(UploadRequestData{
		Method:        method,
		URL:           url,
		File:          file,
		FileFieldName: fileFieldName,
		FileContent:   fileHandle,
		Header:        header,
		Cookies:       cookies,
	})
}

// Upload uploads a file's content as multipart-form with given http method request to the specified URL
func (c *Client) Upload(data UploadRequestData) (*http.Response, error) {
	if data.Method != http.MethodPost && data.Method != http.MethodPut {
		return nil, errors.New(fmt.Sprintf("Http method %v is not allowed. Possible values are %v or %v", data.Method, http.MethodPost, http.MethodPut))
	}

	httpClient := c.initialize()

	bodyBuffer := &bytes.Buffer{}
	bodyWriter := multipart.NewWriter(bodyBuffer)

	if data.FormFields != nil {
		for fieldName, fieldValue := range data.FormFields {
			err := bodyWriter.WriteField(fieldName, fieldValue)
			if err != nil {
				return &http.Response{}, errors.Wrapf(err, "error writing form field %v with value %v", fieldName, fieldValue)
			}
		}
	}

	fileWriter, err := bodyWriter.CreateFormFile(data.FileFieldName, data.File)
	if err != nil {
		return &http.Response{}, errors.Wrapf(err, "error creating form file %v for field %v", data.File, data.FileFieldName)
	}

	_, err = io.Copy(fileWriter, data.FileContent)
	if err != nil {
		return &http.Response{}, errors.Wrapf(err, "unable to copy file content of %v into request body", data.File)
	}
	err = bodyWriter.Close()

	request, err := c.createRequest(data.Method, data.URL, bodyBuffer, &data.Header, data.Cookies)
	if err != nil {
		c.logger.Debugf("New %v request to %v", data.Method, data.URL)
		return &http.Response{}, errors.Wrapf(err, "error creating %v request to %v", data.Method, data.URL)
	}

	startBoundary := strings.Index(bodyWriter.FormDataContentType(), "=") + 1
	boundary := bodyWriter.FormDataContentType()[startBoundary:]

	request.Header.Add("Content-Type", "multipart/form-data; boundary=\""+boundary+"\"")
	request.Header.Add("Connection", "Keep-Alive")

	response, err := httpClient.Do(request)
	if err != nil {
		return response, errors.Wrapf(err, "HTTP %v request to %v failed with error", data.Method, data.URL)
	}

	return c.handleResponse(response)
}

// SendRequest sends an http request with a defined method
func (c *Client) SendRequest(method, url string, body io.Reader, header http.Header, cookies []*http.Cookie) (*http.Response, error) {
	httpClient := c.initialize()

	request, err := c.createRequest(method, url, body, &header, cookies)
	if err != nil {
		return &http.Response{}, errors.Wrapf(err, "error creating %v request to %v", method, url)
	}

	response, err := httpClient.Do(request)
	if err != nil {
		return response, errors.Wrapf(err, "error calling %v", url)
	}

	return c.handleResponse(response)
}

// SetOptions sets options used for the http client
func (c *Client) SetOptions(options ClientOptions) {
	c.doLogRequestBodyOnDebug = options.DoLogRequestBodyOnDebug
	c.doLogResponseBodyOnDebug = options.DoLogResponseBodyOnDebug
	c.transportTimeout = options.TransportTimeout
	c.transportSkipVerification = options.TransportSkipVerification
	c.maxRequestDuration = options.MaxRequestDuration
	c.username = options.Username
	c.password = options.Password
	c.token = options.Token

	if options.Logger != nil {
		c.logger = options.Logger
	} else {
		c.logger = log.Entry().WithField("package", "SAP/jenkins-library/pkg/http")
	}
	c.cookieJar = options.CookieJar
}

func (c *Client) initialize() *http.Client {
	c.applyDefaults()
	c.logger = log.Entry().WithField("package", "SAP/jenkins-library/pkg/http")

	var transport = &TransportWrapper{
		Transport: &http.Transport{
			DialContext: (&net.Dialer{
				Timeout: c.transportTimeout,
			}).DialContext,
			ResponseHeaderTimeout: c.transportTimeout,
			ExpectContinueTimeout: c.transportTimeout,
			TLSHandshakeTimeout:   c.transportTimeout,
<<<<<<< HEAD
			TLSClientConfig:       &tls.Config{InsecureSkipVerify: c.transportSkipVerification},
=======
			TLSClientConfig: &tls.Config{
				InsecureSkipVerify: c.transportSkipVerification,
			},
>>>>>>> e859ed33
		},
		doLogRequestBodyOnDebug:  c.doLogRequestBodyOnDebug,
		doLogResponseBodyOnDebug: c.doLogResponseBodyOnDebug,
	}
	var httpClient = &http.Client{
		Timeout:   c.maxRequestDuration,
		Transport: transport,
		Jar:       c.cookieJar,
	}
	if c.transportSkipVerification {
		c.logger.Debugf("TLS verification disabled")
	}
	c.logger.Debugf("Transport timeout: %v, max request duration: %v", c.transportTimeout, c.maxRequestDuration)

	return httpClient
}

type contextKey struct {
	name string
}

var contextKeyRequestStart = &contextKey{"RequestStart"}

// RoundTrip is the core part of this module and implements http.RoundTripper.
// Executes HTTP request with request/response logging.
func (t *TransportWrapper) RoundTrip(req *http.Request) (*http.Response, error) {
	ctx := context.WithValue(req.Context(), contextKeyRequestStart, time.Now())
	req = req.WithContext(ctx)

	t.logRequest(req)
	resp, err := t.Transport.RoundTrip(req)
	t.logResponse(resp)

	return resp, err
}

func (t *TransportWrapper) logRequest(req *http.Request) {
	log.Entry().Debug("--------------------------------")
	log.Entry().Debugf("--> %v request to %v", req.Method, req.URL)
	log.Entry().Debugf("headers: %v", req.Header)
	log.Entry().Debugf("cookies: %v", transformCookies(req.Cookies()))
	if t.doLogRequestBodyOnDebug {
		log.Entry().Debugf("body: %v", transformBody(req.Body))
	}
	log.Entry().Debug("--------------------------------")
}

func (t *TransportWrapper) logResponse(resp *http.Response) {
	if resp != nil {
		ctx := resp.Request.Context()
		if start, ok := ctx.Value(contextKeyRequestStart).(time.Time); ok {
			log.Entry().Debugf("<-- response %v %v (%v)", resp.StatusCode, resp.Request.URL, roundtime.Duration(time.Now().Sub(start), 2))
		} else {
			log.Entry().Debugf("<-- response %v %v", resp.StatusCode, resp.Request.URL)
		}
		if t.doLogResponseBodyOnDebug {
			log.Entry().Debugf("body: %v", transformBody(resp.Body))
		}
	} else {
		log.Entry().Debug("response <nil>")
	}
	log.Entry().Debug("--------------------------------")
}

func transformCookies(cookies []*http.Cookie) string {
	result := ""
	for _, c := range cookies {
		result = fmt.Sprintf("%v %v", result, c.String())
	}
	return result
}

func transformBody(body io.ReadCloser) string {
	if body == nil {
		return ""
	}
	buf := new(bytes.Buffer)
	buf.ReadFrom(body)
	return buf.String()
}

func (c *Client) createRequest(method, url string, body io.Reader, header *http.Header, cookies []*http.Cookie) (*http.Request, error) {
	request, err := http.NewRequest(method, url, body)
	if err != nil {
		return &http.Request{}, err
	}

	if header != nil {
		for name, headers := range *header {
			for _, h := range headers {
				request.Header.Add(name, h)
			}
		}
	}

	if cookies != nil {
		for _, cookie := range cookies {
			request.AddCookie(cookie)
		}
	}

	if len(c.username) > 0 {
		request.SetBasicAuth(c.username, c.password)
		c.logger.Debug("Using Basic Authentication ****/****")
	}

	if len(c.token) > 0 {
		request.Header.Add("Authorization", c.token)
	}

	return request, nil
}

func (c *Client) handleResponse(response *http.Response) (*http.Response, error) {
	// 2xx codes do not create an error
	if response.StatusCode >= 200 && response.StatusCode < 300 {
		return response, nil
	}

	switch response.StatusCode {
	case http.StatusUnauthorized:
		c.logger.WithField("HTTP Error", "401 (Unauthorized)").Error("Credentials invalid, please check your user credentials!")
	case http.StatusForbidden:
		c.logger.WithField("HTTP Error", "403 (Forbidden)").Error("Permission issue, please check your user permissions!")
	case http.StatusNotFound:
		c.logger.WithField("HTTP Error", "404 (Not Found)").Error("Requested resource could not be found")
	case http.StatusInternalServerError:
		c.logger.WithField("HTTP Error", "500 (Internal Server Error)").Error("Unknown error occurred.")
	}

	return response, fmt.Errorf("Request to %v returned with response %v", response.Request.URL, response.Status)
}

func (c *Client) applyDefaults() {
	if c.transportTimeout == 0 {
		c.transportTimeout = 3 * time.Minute
	}
	if c.logger == nil {
		c.logger = log.Entry().WithField("package", "SAP/jenkins-library/pkg/http")
	}
}

// ParseHTTPResponseBodyXML parses a XML http response into a given interface
func ParseHTTPResponseBodyXML(resp *http.Response, response interface{}) error {
	if resp == nil {
		return errors.Errorf("cannot parse HTTP response with value <nil>")
	}

	bodyText, readErr := ioutil.ReadAll(resp.Body)
	if readErr != nil {
		return errors.Wrap(readErr, "HTTP response body could not be read")
	}

	marshalErr := xml.Unmarshal(bodyText, &response)
	if marshalErr != nil {
		return errors.Wrapf(marshalErr, "HTTP response body could not be parsed as XML: %v", string(bodyText))
	}

	return nil
}

// ParseHTTPResponseBodyJSON parses a JSON http response into a given interface
func ParseHTTPResponseBodyJSON(resp *http.Response, response interface{}) error {
	if resp == nil {
		return errors.Errorf("cannot parse HTTP response with value <nil>")
	}

	bodyText, readErr := ioutil.ReadAll(resp.Body)
	if readErr != nil {
		return errors.Wrapf(readErr, "HTTP response body could not be read")
	}

	marshalErr := json.Unmarshal(bodyText, &response)
	if marshalErr != nil {
		return errors.Wrapf(marshalErr, "HTTP response body could not be parsed as JSON: %v", string(bodyText))
	}

	return nil
}<|MERGE_RESOLUTION|>--- conflicted
+++ resolved
@@ -217,13 +217,9 @@
 			ResponseHeaderTimeout: c.transportTimeout,
 			ExpectContinueTimeout: c.transportTimeout,
 			TLSHandshakeTimeout:   c.transportTimeout,
-<<<<<<< HEAD
-			TLSClientConfig:       &tls.Config{InsecureSkipVerify: c.transportSkipVerification},
-=======
 			TLSClientConfig: &tls.Config{
 				InsecureSkipVerify: c.transportSkipVerification,
 			},
->>>>>>> e859ed33
 		},
 		doLogRequestBodyOnDebug:  c.doLogRequestBodyOnDebug,
 		doLogResponseBodyOnDebug: c.doLogResponseBodyOnDebug,
