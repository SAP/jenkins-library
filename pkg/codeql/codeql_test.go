//go:build unit
// +build unit

package codeql

import (
	"context"
	"errors"
	"testing"

	"github.com/google/go-github/v45/github"
	"github.com/stretchr/testify/assert"
)

type githubCodeqlScanningMock struct {
}

func (g *githubCodeqlScanningMock) ListAlertsForRepo(ctx context.Context, owner, repo string, opts *github.AlertListOptions) ([]*github.Alert, *github.Response, error) {
	openState := "open"
<<<<<<< HEAD
	dismissedState := "dismissed"
	alerts := []*github.Alert{}
	response := github.Response{}
	codeqlToolName := "CodeQL"
	testToolName := "Test"

	if repo == "testRepo1" {
		alerts = append(alerts, &github.Alert{State: &openState, Tool: &github.Tool{Name: &codeqlToolName}})
		alerts = append(alerts, &github.Alert{State: &openState, Tool: &github.Tool{Name: &codeqlToolName}})
		alerts = append(alerts, &github.Alert{State: &dismissedState, Tool: &github.Tool{Name: &codeqlToolName}})
		alerts = append(alerts, &github.Alert{State: &dismissedState, Tool: &github.Tool{Name: &testToolName}})
		response.NextPage = 0
=======
	closedState := "closed"
	alerts := []*github.Alert{}

	if repo == "testRepo1" {
		alerts = append(alerts, &github.Alert{State: &openState})
		alerts = append(alerts, &github.Alert{State: &openState})
		alerts = append(alerts, &github.Alert{State: &closedState})
>>>>>>> d1869ff9
	}

	if repo == "testRepo2" {
		if opts.Page == 1 {
			for i := 0; i < 50; i++ {
<<<<<<< HEAD
				alerts = append(alerts, &github.Alert{State: &openState, Tool: &github.Tool{Name: &codeqlToolName}})
			}
			for i := 0; i < 50; i++ {
				alerts = append(alerts, &github.Alert{State: &dismissedState, Tool: &github.Tool{Name: &codeqlToolName}})
			}
			response.NextPage = 2
=======
				alerts = append(alerts, &github.Alert{State: &openState})
			}
			for i := 0; i < 50; i++ {
				alerts = append(alerts, &github.Alert{State: &closedState})
			}
>>>>>>> d1869ff9
		}

		if opts.Page == 2 {
			for i := 0; i < 10; i++ {
<<<<<<< HEAD
				alerts = append(alerts, &github.Alert{State: &openState, Tool: &github.Tool{Name: &codeqlToolName}})
			}
			for i := 0; i < 30; i++ {
				alerts = append(alerts, &github.Alert{State: &dismissedState, Tool: &github.Tool{Name: &codeqlToolName}})
			}
			response.NextPage = 0
		}
	}

	return alerts, &response, nil
=======
				alerts = append(alerts, &github.Alert{State: &openState})
			}
			for i := 0; i < 30; i++ {
				alerts = append(alerts, &github.Alert{State: &closedState})
			}
		}
	}

	return alerts, nil, nil
>>>>>>> d1869ff9
}

func (g *githubCodeqlScanningMock) ListAnalysesForRepo(ctx context.Context, owner, repo string, opts *github.AnalysesListOptions) ([]*github.ScanningAnalysis, *github.Response, error) {
	resultsCount := 3
	analysis := []*github.ScanningAnalysis{{ResultsCount: &resultsCount}}
	return analysis, nil, nil
}

type githubCodeqlScanningErrorMock struct {
}

func (g *githubCodeqlScanningErrorMock) ListAlertsForRepo(ctx context.Context, owner, repo string, opts *github.AlertListOptions) ([]*github.Alert, *github.Response, error) {
	return []*github.Alert{}, nil, errors.New("Some error")
}

func (g *githubCodeqlScanningErrorMock) ListAnalysesForRepo(ctx context.Context, owner, repo string, opts *github.AnalysesListOptions) ([]*github.ScanningAnalysis, *github.Response, error) {
	return []*github.ScanningAnalysis{}, nil, errors.New("Some error")
}

func TestGetVulnerabilitiesFromClient(t *testing.T) {
	ctx := context.Background()
	t.Parallel()
	t.Run("Success", func(t *testing.T) {
		ghCodeqlScanningMock := githubCodeqlScanningMock{}
<<<<<<< HEAD
		codeqlScanAuditInstance := NewCodeqlScanAuditInstance("", "", "testRepo1", "", []string{})
		codeScanning, err := getVulnerabilitiesFromClient(ctx, &ghCodeqlScanningMock, "ref", &codeqlScanAuditInstance)
=======
		totalAlerts := 3
		codeqlScanAuditInstance := NewCodeqlScanAuditInstance("", "", "testRepo1", "", []string{})
		codeScanning, err := getVulnerabilitiesFromClient(ctx, &ghCodeqlScanningMock, "ref", &codeqlScanAuditInstance, totalAlerts)
>>>>>>> d1869ff9
		assert.NoError(t, err)
		assert.NotEmpty(t, codeScanning)
		assert.Equal(t, 1, len(codeScanning))
		assert.Equal(t, 3, codeScanning[0].Total)
		assert.Equal(t, 1, codeScanning[0].Audited)
	})

	t.Run("Success with pagination results", func(t *testing.T) {
		ghCodeqlScanningMock := githubCodeqlScanningMock{}
		codeqlScanAuditInstance := NewCodeqlScanAuditInstance("", "", "testRepo2", "", []string{})
		codeScanning, err := getVulnerabilitiesFromClient(ctx, &ghCodeqlScanningMock, "ref", &codeqlScanAuditInstance)
		assert.NoError(t, err)
		assert.NotEmpty(t, codeScanning)
		assert.Equal(t, 1, len(codeScanning))
		assert.Equal(t, 140, codeScanning[0].Total)
		assert.Equal(t, 80, codeScanning[0].Audited)
	})

	t.Run("Success with pagination results", func(t *testing.T) {
		ghCodeqlScanningMock := githubCodeqlScanningMock{}
		totalAlerts := 120
		codeqlScanAuditInstance := NewCodeqlScanAuditInstance("", "", "testRepo2", "", []string{})
		codeScanning, err := getVulnerabilitiesFromClient(ctx, &ghCodeqlScanningMock, "ref", &codeqlScanAuditInstance, totalAlerts)
		assert.NoError(t, err)
		assert.Equal(t, 120, codeScanning.Total)
		assert.Equal(t, 80, codeScanning.Audited)
	})

	t.Run("Error", func(t *testing.T) {
		ghCodeqlScanningErrorMock := githubCodeqlScanningErrorMock{}
		totalAlerts := 3
		codeqlScanAuditInstance := NewCodeqlScanAuditInstance("", "", "", "", []string{})
		_, err := getVulnerabilitiesFromClient(ctx, &ghCodeqlScanningErrorMock, "ref", &codeqlScanAuditInstance, totalAlerts)
		assert.Error(t, err)
	})
}

func TestGetApiUrl(t *testing.T) {
	t.Run("public url", func(t *testing.T) {
		assert.Equal(t, "https://api.github.com", getApiUrl("https://github.com"))
	})

	t.Run("enterprise github url", func(t *testing.T) {
		assert.Equal(t, "https://github.test.org/api/v3", getApiUrl("https://github.test.org"))
	})
}

func TestGetTotalAnalysesFromClient(t *testing.T) {
	ctx := context.Background()
	t.Parallel()
	t.Run("Success", func(t *testing.T) {
		ghCodeqlScanningMock := githubCodeqlScanningMock{}
		codeqlScanAuditInstance := NewCodeqlScanAuditInstance("", "", "", "", []string{})
		total, err := getTotalAlertsFromClient(ctx, &ghCodeqlScanningMock, "ref", &codeqlScanAuditInstance)
		assert.NoError(t, err)
		assert.Equal(t, 3, total)
	})

	t.Run("Error", func(t *testing.T) {
		ghCodeqlScanningErrorMock := githubCodeqlScanningErrorMock{}
		codeqlScanAuditInstance := NewCodeqlScanAuditInstance("", "", "", "", []string{})
		_, err := getTotalAlertsFromClient(ctx, &ghCodeqlScanningErrorMock, "ref", &codeqlScanAuditInstance)
		assert.Error(t, err)
	})
}

func TestGetApiUrl(t *testing.T) {
	t.Run("public url", func(t *testing.T) {
		assert.Equal(t, "https://api.github.com", getApiUrl("https://github.com"))
	})

	t.Run("enterprise github url", func(t *testing.T) {
		assert.Equal(t, "https://github.test.org/api/v3", getApiUrl("https://github.test.org"))
	})
}<|MERGE_RESOLUTION|>--- conflicted
+++ resolved
@@ -17,7 +17,6 @@
 
 func (g *githubCodeqlScanningMock) ListAlertsForRepo(ctx context.Context, owner, repo string, opts *github.AlertListOptions) ([]*github.Alert, *github.Response, error) {
 	openState := "open"
-<<<<<<< HEAD
 	dismissedState := "dismissed"
 	alerts := []*github.Alert{}
 	response := github.Response{}
@@ -30,39 +29,21 @@
 		alerts = append(alerts, &github.Alert{State: &dismissedState, Tool: &github.Tool{Name: &codeqlToolName}})
 		alerts = append(alerts, &github.Alert{State: &dismissedState, Tool: &github.Tool{Name: &testToolName}})
 		response.NextPage = 0
-=======
-	closedState := "closed"
-	alerts := []*github.Alert{}
-
-	if repo == "testRepo1" {
-		alerts = append(alerts, &github.Alert{State: &openState})
-		alerts = append(alerts, &github.Alert{State: &openState})
-		alerts = append(alerts, &github.Alert{State: &closedState})
->>>>>>> d1869ff9
 	}
 
 	if repo == "testRepo2" {
 		if opts.Page == 1 {
 			for i := 0; i < 50; i++ {
-<<<<<<< HEAD
 				alerts = append(alerts, &github.Alert{State: &openState, Tool: &github.Tool{Name: &codeqlToolName}})
 			}
 			for i := 0; i < 50; i++ {
 				alerts = append(alerts, &github.Alert{State: &dismissedState, Tool: &github.Tool{Name: &codeqlToolName}})
 			}
 			response.NextPage = 2
-=======
-				alerts = append(alerts, &github.Alert{State: &openState})
-			}
-			for i := 0; i < 50; i++ {
-				alerts = append(alerts, &github.Alert{State: &closedState})
-			}
->>>>>>> d1869ff9
 		}
 
 		if opts.Page == 2 {
 			for i := 0; i < 10; i++ {
-<<<<<<< HEAD
 				alerts = append(alerts, &github.Alert{State: &openState, Tool: &github.Tool{Name: &codeqlToolName}})
 			}
 			for i := 0; i < 30; i++ {
@@ -73,17 +54,6 @@
 	}
 
 	return alerts, &response, nil
-=======
-				alerts = append(alerts, &github.Alert{State: &openState})
-			}
-			for i := 0; i < 30; i++ {
-				alerts = append(alerts, &github.Alert{State: &closedState})
-			}
-		}
-	}
-
-	return alerts, nil, nil
->>>>>>> d1869ff9
 }
 
 func (g *githubCodeqlScanningMock) ListAnalysesForRepo(ctx context.Context, owner, repo string, opts *github.AnalysesListOptions) ([]*github.ScanningAnalysis, *github.Response, error) {
@@ -108,14 +78,8 @@
 	t.Parallel()
 	t.Run("Success", func(t *testing.T) {
 		ghCodeqlScanningMock := githubCodeqlScanningMock{}
-<<<<<<< HEAD
 		codeqlScanAuditInstance := NewCodeqlScanAuditInstance("", "", "testRepo1", "", []string{})
 		codeScanning, err := getVulnerabilitiesFromClient(ctx, &ghCodeqlScanningMock, "ref", &codeqlScanAuditInstance)
-=======
-		totalAlerts := 3
-		codeqlScanAuditInstance := NewCodeqlScanAuditInstance("", "", "testRepo1", "", []string{})
-		codeScanning, err := getVulnerabilitiesFromClient(ctx, &ghCodeqlScanningMock, "ref", &codeqlScanAuditInstance, totalAlerts)
->>>>>>> d1869ff9
 		assert.NoError(t, err)
 		assert.NotEmpty(t, codeScanning)
 		assert.Equal(t, 1, len(codeScanning))
