--- conflicted
+++ resolved
@@ -18,11 +18,8 @@
 }
 
 const auditStateOpen string = "open"
-<<<<<<< HEAD
 const auditStateDismissed string = "dismissed"
 const codeqlToolName string = "CodeQL"
-=======
->>>>>>> d1869ff9
 const perPageCount int = 100
 
 func NewCodeqlScanAuditInstance(serverUrl, owner, repository, token string, trustedCerts []string) CodeqlScanAuditInstance {
@@ -38,11 +35,7 @@
 	alertListoptions github.AlertListOptions
 }
 
-<<<<<<< HEAD
 func (codeqlScanAudit *CodeqlScanAuditInstance) GetVulnerabilities(analyzedRef string) ([]CodeqlFindings, error) {
-=======
-func (codeqlScanAudit *CodeqlScanAuditInstance) GetVulnerabilities(analyzedRef string) (CodeqlScanning, error) {
->>>>>>> d1869ff9
 	apiUrl := getApiUrl(codeqlScanAudit.serverUrl)
 	ctx, client, err := sapgithub.NewClient(codeqlScanAudit.token, apiUrl, "", codeqlScanAudit.trustedCerts)
 	if err != nil {
@@ -53,7 +46,6 @@
 	return getVulnerabilitiesFromClient(ctx, client.CodeScanning, analyzedRef, codeqlScanAudit, totalAlerts)
 }
 
-<<<<<<< HEAD
 func getVulnerabilitiesFromClient(ctx context.Context, codeScanning githubCodeqlScanningService, analyzedRef string, codeqlScanAudit *CodeqlScanAuditInstance) ([]CodeqlFindings, error) {
 	page := 1
 	audited := 0
@@ -96,68 +88,9 @@
 		ClassificationName: "Audit All",
 		Total:              totalAlerts,
 		Audited:            audited,
-=======
-func getTotalAlertsFromClient(ctx context.Context, codeScannning githubCodeqlScanningService, analyzedRef string, codeqlScanAudit *CodeqlScanAuditInstance) (int, error) {
-	analysesOptions := github.AnalysesListOptions{
-		Ref: &analyzedRef,
-	}
-	analyses, _, err := codeScannning.ListAnalysesForRepo(ctx, codeqlScanAudit.owner, codeqlScanAudit.repository, &analysesOptions)
-	if err != nil {
-		return 0, err
-	}
-	if len(analyses) < 1 {
-		return 0, errors.New("analyses for ref not found")
-	}
-	return *analyses[0].ResultsCount, nil
-}
-
-func getVulnerabilitiesFromClient(ctx context.Context, codeScanning githubCodeqlScanningService, analyzedRef string, codeqlScanAudit *CodeqlScanAuditInstance, totalAlerts int) (CodeqlScanning, error) {
-	pages := totalAlerts/perPageCount + 1
-	errChan := make(chan error)
-	openStateCountChan := make(chan int)
-	for page := 1; page <= pages; page++ {
-		go func(i int) {
-			alertOptions := github.AlertListOptions{
-				State: "",
-				Ref:   analyzedRef,
-				ListOptions: github.ListOptions{
-					Page:    i,
-					PerPage: perPageCount,
-				},
-			}
-
-			alerts, _, err := codeScanning.ListAlertsForRepo(ctx, codeqlScanAudit.owner, codeqlScanAudit.repository, &alertOptions)
-			if err != nil {
-				errChan <- err
-				return
-			}
-
-			openStateCount := 0
-			for _, alert := range alerts {
-				if *alert.State == auditStateOpen {
-					openStateCount = openStateCount + 1
-				}
-			}
-			openStateCountChan <- len(alerts) - openStateCount
-		}(page)
->>>>>>> d1869ff9
 	}
 	codeqlScanning := []CodeqlFindings{auditAll}
 
-<<<<<<< HEAD
-=======
-	codeqlScanning := CodeqlScanning{}
-	codeqlScanning.Total = totalAlerts
-	for i := 0; i < pages; i++ {
-		select {
-		case openStateCount := <-openStateCountChan:
-			codeqlScanning.Audited += openStateCount
-		case err := <-errChan:
-			return CodeqlScanning{}, err
-		}
-	}
-
->>>>>>> d1869ff9
 	return codeqlScanning, nil
 }
 
