--- conflicted
+++ resolved
@@ -1,11 +1,8 @@
 package log
 
 import (
-<<<<<<< HEAD
+	"fmt"
 	"io"
-=======
-	"fmt"
->>>>>>> 0a196af0
 	"strings"
 
 	"github.com/sirupsen/logrus"
@@ -58,14 +55,9 @@
 func Entry() *logrus.Entry {
 	if logger == nil {
 		logger = logrus.WithField("library", LibraryRepository)
-<<<<<<< HEAD
-		logger.Logger.SetFormatter(&RemoveSecretFormatterDecorator{})
-	}
-=======
 		logger.Logger.SetFormatter(&PiperLogFormatter{})
 	}
 
->>>>>>> 0a196af0
 	return logger
 }
 
