package orchestrator

import (
	"github.com/SAP/jenkins-library/pkg/log"
	"os"
	"strings"
)

type GitHubActionsConfigProvider struct{}

<<<<<<< HEAD
func (a *GitHubActionsConfigProvider) OrchestratorVersion() string {
	return "n/a"
}

func (a *GitHubActionsConfigProvider) OrchestratorType() string {
	return "GitHub"
}

func (a *GitHubActionsConfigProvider) GetLog() ([]byte, error) {
	log.Entry().Infof("GetLog() for GitHub Actions not yet implemented.")
	return nil, nil
}

func (a *GitHubActionsConfigProvider) GetPipelineStartTime() string {
	log.Entry().Infof("GetPipelineStartTime() for GitHub Actions not yet implemented.")
	return "n/a"
=======
func (g *GitHubActionsConfigProvider) GetStageName() string {
	return "GITHUB_WORKFLOW" //TODO: is there something like is "stage" in GH Actions?
>>>>>>> 59cf4d10
}

func (g *GitHubActionsConfigProvider) GetBranch() string {
	return strings.TrimPrefix(getEnv("GITHUB_REF", "n/a"), "refs/heads/")
}

func (g *GitHubActionsConfigProvider) GetBuildUrl() string {
	return g.GetRepoUrl() + "/actions/runs/" + getEnv("GITHUB_RUN_ID", "n/a")
}

func (g *GitHubActionsConfigProvider) GetCommit() string {
	return getEnv("GITHUB_SHA", "n/a")
}

func (g *GitHubActionsConfigProvider) GetRepoUrl() string {
	return getEnv("GITHUB_SERVER_URL", "n/a") + getEnv("GITHUB_REPOSITORY", "n/a")
}

func (g *GitHubActionsConfigProvider) GetPullRequestConfig() PullRequestConfig {
	return PullRequestConfig{
		Branch: getEnv("GITHUB_HEAD_REF", "n/a"),
		Base:   getEnv("GITHUB_BASE_REF", "n/a"),
		Key:    getEnv("GITHUB_EVENT_PULL_REQUEST_NUMBER", "n/a"),
	}
}

func (g *GitHubActionsConfigProvider) IsPullRequest() bool {
	_, exists := os.LookupEnv("GITHUB_HEAD_REF")
	return exists
}

func isGitHubActions() bool {
	envVars := []string{"GITHUB_ACTION", "GITHUB_ACTIONS"}
	return areIndicatingEnvVarsSet(envVars)
}<|MERGE_RESOLUTION|>--- conflicted
+++ resolved
@@ -8,7 +8,6 @@
 
 type GitHubActionsConfigProvider struct{}
 
-<<<<<<< HEAD
 func (a *GitHubActionsConfigProvider) OrchestratorVersion() string {
 	return "n/a"
 }
@@ -25,10 +24,9 @@
 func (a *GitHubActionsConfigProvider) GetPipelineStartTime() string {
 	log.Entry().Infof("GetPipelineStartTime() for GitHub Actions not yet implemented.")
 	return "n/a"
-=======
+}
 func (g *GitHubActionsConfigProvider) GetStageName() string {
 	return "GITHUB_WORKFLOW" //TODO: is there something like is "stage" in GH Actions?
->>>>>>> 59cf4d10
 }
 
 func (g *GitHubActionsConfigProvider) GetBranch() string {
