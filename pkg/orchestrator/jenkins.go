--- conflicted
+++ resolved
@@ -5,11 +5,11 @@
 	"github.com/SAP/jenkins-library/pkg/log"
 	"github.com/pkg/errors"
 	"io/ioutil"
+	"os"
 )
 
 type JenkinsConfigProvider struct{}
 
-<<<<<<< HEAD
 func (a *JenkinsConfigProvider) OrchestratorVersion() string {
 	return getEnv("JENKINS_VERSION", "n/a")
 }
@@ -26,7 +26,7 @@
 	//	* Problem of authentication, do we have credentials available in vault?
 	//	* ...
 	// How to get step specific data? As it is shown in Blue Ocean?
-	
+
 	URL := j.GetBuildUrl() + "consoleText"
 
 	client := &piperHttp.Client{}
@@ -70,10 +70,10 @@
 
 func (j *JenkinsConfigProvider) GetBuildNumber() string {
 	return getEnv("BUILD_NUMBER", "n/a")
-=======
+}
+
 func (a *JenkinsConfigProvider) GetStageName() string {
 	return os.Getenv("STAGE_NAME")
->>>>>>> 59cf4d10
 }
 
 func (j *JenkinsConfigProvider) GetBranch() string {
