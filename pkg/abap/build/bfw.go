package build

import (
	"encoding/json"
	"fmt"
	"net/url"
	"path"
	"path/filepath"
	"sort"
	"strconv"
	"strings"
	"time"

	"github.com/SAP/jenkins-library/pkg/log"
	"github.com/SAP/jenkins-library/pkg/piperutils"
	"github.com/pkg/errors"
)

// RunState : Current Status of the Build
type RunState string
type resultState string
type msgty string

const (
	successful resultState = "SUCCESSFUL"
	warning    resultState = "WARNING"
	erroneous  resultState = "ERRONEOUS"
	aborted    resultState = "ABORTED"
	// Initializing : Build Framework prepared
	Initializing RunState = "INITIALIZING"
	// Accepted : Build Framework triggered
	Accepted RunState = "ACCEPTED"
	// Running : Build Framework performs build
	Running RunState = "RUNNING"
	// Finished : Build Framework ended successful
	Finished RunState = "FINISHED"
	// Failed : Build Framework endded with error
	Failed          RunState = "FAILED"
	loginfo         msgty    = "I"
	logwarning      msgty    = "W"
	logerror        msgty    = "E"
	logaborted      msgty    = "A"
	dummyResultName string   = "Dummy"
)

// ******** structs needed for json convertion ********
type jsonBuild struct {
	Build struct {
		BuildID     string      `json:"build_id"`
		RunState    RunState    `json:"run_state"`
		ResultState resultState `json:"result_state"`
		Phase       string      `json:"phase"`
		Entitytype  string      `json:"entitytype"`
		Startedby   string      `json:"startedby"`
		StartedAt   string      `json:"started_at"`
		FinishedAt  string      `json:"finished_at"`
	} `json:"d"`
}

type jsonTasks struct {
	ResultTasks struct {
		Tasks []jsonTask `json:"results"`
	} `json:"d"`
}

type jsonTask struct {
	BuildID     string      `json:"build_id"`
	TaskID      int         `json:"task_id"`
	LogID       string      `json:"log_id"`
	PluginClass string      `json:"plugin_class"`
	StartedAt   string      `json:"started_at"`
	FinishedAt  string      `json:"finished_at"`
	ResultState resultState `json:"result_state"`
}

type jsonLogs struct {
	ResultLogs struct {
		Logs []logStruct `json:"results"`
	} `json:"d"`
}

type jsonResults struct {
	ResultResults struct {
		Results []Result `json:"results"`
	} `json:"d"`
}

type jsonValues struct {
	ResultValues struct {
		Values []Value `json:"results"`
	} `json:"d"`
}

// ******** resembling data model in backend ********

// Build : Information for all data comming from Build Framework
type Build struct {
	Connector   Connector
	BuildID     string      `json:"build_id"`
	RunState    RunState    `json:"run_state"`
	ResultState resultState `json:"result_state"`
	Phase       string      `json:"phase"`
	Entitytype  string      `json:"entitytype"`
	Startedby   string      `json:"startedby"`
	StartedAt   string      `json:"started_at"`
	FinishedAt  string      `json:"finished_at"`
	Tasks       []task
	Values      []Value
}

type task struct {
	connector   Connector
	BuildID     string      `json:"build_id"`
	TaskID      int         `json:"task_id"`
	LogID       string      `json:"log_id"`
	PluginClass string      `json:"plugin_class"`
	StartedAt   string      `json:"started_at"`
	FinishedAt  string      `json:"finished_at"`
	ResultState resultState `json:"result_state"`
	Logs        []logStruct
	Results     []Result
}

type logStruct struct {
	BuildID   string `json:"build_id"`
	TaskID    int    `json:"task_id"`
	LogID     string `json:"log_id"`
	Msgty     msgty  `json:"msgty"`
	Detlevel  string `json:"detlevel"`
	Logline   string `json:"log_line"`
	Timestamp string `json:"TIME_STMP"`
}

// Result : Artefact from Build Framework step
type Result struct {
	connector      Connector
	BuildID        string `json:"build_id"`
	TaskID         int    `json:"task_id"`
	Name           string `json:"name"`
	AdditionalInfo string `json:"additional_info"`
	Mimetype       string `json:"mimetype"`
	SavedFilename  string
	DownloadPath   string
}

// Value : Returns Build Runtime Value
type Value struct {
	connector Connector
	BuildID   string `json:"build_id,omitempty"`
	ValueID   string `json:"value_id"`
	Value     string `json:"value"`
}

// Values : Returns Build Runtime Values
type Values struct {
	Values []Value `json:"results"`
}

type InputForPost struct {
	Phase  string  `json:"phase"`
	Values []Value `json:"values"`
}

// *********************************************************************
// ******************************* Funcs *******************************
// *********************************************************************

// Start : Starts the Build Framework
func (b *Build) Start(phase string, inputValues Values) error {
	if err := b.Connector.GetToken(""); err != nil {
		return err
	}
	inputForPost := InputForPost{
		Phase:  phase,
		Values: inputValues.Values,
	}
	importBody, err := json.Marshal(inputForPost)
	if err != nil {
		return errors.Wrap(err, "Generating Post Request Body failed")
	}

	body, err := b.Connector.Post("/builds", string(importBody))
	if err != nil {
		return errors.Wrap(err, "Start of build failed: "+string(body))
	}

	var jBuild jsonBuild
	if err := json.Unmarshal(body, &jBuild); err != nil {
		return errors.Wrap(err, "Unexpected buildFrameWork response: "+string(body))
	}
	b.BuildID = jBuild.Build.BuildID
	b.RunState = jBuild.Build.RunState
	b.ResultState = jBuild.Build.ResultState
	b.Phase = jBuild.Build.Phase
	b.Entitytype = jBuild.Build.Entitytype
	b.Startedby = jBuild.Build.Startedby
	b.StartedAt = jBuild.Build.StartedAt
	b.FinishedAt = jBuild.Build.FinishedAt
	return nil
}

// Poll : waits for the build framework to be finished
func (b *Build) Poll() error {
	timeout := time.After(b.Connector.MaxRuntime)
	ticker := time.Tick(b.Connector.PollingInterval)
	for {
		select {
		case <-timeout:
			return errors.Errorf("Timed out: (max Runtime %v reached)", b.Connector.MaxRuntime)
		case <-ticker:
			b.Get()
			if !b.IsFinished() {
				log.Entry().Infof("Build is not yet finished, check again in %s", b.Connector.PollingInterval)
			} else {
				return nil
			}
		}
	}
}

// EvaluteIfBuildSuccessful : Checks the finale state of the build framework
func (b *Build) EvaluteIfBuildSuccessful(treatWarningsAsError bool) error {
	if b.RunState == Failed {
		return errors.Errorf("Build ended with runState failed")
	}
	if treatWarningsAsError && b.ResultState == warning {
		return errors.Errorf("Build ended with resultState warning, setting to failed as configured")
	}
	if (b.ResultState == aborted) || (b.ResultState == erroneous) {
		return errors.Errorf("Build ended with resultState %s", b.ResultState)
	}
	return nil
}

// Get : Get all Build tasks
func (b *Build) Get() error {
	appendum := "/builds('" + url.QueryEscape(b.BuildID) + "')"
	body, err := b.Connector.Get(appendum)
	if err != nil {
		return err
	}
	var jBuild jsonBuild
	if err := json.Unmarshal(body, &jBuild); err != nil {
		return errors.Wrap(err, "Unexpected buildFrameWork response: "+string(body))
	}
	b.RunState = jBuild.Build.RunState
	b.ResultState = jBuild.Build.ResultState
	b.Phase = jBuild.Build.Phase
	b.Entitytype = jBuild.Build.Entitytype
	b.Startedby = jBuild.Build.Startedby
	b.StartedAt = jBuild.Build.StartedAt
	b.FinishedAt = jBuild.Build.FinishedAt
	return nil
}

func (b *Build) getTasks() error {
	if len(b.Tasks) == 0 {
		appendum := "/builds('" + url.QueryEscape(b.BuildID) + "')/tasks"
		body, err := b.Connector.Get(appendum)
		if err != nil {
			return err
		}
		b.Tasks, err = unmarshalTasks(body, b.Connector)
		if err != nil {
			return err
		}
		sort.Slice(b.Tasks, func(i, j int) bool {
			return b.Tasks[i].TaskID < b.Tasks[j].TaskID
		})
	}
	return nil
}

// GetValues : Gets all Build values
func (b *Build) GetValues() error {
	if len(b.Values) == 0 {
		appendum := "/builds('" + url.QueryEscape(b.BuildID) + "')/values"
		body, err := b.Connector.Get(appendum)
		if err != nil {
			return err
		}
		var jValues jsonValues
		if err := json.Unmarshal(body, &jValues); err != nil {
			return errors.Wrap(err, "Unexpected buildFrameWork response: "+string(body))
		}
		b.Values = jValues.ResultValues.Values
		for i := range b.Values {
			b.Values[i].connector = b.Connector
		}
	}
	return nil
}

func (b *Build) getLogs() error {
	if err := b.getTasks(); err != nil {
		return err
	}
	for i := range b.Tasks {
		if err := b.Tasks[i].getLogs(); err != nil {
			return err
		}
	}
	return nil
}

// PrintLogs : Returns the Build logs
func (b *Build) PrintLogs() error {
	if err := b.getTasks(); err != nil {
		return err
	}
	for i := range b.Tasks {
		if err := b.Tasks[i].printLogs(); err != nil {
			return err
		}
	}
	return nil
}

// GetResults : Gets all Build results
func (b *Build) GetResults() error {
	if err := b.getTasks(); err != nil {
		return err
	}
	for i := range b.Tasks {
		if err := b.Tasks[i].getResults(); err != nil {
			return err
		}
	}
	return nil
}

func (t *task) printLogs() error {
	if err := t.getLogs(); err != nil {
		return err
	}
	for _, logs := range t.Logs {
		logs.print()
	}
	return nil
}

// GetResult : Returns the last Build artefact created from build step
func (b *Build) GetResult(name string) (*Result, error) {
	var Results []*Result
	var returnResult Result
	if err := b.GetResults(); err != nil {
		return &returnResult, err
	}
	for i_task := range b.Tasks {
		for i_result := range b.Tasks[i_task].Results {
			if b.Tasks[i_task].Results[i_result].Name == name {
				Results = append(Results, &b.Tasks[i_task].Results[i_result])
			}
		}
	}
	switch len(Results) {
	case 0:
		return &returnResult, errors.New("No result named " + name + " was found")
	case 1:
		return Results[0], nil
	default:
		return &returnResult, errors.New("More than one result with the name " + name + " was found")
	}
}

// IsFinished : Returns Build run state
func (b *Build) IsFinished() bool {
	if b.RunState == Finished || b.RunState == Failed {
		return true
	}
	return false
}

func (t *task) getLogs() error {
	if len(t.Logs) == 0 {
		appendum := fmt.Sprint("/tasks(build_id='", url.QueryEscape(t.BuildID), "',task_id=", t.TaskID, ")/logs")
		body, err := t.connector.Get(appendum)
		if err != nil {
			return err
		}
		var jLogs jsonLogs
		if err := json.Unmarshal(body, &jLogs); err != nil {
			return errors.Wrap(err, "Unexpected buildFrameWork response: "+string(body))
		}
		t.Logs = jLogs.ResultLogs.Logs
	}
	return nil
}

func (t *task) getResults() error {
	if len(t.Results) == 0 {
		appendum := fmt.Sprint("/tasks(build_id='", url.QueryEscape(t.BuildID), "',task_id=", t.TaskID, ")/results")
		body, err := t.connector.Get(appendum)
		if err != nil {
			return err
		}
		var jResults jsonResults
		if err := json.Unmarshal(body, &jResults); err != nil {
			return errors.Wrap(err, "Unexpected buildFrameWork response: "+string(body))
		}
		t.Results = jResults.ResultResults.Results
		for i := range t.Results {
			t.Results[i].connector = t.connector
		}
		if len(t.Results) == 0 {
			//prevent 2nd GET request - no new results will occure...
			t.Results = append(t.Results, Result{Name: dummyResultName})
		}
	}
	return nil
}

// DownloadAllResults : Downloads all build artefacts, saves it to basePath and the filenames can be modified with the filenamePrefix
func (b *Build) DownloadAllResults(basePath string, filenamePrefix string) error {
	if err := b.GetResults(); err != nil {
		return err
	}
	for i_task := range b.Tasks {
		//in case there was no result, there is only one entry with dummyResultName, obviously we don't want to download this
		if b.Tasks[i_task].Results[0].Name != dummyResultName {
			for i_result := range b.Tasks[i_task].Results {
				if err := b.Tasks[i_task].Results[i_result].DownloadWithFilenamePrefixAndTargetDirectory(basePath, filenamePrefix); err != nil {
					return errors.Wrapf(err, "Error during the download of file %s", b.Tasks[i_task].Results[i_result].Name)
				}
			}
		}
	}
	return nil
}

// DownloadResults : Download results which are specified in filenames
func (b *Build) DownloadResults(filenames []string, basePath string, filenamePrefix string) error {
	for _, name := range filenames {
		result, err := b.GetResult(name)
		if err != nil {
			log.SetErrorCategory(log.ErrorConfiguration)
			return errors.Wrapf(err, "Problems finding the file %s, please check your config whether this file is really a result file", name)
		}
		if err := result.DownloadWithFilenamePrefixAndTargetDirectory(basePath, filenamePrefix); err != nil {
			return errors.Wrapf(err, "Error during the download of file %s", name)
		}
	}
	return nil
}

// PublishAllDownloadedResults : publishes all build artefacts which were downloaded before
func (b *Build) PublishAllDownloadedResults(stepname string, utils piperutils.FileUtils) {
	var filesToPublish []piperutils.Path
	for i_task := range b.Tasks {
		for i_result := range b.Tasks[i_task].Results {
			if b.Tasks[i_task].Results[i_result].wasDownloaded() {
				filesToPublish = append(filesToPublish, piperutils.Path{Target: b.Tasks[i_task].Results[i_result].DownloadPath,
					Name: b.Tasks[i_task].Results[i_result].SavedFilename, Mandatory: true})
			}
		}
	}
	if len(filesToPublish) > 0 {
		if err := piperutils.PersistReportsAndLinks(stepname, "", utils, filesToPublish, nil); err != nil {
			log.Entry().WithError(err).Error("failed to persist reports")
		}
	}
}

// PublishDownloadedResults : Publishes build artefacts specified in filenames
func (b *Build) PublishDownloadedResults(stepname string, filenames []string, utils piperutils.FileUtils) error {
	var filesToPublish []piperutils.Path
	for i := range filenames {
		result, err := b.GetResult(filenames[i])
		if err != nil {
			log.SetErrorCategory(log.ErrorConfiguration)
			return errors.Wrapf(err, "Problems finding the file %s, please check your config whether this file is really a result file", filenames[i])
		}
		if result.wasDownloaded() {
			filesToPublish = append(filesToPublish, piperutils.Path{Target: result.DownloadPath, Name: result.SavedFilename, Mandatory: true})
		} else {
			log.SetErrorCategory(log.ErrorConfiguration)
			return errors.Errorf("Trying to publish the file %s which was not downloaded", result.Name)
		}
	}
	if len(filesToPublish) > 0 {
		if err := piperutils.PersistReportsAndLinks(stepname, "", utils, filesToPublish, nil); err != nil {
			log.Entry().WithError(err).Error("failed to persist reports")
		}
	}
	return nil
}

// Download : Provides the atrefact of build step
func (result *Result) Download(downloadPath string) error {
	appendum := fmt.Sprint("/results(build_id='", url.QueryEscape(result.BuildID), "',task_id=", result.TaskID, ",name='", url.QueryEscape(result.Name), "')/$value")
	err := result.connector.Download(appendum, downloadPath)
	return err
}

// DownloadWithFilenamePrefixAndTargetDirectory : downloads build artefact, saves it to basePath and the filename can be modified with the filenamePrefix
func (result *Result) DownloadWithFilenamePrefixAndTargetDirectory(basePath string, filenamePrefix string) error {
	basePath, err := result.resolveParamter(basePath)
	if err != nil {
		return errors.Wrapf(err, "Could not resolve parameter %s for the target directory", basePath)
	}
	filenamePrefix, err = result.resolveParamter(filenamePrefix)
	if err != nil {
		return errors.Wrapf(err, "Could not resolve parameter %s for the filename prefix", filenamePrefix)
	}
	appendum := fmt.Sprint("/results(build_id='", result.BuildID, "',task_id=", result.TaskID, ",name='", result.Name, "')/$value")
	filename := filenamePrefix + result.Name
	downloadPath := filepath.Join(path.Base(basePath), path.Base(filename))
	if err := result.connector.Download(appendum, downloadPath); err != nil {
		log.SetErrorCategory(log.ErrorInfrastructure)
		return errors.Wrapf(err, "Could not download %s", result.Name)
	}
	result.SavedFilename = filename
	result.DownloadPath = downloadPath
	log.Entry().Infof("Saved file %s as %s to %s", result.Name, result.SavedFilename, result.DownloadPath)
	return nil
}

func (result *Result) resolveParamter(parameter string) (string, error) {
	if len(parameter) == 0 {
		return parameter, nil
	}
	if (string(parameter[0]) == "{") && string(parameter[len(parameter)-1]) == "}" {
		trimmedParam := strings.ToLower(parameter[1 : len(parameter)-1])
		switch trimmedParam {
		case "buildid":
			return result.BuildID, nil
		case "taskid":
			return strconv.Itoa(result.TaskID), nil
		default:
			log.SetErrorCategory(log.ErrorConfiguration)
			return "", errors.Errorf("Unknown parameter %s", parameter)
		}
	} else {
		return parameter, nil
	}
}

func (result *Result) wasDownloaded() bool {
	if len(result.DownloadPath) > 0 && len(result.SavedFilename) > 0 {
		return true
	} else {
		return false
	}
}

func (logging *logStruct) print() {
	switch logging.Msgty {
	case loginfo:
		log.Entry().WithField("Timestamp", logging.Timestamp).Info(logging.Logline)
	case logwarning:
		log.Entry().WithField("Timestamp", logging.Timestamp).Warn(logging.Logline)
	case logerror:
		log.Entry().WithField("Timestamp", logging.Timestamp).Error(logging.Logline)
	case logaborted:
		log.Entry().WithField("Timestamp", logging.Timestamp).Error(logging.Logline)
	default:
	}
}

<<<<<<< HEAD
//******** unmarshal function  ************
=======
// ******** parsing ********
func (v Value) String() string {
	return fmt.Sprintf(
		`{ "value_id": "%s", "value": "%s" }`,
		v.ValueID,
		v.Value)
}

func (vs Values) String() string {
	returnString := ""
	for _, value := range vs.Values {
		returnString = returnString + value.String() + ",\n"
	}
	if len(returnString) > 0 {
		returnString = returnString[:len(returnString)-2] //removes last ,
	}
	return returnString
}

func (in inputForPost) String() string {
	return fmt.Sprintf(`{ "phase": "%s", "values": [%s]}`, in.phase, in.values.String())
}

// ******** unmarshal function  ************
>>>>>>> 25216b3e
func unmarshalTasks(body []byte, connector Connector) ([]task, error) {

	var tasks []task
	var append_task task
	var jTasks jsonTasks
	if err := json.Unmarshal(body, &jTasks); err != nil {
		return tasks, errors.Wrap(err, "Unexpected buildFrameWork response: "+string(body))
	}
	for _, jTask := range jTasks.ResultTasks.Tasks {
		append_task.connector = connector
		append_task.BuildID = jTask.BuildID
		append_task.TaskID = jTask.TaskID
		append_task.LogID = jTask.LogID
		append_task.PluginClass = jTask.PluginClass
		append_task.StartedAt = jTask.StartedAt
		append_task.FinishedAt = jTask.FinishedAt
		append_task.ResultState = jTask.ResultState
		tasks = append(tasks, append_task)
	}
	return tasks, nil
}<|MERGE_RESOLUTION|>--- conflicted
+++ resolved
@@ -557,34 +557,7 @@
 	}
 }
 
-<<<<<<< HEAD
-//******** unmarshal function  ************
-=======
-// ******** parsing ********
-func (v Value) String() string {
-	return fmt.Sprintf(
-		`{ "value_id": "%s", "value": "%s" }`,
-		v.ValueID,
-		v.Value)
-}
-
-func (vs Values) String() string {
-	returnString := ""
-	for _, value := range vs.Values {
-		returnString = returnString + value.String() + ",\n"
-	}
-	if len(returnString) > 0 {
-		returnString = returnString[:len(returnString)-2] //removes last ,
-	}
-	return returnString
-}
-
-func (in inputForPost) String() string {
-	return fmt.Sprintf(`{ "phase": "%s", "values": [%s]}`, in.phase, in.values.String())
-}
-
 // ******** unmarshal function  ************
->>>>>>> 25216b3e
 func unmarshalTasks(body []byte, connector Connector) ([]task, error) {
 
 	var tasks []task
