--- conflicted
+++ resolved
@@ -85,11 +85,7 @@
 	autocreateCalled := false
 	commitCalled := false
 	sys, server := spinUpServer(func(rw http.ResponseWriter, req *http.Request) {
-<<<<<<< HEAD
-		if req.URL.Path == "/projects" && req.URL.RawQuery == "fulltextsearch=false&q=name%3Dpython-test" {
-=======
 		if req.URL.Path == "/projects" && req.URL.RawQuery == "q=name%3Dpython-test" {
->>>>>>> f1492923
 			header := rw.Header()
 			header.Add("Content-type", "application/json")
 			rw.Write([]byte(
@@ -99,22 +95,14 @@
 				"first": {"href": "https://fortify/ssc/api/v1/projects?q=name%A3python-test&start=0"}}}`))
 			return
 		}
-<<<<<<< HEAD
-		if req.URL.Path == "/projects" && req.URL.RawQuery == "fulltextsearch=false&q=name%3Dpython-empty" {
-=======
 		if req.URL.Path == "/projects" && req.URL.RawQuery == "q=name%3Dpython-empty" {
->>>>>>> f1492923
 			header := rw.Header()
 			header.Add("Content-type", "application/json")
 			rw.Write([]byte(
 				`{"data": [],"count": 0,"responseCode": 404,"links": {}}`))
 			return
 		}
-<<<<<<< HEAD
-		if req.URL.Path == "/projects" && req.URL.RawQuery == "fulltextsearch=false&q=name%3Dpython-error" {
-=======
 		if req.URL.Path == "/projects" && req.URL.RawQuery == "q=name%3Dpython-error" {
->>>>>>> f1492923
 			rw.WriteHeader(400)
 			return
 		}
