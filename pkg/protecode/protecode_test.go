package protecode

import (
	"testing"

	"bytes"
	"encoding/json"
	"fmt"
	"io/ioutil"
	"mime/multipart"
	"net/http"
	"net/http/httptest"
	"os"
	"path/filepath"
	"strings"
	"time"

	"github.com/stretchr/testify/assert"
)

func TestMapResponse(t *testing.T) {

	cases := []struct {
		give  string
		input interface{}
		want  interface{}
	}{
		{`"{}"`, new(Result), &Result{ProductID: 0}},
		{`{"product_id": 1}`, new(Result), &Result{ProductID: 1}},
		{`"{\"product_id\": 4711}"`, new(Result), &Result{ProductID: 4711}},
		{"{\"results\": {\"product_id\": 1}}", new(ResultData), &ResultData{Result: Result{ProductID: 1}}},
		{`{"results": {"status": "B", "id": 209396, "product_id": 209396, "report_url": "https://protecode.c.eu-de-2.cloud.sap/products/209396/"}}`, new(ResultData), &ResultData{Result: Result{ProductID: 209396, Status: statusBusy, ReportURL: "https://protecode.c.eu-de-2.cloud.sap/products/209396/"}}},
		{`{"products": [{"product_id": 1}]}`, new(ProductData), &ProductData{Products: []Product{{ProductID: 1}}}},
	}
	pc := makeProtecode(Options{})
	for _, c := range cases {

		r := ioutil.NopCloser(bytes.NewReader([]byte(c.give)))
		pc.mapResponse(r, c.input)
		assert.Equal(t, c.want, c.input)
	}
}
func TestParseResultSuccess(t *testing.T) {

	var result Result = Result{
		ProductID: 4712,
		ReportURL: "ReportUrl",
		Status:    statusBusy,
		Components: []Component{
			{Vulns: []Vulnerability{
				{Exact: true, Triage: []Triage{}, Vuln: Vuln{Cve: "Cve1", Cvss: 7.2, Cvss3Score: "0.0"}},
				{Exact: true, Triage: []Triage{{ID: 1}}, Vuln: Vuln{Cve: "Cve2", Cvss: 2.2, Cvss3Score: "2.3"}},
				{Exact: true, Triage: []Triage{}, Vuln: Vuln{Cve: "Cve2b", Cvss: 0.0, Cvss3Score: "0.0"}},
			},
			},
			{Vulns: []Vulnerability{
				{Exact: true, Triage: []Triage{}, Vuln: Vuln{Cve: "Cve3", Cvss: 3.2, Cvss3Score: "7.3"}},
				{Exact: true, Triage: []Triage{}, Vuln: Vuln{Cve: "Cve4", Cvss: 8.0, Cvss3Score: "8.0"}},
				{Exact: false, Triage: []Triage{}, Vuln: Vuln{Cve: "Cve4b", Cvss: 8.0, Cvss3Score: "8.0"}},
			},
			},
		},
	}
	pc := makeProtecode(Options{})
	m, vulns := pc.ParseResultForInflux(result, "Excluded CVES: Cve4,")
	t.Run("Parse Protecode Results", func(t *testing.T) {
		assert.Equal(t, 1, m["historical_vulnerabilities"])
		assert.Equal(t, 1, m["triaged_vulnerabilities"])
		assert.Equal(t, 1, m["excluded_vulnerabilities"])
		assert.Equal(t, 1, m["minor_vulnerabilities"])
		assert.Equal(t, 2, m["major_vulnerabilities"])
		assert.Equal(t, 3, m["vulnerabilities"])

		assert.Equal(t, 3, len(vulns))
	})
}

func TestParseResultViolations(t *testing.T) {

	violations := filepath.Join("testdata", "protecode_result_violations.json")
	byteContent, err := ioutil.ReadFile(violations)
	if err != nil {
		t.Fatalf("failed reading %v", violations)
	}
	pc := makeProtecode(Options{})

	resultData := new(ResultData)
	pc.mapResponse(ioutil.NopCloser(strings.NewReader(string(byteContent))), resultData)

	m, vulns := pc.ParseResultForInflux(resultData.Result, "CVE-2018-1, CVE-2017-1000382")
	t.Run("Parse Protecode Results", func(t *testing.T) {
		assert.Equal(t, 1125, m["historical_vulnerabilities"])
		assert.Equal(t, 0, m["triaged_vulnerabilities"])
		assert.Equal(t, 1, m["excluded_vulnerabilities"])
		assert.Equal(t, 129, m["cvss3GreaterOrEqualSeven"])
		assert.Equal(t, 13, m["cvss2GreaterOrEqualSeven"])
		assert.Equal(t, 226, m["vulnerabilities"])

		assert.Equal(t, 226, len(vulns))
	})
}

func TestParseResultNoViolations(t *testing.T) {

	noViolations := filepath.Join("testdata", "protecode_result_no_violations.json")
	byteContent, err := ioutil.ReadFile(noViolations)
	if err != nil {
		t.Fatalf("failed reading %v", noViolations)
	}

	pc := makeProtecode(Options{})
	resultData := new(ResultData)
	pc.mapResponse(ioutil.NopCloser(strings.NewReader(string(byteContent))), resultData)

	m, vulns := pc.ParseResultForInflux(resultData.Result, "CVE-2018-1, CVE-2017-1000382")
	t.Run("Parse Protecode Results", func(t *testing.T) {
		assert.Equal(t, 27, m["historical_vulnerabilities"])
		assert.Equal(t, 0, m["triaged_vulnerabilities"])
		assert.Equal(t, 0, m["excluded_vulnerabilities"])
		assert.Equal(t, 0, m["cvss3GreaterOrEqualSeven"])
		assert.Equal(t, 0, m["cvss2GreaterOrEqualSeven"])
		assert.Equal(t, 0, m["vulnerabilities"])

		assert.Equal(t, 0, len(vulns))
	})
}

func TestParseResultTriaged(t *testing.T) {

	triaged := filepath.Join("testdata", "protecode_result_triaging.json")
	byteContent, err := ioutil.ReadFile(triaged)
	if err != nil {
		t.Fatalf("failed reading %v", triaged)
	}

	pc := makeProtecode(Options{})
	resultData := new(ResultData)
	pc.mapResponse(ioutil.NopCloser(strings.NewReader(string(byteContent))), resultData)

	m, vulns := pc.ParseResultForInflux(resultData.Result, "")
	t.Run("Parse Protecode Results", func(t *testing.T) {
		assert.Equal(t, 1132, m["historical_vulnerabilities"])
		assert.Equal(t, 187, m["triaged_vulnerabilities"])
		assert.Equal(t, 0, m["excluded_vulnerabilities"])
		assert.Equal(t, 15, m["cvss3GreaterOrEqualSeven"])
		assert.Equal(t, 0, m["cvss2GreaterOrEqualSeven"])
		assert.Equal(t, 36, m["vulnerabilities"])

		assert.Equal(t, 36, len(vulns))
	})
}

func TestLoadExistingProductSuccess(t *testing.T) {

	server := httptest.NewServer(http.HandlerFunc(func(rw http.ResponseWriter, req *http.Request) {

		response := ProductData{
			Products: []Product{
				{ProductID: 1},
			},
		}

		var b bytes.Buffer
		json.NewEncoder(&b).Encode(&response)
		rw.Write([]byte(b.Bytes()))
	}))
	// Close the server when test finishes
	defer server.Close()

	cases := []struct {
		pc             Protecode
		protecodeGroup string
<<<<<<< HEAD
		fileName       string
		want           int
	}{
		{Protecode{serverURL: server.URL, client: client, logger: log.Entry().WithField("package", "SAP/jenkins-library/pkg/protecode")}, "group", "file_1.zip", 1},
		{Protecode{serverURL: server.URL, client: client}, "group32", "file_1.zip", -1},
	}
	for _, c := range cases {

		got := c.pc.LoadExistingProduct(c.protecodeGroup, c.fileName)
=======
		want           int
	}{
		{makeProtecode(Options{ServerURL: server.URL}), "group", 1},
	}
	for _, c := range cases {

		got := c.pc.LoadExistingProduct(c.protecodeGroup)
>>>>>>> d8d5f91b
		assert.Equal(t, c.want, got)
	}
}

func TestPollForResultSuccess(t *testing.T) {
	requestURI := ""
	var response ResultData = ResultData{}

	server := httptest.NewServer(http.HandlerFunc(func(rw http.ResponseWriter, req *http.Request) {
		requestURI = req.RequestURI
		productID := 111

		// 2021-04-20 d :
		// Added case '333' to test proper handling of case where Component list is empty.
		if strings.Contains(requestURI, "222") {
			productID = 222
		} else if strings.Contains(requestURI, "333") {
			productID = 333
		}

		var cmpnts []Component
		if productID != 333 {
			cmpnts = []Component{
				{Vulns: []Vulnerability{
					{Triage: []Triage{{ID: 1}}}},
				}}
		}

		response = ResultData{Result: Result{ProductID: productID, ReportURL: requestURI, Status: "D", Components: cmpnts}}

		var b bytes.Buffer
		json.NewEncoder(&b).Encode(&response)
		rw.Write([]byte(b.Bytes()))

	}))

	cases := []struct {
		productID int
		want      ResultData
	}{
		{111, ResultData{Result: Result{ProductID: 111, ReportURL: "/api/product/111/", Status: "D", Components: []Component{
			{Vulns: []Vulnerability{
				{Triage: []Triage{{ID: 1}}}},
			}},
		}}},
		{222, ResultData{Result: Result{ProductID: 222, ReportURL: "/api/product/222/", Status: "D", Components: []Component{
			{Vulns: []Vulnerability{
				{Triage: []Triage{{ID: 1}}}},
			}},
		}}},
		{333, ResultData{Result: Result{ProductID: 333, ReportURL: "/api/product/333/", Status: "D"}}},
	}
	// Close the server when test finishes
	defer server.Close()

	pc := makeProtecode(Options{ServerURL: server.URL, Duration: (time.Minute * 1)})

	for _, c := range cases {
		got := pc.PollForResult(c.productID, "1")
		assert.Equal(t, c.want, got)
		assert.Equal(t, fmt.Sprintf("/api/product/%v/", c.productID), requestURI)
	}
}

func TestPullResultSuccess(t *testing.T) {

	requestURI := ""

	server := httptest.NewServer(http.HandlerFunc(func(rw http.ResponseWriter, req *http.Request) {

		requestURI = req.RequestURI

		var response ResultData = ResultData{}

		if strings.Contains(requestURI, "111") {
			response = ResultData{
				Result: Result{ProductID: 111, ReportURL: requestURI}}
		} else {
			response = ResultData{
				Result: Result{ProductID: 222, ReportURL: requestURI}}
		}

		var b bytes.Buffer
		json.NewEncoder(&b).Encode(&response)
		rw.Write([]byte(b.Bytes()))
	}))
	// Close the server when test finishes
	defer server.Close()

	cases := []struct {
		pc        Protecode
		productID int
		want      ResultData
	}{
		{makeProtecode(Options{ServerURL: server.URL}), 111, ResultData{Result: Result{ProductID: 111, ReportURL: "/api/product/111/"}}},
		{makeProtecode(Options{ServerURL: server.URL}), 222, ResultData{Result: Result{ProductID: 222, ReportURL: "/api/product/222/"}}},
	}
	for _, c := range cases {

		got, _ := c.pc.pullResult(c.productID)
		assert.Equal(t, c.want, got)
		assert.Equal(t, fmt.Sprintf("/api/product/%v/", c.productID), requestURI)
	}
}

func TestDeclareFetchURLSuccess(t *testing.T) {

	requestURI := ""
	var passedHeaders = map[string][]string{}
	server := httptest.NewServer(http.HandlerFunc(func(rw http.ResponseWriter, req *http.Request) {

		requestURI = req.RequestURI

		passedHeaders = map[string][]string{}
		if req.Header != nil {
			for name, headers := range req.Header {
				passedHeaders[name] = headers
			}
		}

		response := ResultData{Result: Result{ProductID: 111, ReportURL: requestURI}}

		var b bytes.Buffer
		json.NewEncoder(&b).Encode(&response)
		rw.Write([]byte(b.Bytes()))
	}))
	// Close the server when test finishes
	defer server.Close()
	pc := makeProtecode(Options{ServerURL: server.URL})

	cases := []struct {
		cleanupMode    string
		protecodeGroup string
		fetchURL       string
		productID      int
		replaceBinary  bool
		want           int
	}{
		{"binary", "group1", "/api/fetch/", 1, true, 111},
		{"binary", "group1", "/api/fetch/", -1, true, 111},
		{"binary", "group1", "/api/fetch/", 0, true, 111},

		{"binary", "group1", "/api/fetch/", 1, false, 111},
		{"binary", "group1", "/api/fetch/", -1, false, 111},
		{"binary", "group1", "/api/fetch/", 0, false, 111},
	}
	for _, c := range cases {

		// pc.DeclareFetchURL(c.cleanupMode, c.protecodeGroup, c.fetchURL)
		got := pc.DeclareFetchURL(c.cleanupMode, c.protecodeGroup, c.fetchURL, c.productID, c.replaceBinary)

		assert.Equal(t, requestURI, "/api/fetch/")
		assert.Equal(t, got.Result.ProductID, c.want)
		assert.Equal(t, got.Result.Status, "")

		assert.Contains(t, passedHeaders, "Group")
		assert.Contains(t, passedHeaders, "Delete-Binary")
		assert.Contains(t, passedHeaders, "Url")

		if c.replaceBinary {
			assert.Contains(t, passedHeaders, "Replace")
		}

	}
}

func TestUploadScanFileSuccess(t *testing.T) {

	requestURI := ""
	var passedHeaders = map[string][]string{}
	var multipartFile multipart.File
	var passedFileContents []byte
	server := httptest.NewServer(http.HandlerFunc(func(rw http.ResponseWriter, req *http.Request) {

		requestURI = req.RequestURI

		passedHeaders = map[string][]string{}
		if req.Header != nil {
			for name, headers := range req.Header {
				passedHeaders[name] = headers
			}
		}

		response := Result{ProductID: 111, ReportURL: requestURI}

		err := req.ParseMultipartForm(4096)
		if err != nil {
			t.FailNow()
		}
		multipartFile, _, err = req.FormFile("file")
		if err != nil {
			t.FailNow()
		}
		defer req.Body.Close()
		passedFileContents, err = ioutil.ReadAll(multipartFile)
		if err != nil {
			t.FailNow()
		}

		var b bytes.Buffer
		json.NewEncoder(&b).Encode(&response)
		rw.Write([]byte(b.Bytes()))
	}))
	// Close the server when test finishes
	defer server.Close()
	pc := makeProtecode(Options{ServerURL: server.URL})

	testFile, err := ioutil.TempFile("", "testFileUpload")
	if err != nil {
		t.FailNow()
	}
	defer os.RemoveAll(testFile.Name()) // clean up

	fileContents, err := ioutil.ReadFile(testFile.Name())
	if err != nil {
		t.FailNow()
	}

	cases := []struct {
		cleanupMode    string
		protecodeGroup string
		fileName       string
		productID      int
		replaceBinary  bool
		want           int
	}{
		{"binary", "group1", testFile.Name(), 1, true, 111},
		{"binary", "group1", testFile.Name(), 0, true, 111},
		{"binary", "group1", testFile.Name(), -1, true, 111},

		{"binary", "group1", testFile.Name(), 1, false, 111},
		{"binary", "group1", testFile.Name(), 0, false, 111},
		{"binary", "group1", testFile.Name(), -1, false, 111},

		// {"binary", "group1", testFile.Name(), "/api/upload/dummy"},
		// {"Test", "group2", testFile.Name(), "/api/upload/dummy"},
	}
	for _, c := range cases {

		got := pc.UploadScanFile(c.cleanupMode, c.protecodeGroup, c.fileName, "dummy", c.productID, c.replaceBinary)

		assert.Equal(t, requestURI, "/api/upload/dummy")

		assert.Contains(t, passedHeaders, "Group")
		assert.Contains(t, passedHeaders, "Delete-Binary")
		assert.Equal(t, fileContents, passedFileContents, "Uploaded file incorrect")

		assert.Equal(t, c.want, got.Result.ProductID)
		assert.Equal(t, "", got.Result.Status)

		if c.replaceBinary {
			assert.Contains(t, passedHeaders, "Replace")
		}
	}
}

func TestLoadReportSuccess(t *testing.T) {

	requestURI := ""
	var passedHeaders = map[string][]string{}
	server := httptest.NewServer(http.HandlerFunc(func(rw http.ResponseWriter, req *http.Request) {

		requestURI = req.RequestURI

		passedHeaders = map[string][]string{}
		if req.Header != nil {
			for name, headers := range req.Header {
				passedHeaders[name] = headers
			}
		}

		rw.Write([]byte("OK"))
	}))
	// Close the server when test finishes
	defer server.Close()

	pc := makeProtecode(Options{ServerURL: server.URL})

	cases := []struct {
		productID      int
		reportFileName string
		want           string
	}{
		{1, "fileName", "/api/product/1/pdf-report"},
		{2, "fileName", "/api/product/2/pdf-report"},
	}
	for _, c := range cases {

		pc.LoadReport(c.reportFileName, c.productID)
		assert.Equal(t, requestURI, c.want)
		assert.Contains(t, passedHeaders, "Outputfile")
		assert.Contains(t, passedHeaders, "Pragma")
		assert.Contains(t, passedHeaders, "Cache-Control")
	}
}

func TestDeleteScanSuccess(t *testing.T) {

	requestURI := ""
	var passedHeaders = map[string][]string{}
	server := httptest.NewServer(http.HandlerFunc(func(rw http.ResponseWriter, req *http.Request) {

		requestURI = req.RequestURI

		passedHeaders = map[string][]string{}
		if req.Header != nil {
			for name, headers := range req.Header {
				passedHeaders[name] = headers
			}
		}

		rw.Write([]byte("OK"))
	}))
	// Close the server when test finishes
	defer server.Close()

	pc := makeProtecode(Options{})
	po := Options{ServerURL: server.URL}
	pc.SetOptions(po)

	cases := []struct {
		cleanupMode string
		productID   int
		want        string
	}{
		{"binary", 1, ""},
		{"complete", 2, "/api/product/2/"},
	}
	for _, c := range cases {

		pc.DeleteScan(c.cleanupMode, c.productID)
		assert.Equal(t, requestURI, c.want)
		if c.cleanupMode == "complete" {
			assert.Contains(t, requestURI, fmt.Sprintf("%v", c.productID))
		}
	}
}<|MERGE_RESOLUTION|>--- conflicted
+++ resolved
@@ -156,7 +156,7 @@
 
 		response := ProductData{
 			Products: []Product{
-				{ProductID: 1},
+				{ProductID: 1, FileName: "file_1.zip"},
 			},
 		}
 
@@ -170,25 +170,14 @@
 	cases := []struct {
 		pc             Protecode
 		protecodeGroup string
-<<<<<<< HEAD
 		fileName       string
 		want           int
 	}{
-		{Protecode{serverURL: server.URL, client: client, logger: log.Entry().WithField("package", "SAP/jenkins-library/pkg/protecode")}, "group", "file_1.zip", 1},
-		{Protecode{serverURL: server.URL, client: client}, "group32", "file_1.zip", -1},
+		{makeProtecode(Options{ServerURL: server.URL}), "group", "file_1.zip", 1},
 	}
 	for _, c := range cases {
 
 		got := c.pc.LoadExistingProduct(c.protecodeGroup, c.fileName)
-=======
-		want           int
-	}{
-		{makeProtecode(Options{ServerURL: server.URL}), "group", 1},
-	}
-	for _, c := range cases {
-
-		got := c.pc.LoadExistingProduct(c.protecodeGroup)
->>>>>>> d8d5f91b
 		assert.Equal(t, c.want, got)
 	}
 }
