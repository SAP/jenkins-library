--- conflicted
+++ resolved
@@ -155,7 +155,9 @@
 // ToMarkdown returns the markdown representation of the contents
 func (a *Alert) ToMarkdown() ([]byte, error) {
 
-<<<<<<< HEAD
+	if a.Type == "SECURITY_VULNERABILITY" {
+		score := consolidateScores(a.Vulnerability.Score, a.Vulnerability.CVSS3Score)
+
 	vul := reporting.VulnerabilityReport{
 		ArtifactID: a.Library.ArtifactID,
 		// no information available about branch and commit, yet
@@ -180,55 +182,6 @@
 	}
 
 	return vul.ToMarkdown()
-=======
-	if a.Type == "SECURITY_VULNERABILITY" {
-		score := consolidateScores(a.Vulnerability.Score, a.Vulnerability.CVSS3Score)
-
-		vul := reporting.VulnerabilityReport{
-			ArtifactID: a.Library.ArtifactID,
-			// no information available about branch and commit, yet
-			Branch:           "",
-			CommitID:         "",
-			Description:      a.Vulnerability.Description,
-			DirectDependency: fmt.Sprint(a.DirectDependency),
-			// no information available about footer, yet
-			Footer: "",
-			Group:  a.Library.GroupID,
-			// no information available about pipeline name and link, yet
-			PipelineName:      "",
-			PipelineLink:      "",
-			PublishDate:       a.Vulnerability.PublishDate,
-			Resolution:        a.Vulnerability.TopFix.FixResolution,
-			Score:             score,
-			Severity:          consolidate(a.Vulnerability.Severity, a.Vulnerability.CVSS3Severity, a.Vulnerability.Score, a.Vulnerability.CVSS3Score),
-			Version:           a.Library.Version,
-			PackageURL:        a.Library.ToPackageUrl().ToString(),
-			VulnerabilityLink: a.Vulnerability.URL,
-			VulnerabilityName: a.Vulnerability.Name,
-		}
-		return vul.ToMarkdown()
-	} else if a.Type == "REJECTED_BY_POLICY_RESOURCE" {
-		policyReport := reporting.PolicyViolationReport{
-			ArtifactID: a.Library.ArtifactID,
-			// no information available about branch and commit, yet
-			Branch:           "",
-			CommitID:         "",
-			Description:      a.Vulnerability.Description,
-			DirectDependency: fmt.Sprint(a.DirectDependency),
-			// no information available about footer, yet
-			Footer: "",
-			Group:  a.Library.GroupID,
-			// no information available about pipeline name and link, yet
-			PipelineName: "",
-			PipelineLink: "",
-			Version:      a.Library.Version,
-			PackageURL:   a.Library.ToPackageUrl().ToString(),
-		}
-		return policyReport.ToMarkdown()
-	}
-
-	return []byte{}, nil
->>>>>>> ad36fe5a
 }
 
 // ToTxt returns the textual representation of the contents
