--- conflicted
+++ resolved
@@ -71,7 +71,6 @@
 	return nBytes, err
 }
 
-<<<<<<< HEAD
 // Unzip will decompress a zip archive, moving all files and folders
 // within the zip file (parameter 1) to an output directory (parameter 2).
 // from https://golangcode.com/unzip-files-in-go/
@@ -129,7 +128,8 @@
 		}
 	}
 	return filenames, nil
-=======
+}
+
 // Copy ...
 func Copy(src, dst string) (int64, error) {
 	return Files{}.Copy(src, dst)
@@ -148,5 +148,4 @@
 // MkdirAll ...
 func (f Files) MkdirAll(path string, perm os.FileMode) error {
 	return os.MkdirAll(path, perm)
->>>>>>> e51cfe27
 }