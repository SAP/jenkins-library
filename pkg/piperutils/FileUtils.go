package piperutils

import (
	"archive/tar"
	"archive/zip"
	"compress/gzip"
	"crypto/sha256"
	"errors"
	"fmt"
	"io"
	"io/ioutil"
	"os"
	"path/filepath"
	"strings"

	"github.com/bmatcuk/doublestar"
)

// FileUtils ...
type FileUtils interface {
	Abs(path string) (string, error)
	DirExists(path string) (bool, error)
	FileExists(filename string) (bool, error)
	Copy(src, dest string) (int64, error)
	FileRead(path string) ([]byte, error)
	FileWrite(path string, content []byte, perm os.FileMode) error
	FileRemove(path string) error
	MkdirAll(path string, perm os.FileMode) error
	Chmod(path string, mode os.FileMode) error
	Glob(pattern string) (matches []string, err error)
	Chdir(path string) error
	TempDir(string, string) (string, error)
	RemoveAll(string) error
	FileRename(string, string) error
	Getwd() (string, error)
	Symlink(oldname string, newname string) error
}

// Files ...
type Files struct {
}

// TempDir creates a temporary directory
func (f Files) TempDir(dir, pattern string) (name string, err error) {
	return ioutil.TempDir(dir, pattern)
}

// FileExists returns true if the file system entry for the given path exists and is not a directory.
func (f Files) FileExists(filename string) (bool, error) {
	info, err := os.Stat(filename)

	if os.IsNotExist(err) {
		return false, nil
	}
	if err != nil {
		return false, err
	}

	return !info.IsDir(), nil
}

// FileExists returns true if the file system entry for the given path exists and is not a directory.
func FileExists(filename string) (bool, error) {
	return Files{}.FileExists(filename)
}

// DirExists returns true if the file system entry for the given path exists and is a directory.
func (f Files) DirExists(path string) (bool, error) {
	info, err := os.Stat(path)

	if os.IsNotExist(err) {
		return false, nil
	}
	if err != nil {
		return false, err
	}

	return info.IsDir(), nil
}

// Copy ...
func (f Files) Copy(src, dst string) (int64, error) {

	exists, err := f.FileExists(src)

	if err != nil {
		return 0, err
	}

	if !exists {
		return 0, errors.New("Source file '" + src + "' does not exist")
	}

	source, err := os.Open(src)
	if err != nil {
		return 0, err
	}
	defer func() { _ = source.Close() }()

	destination, err := os.Create(dst)
	if err != nil {
		return 0, err
	}
	defer func() { _ = destination.Close() }()
	nBytes, err := CopyData(destination, source)
	return nBytes, err
}

//Chmod is a wrapper for os.Chmod().
func (f Files) Chmod(path string, mode os.FileMode) error {
	return os.Chmod(path, mode)
}

// Unzip will decompress a zip archive, moving all files and folders
// within the zip file (parameter 1) to an output directory (parameter 2).
// from https://golangcode.com/unzip-files-in-go/ with the following license:
// MIT License
//
// Copyright (c) 2017 Edd Turtle
//
// Permission is hereby granted, free of charge, to any person obtaining a copy
// of this software and associated documentation files (the "Software"), to deal
// in the Software without restriction, including without limitation the rights
// to use, copy, modify, merge, publish, distribute, sublicense, and/or sell
// copies of the Software, and to permit persons to whom the Software is
// furnished to do so, subject to the following conditions:
//
// The above copyright notice and this permission notice shall be included in all
// copies or substantial portions of the Software.
//
// THE SOFTWARE IS PROVIDED "AS IS", WITHOUT WARRANTY OF ANY KIND, EXPRESS OR
// IMPLIED, INCLUDING BUT NOT LIMITED TO THE WARRANTIES OF MERCHANTABILITY,
// FITNESS FOR A PARTICULAR PURPOSE AND NONINFRINGEMENT. IN NO EVENT SHALL THE
// AUTHORS OR COPYRIGHT HOLDERS BE LIABLE FOR ANY CLAIM, DAMAGES OR OTHER
// LIABILITY, WHETHER IN AN ACTION OF CONTRACT, TORT OR OTHERWISE, ARISING FROM,
// OUT OF OR IN CONNECTION WITH THE SOFTWARE OR THE USE OR OTHER DEALINGS IN THE
// SOFTWARE.
func Unzip(src, dest string) ([]string, error) {

	var filenames []string

	r, err := zip.OpenReader(src)
	if err != nil {
		return filenames, err
	}
	defer func() { _ = r.Close() }()

	for _, f := range r.File {

		// Store filename/path for returning and using later on
		fpath := filepath.Join(dest, f.Name)

		// Check for ZipSlip. More Info: http://bit.ly/2MsjAWE
		if !strings.HasPrefix(fpath, filepath.Clean(dest)+string(os.PathSeparator)) {
			return filenames, fmt.Errorf("%s: illegal file path", fpath)
		}

		filenames = append(filenames, fpath)

		if f.FileInfo().IsDir() {
			// Make Folder
			err := os.MkdirAll(fpath, os.ModePerm)
			if err != nil {
				return filenames, fmt.Errorf("failed to create directory: %w", err)
			}
			continue
		}

		// Make File
		if err = os.MkdirAll(filepath.Dir(fpath), os.ModePerm); err != nil {
			return filenames, err
		}

		outFile, err := os.OpenFile(fpath, os.O_WRONLY|os.O_CREATE|os.O_TRUNC, f.Mode())
		if err != nil {
			return filenames, err
		}

		rc, err := f.Open()
		if err != nil {
			return filenames, err
		}

		_, err = CopyData(outFile, rc)

		// Close the file without defer to close before next iteration of loop
		_ = outFile.Close()
		_ = rc.Close()

		if err != nil {
			return filenames, err
		}
	}
	return filenames, nil
}

// Untar will decompress a gzipped archive and then untar it, moving all files and folders
// within the tgz file (parameter 1) to an output directory (parameter 2).
// some tar like the one created from npm have an addtional package folder which need to be removed during untar
// stripComponent level acts the same like in the tar cli with level 1 corresponding to elimination of parent folder
// stripComponentLevel = 1 -> parentFolder/someFile.Txt -> someFile.Txt
// stripComponentLevel = 2 -> parentFolder/childFolder/someFile.Txt -> someFile.Txt
// when stripCompenent in 0 the untar will retain the original tar folder structure
// when stripCompmenet is greater than 0 the expectation is all files must be under that level folder and if not there is a hard check and failure condition

func Untar(src string, dest string, stripComponentLevel int) error {
	file, err := os.Open(src)
	if err != nil {
		fmt.Errorf("unable to open src: %v", err)
	}
	return untar(file, dest, stripComponentLevel)
}

func untar(r io.Reader, dir string, level int) (err error) {
	madeDir := map[string]bool{}

	zr, err := gzip.NewReader(r)
	if err != nil {
		return fmt.Errorf("requires gzip-compressed body: %v", err)
	}
	tr := tar.NewReader(zr)
	for {
		f, err := tr.Next()
		if err == io.EOF {
			break
		}
		if err != nil {
			return fmt.Errorf("tar error: %v", err)
		}
		if !validRelPath(f.Name) {
			return fmt.Errorf("tar contained invalid name error %q", f.Name)
		}
		rel := filepath.FromSlash(f.Name)

		// when level X folder(s) needs to be removed we first check that the rel path must have atleast X or greater than X pathseperatorserr
		// or else we might end in index out of range
		if level > 0 {
			if strings.Count(rel, string(os.PathSeparator)) >= level {
				relSplit := strings.SplitN(rel, string(os.PathSeparator), level+1)
				rel = relSplit[level]
			} else {
				return fmt.Errorf("files %q in tarball archive not under level %v", f.Name, level)
			}
		}

		abs := filepath.Join(dir, rel)

		fi := f.FileInfo()
		mode := fi.Mode()
		switch {
		case mode.IsRegular():
			// Make the directory. This is redundant because it should
			// already be made by a directory entry in the tar
			// beforehand. Thus, don't check for errors; the next
			// write will fail with the same error.
			dir := filepath.Dir(abs)
			if !madeDir[dir] {
				if err := os.MkdirAll(filepath.Dir(abs), 0755); err != nil {
					return err
				}
				madeDir[dir] = true
			}
			wf, err := os.OpenFile(abs, os.O_RDWR|os.O_CREATE|os.O_TRUNC, mode.Perm())
			if err != nil {
				return err
			}
			n, err := io.Copy(wf, tr)
			if closeErr := wf.Close(); closeErr != nil && err == nil {
				err = closeErr
			}
			if err != nil {
				return fmt.Errorf("error writing to %s: %v", abs, err)
			}
			if n != f.Size {
				return fmt.Errorf("only wrote %d bytes to %s; expected %d", n, abs, f.Size)
			}
		case mode.IsDir():
			if err := os.MkdirAll(abs, 0755); err != nil {
				return err
			}
			madeDir[abs] = true
		default:
			return fmt.Errorf("tar file entry %s contained unsupported file type %v", f.Name, mode)
		}
	}
	return nil
}

func validRelPath(p string) bool {
	if p == "" || strings.Contains(p, `\`) || strings.HasPrefix(p, "/") || strings.Contains(p, "../") {
		return false
	}
	return true
}

// Copy ...
func Copy(src, dst string) (int64, error) {
	return Files{}.Copy(src, dst)
}

// FileRead is a wrapper for ioutil.ReadFile().
func (f Files) FileRead(path string) ([]byte, error) {
	return ioutil.ReadFile(path)
}

// FileWrite is a wrapper for ioutil.WriteFile().
func (f Files) FileWrite(path string, content []byte, perm os.FileMode) error {
	return ioutil.WriteFile(path, content, perm)
}

// FileRemove is a wrapper for os.Remove().
func (f Files) FileRemove(path string) error {
	return os.Remove(path)
}

// FileRename is a wrapper for os.Rename().
func (f Files) FileRename(oldPath, newPath string) error {
	return os.Rename(oldPath, newPath)
}

// FileOpen is a wrapper for os.OpenFile().
func (f *Files) FileOpen(name string, flag int, perm os.FileMode) (*os.File, error) {
	return os.OpenFile(name, flag, perm)
}

// MkdirAll is a wrapper for os.MkdirAll().
func (f Files) MkdirAll(path string, perm os.FileMode) error {
	return os.MkdirAll(path, perm)
}

// RemoveAll is a wrapper for os.RemoveAll().
func (f Files) RemoveAll(path string) error {
	return os.RemoveAll(path)
}

// Glob is a wrapper for doublestar.Glob().
func (f Files) Glob(pattern string) (matches []string, err error) {
	return doublestar.Glob(pattern)
}

// ExcludeFiles returns a slice of files, which contains only the sub-set of files that matched none
// of the glob patterns in the provided excludes list.
func ExcludeFiles(files, excludes []string) ([]string, error) {
	if len(excludes) == 0 {
		return files, nil
	}

	var filteredFiles []string
	for _, file := range files {
		includeFile := true
		file = filepath.FromSlash(file)
		for _, exclude := range excludes {
			matched, err := doublestar.PathMatch(exclude, file)
			if err != nil {
				return nil, fmt.Errorf("failed to match file %s to pattern %s: %w", file, exclude, err)
			}
			if matched {
				includeFile = false
				break
			}
		}
		if includeFile {
			filteredFiles = append(filteredFiles, file)
		}
	}

	return filteredFiles, nil
}

// Getwd is a wrapper for os.Getwd().
func (f Files) Getwd() (string, error) {
	return os.Getwd()
}

// Chdir is a wrapper for os.Chdir().
func (f Files) Chdir(path string) error {
	return os.Chdir(path)
}

// Stat is a wrapper for os.Stat()
func (f Files) Stat(path string) (os.FileInfo, error) {
	return os.Stat(path)
}

// Abs is a wrapper for filepath.Abs()
func (f Files) Abs(path string) (string, error) {
	return filepath.Abs(path)
}

<<<<<<< HEAD
// Computes a SHA256 for a given file
func (f Files) SHA256(path string) (string, error) {
	file, err := os.Open(path)
	if err != nil {
		return "", err
	}
	defer file.Close()

	hash := sha256.New()
	_, err = io.Copy(hash, file)
	if err != nil {
		return "", err
	}

	return fmt.Sprintf("%x", string(hash.Sum(nil))), nil
=======
// Symlink is a wrapper for os.Symlink
func (f Files) Symlink(oldname, newname string) error {
	return os.Symlink(oldname, newname)
>>>>>>> 275d8fbe
}<|MERGE_RESOLUTION|>--- conflicted
+++ resolved
@@ -387,7 +387,11 @@
 	return filepath.Abs(path)
 }
 
-<<<<<<< HEAD
+// Symlink is a wrapper for os.Symlink
+func (f Files) Symlink(oldname, newname string) error {
+	return os.Symlink(oldname, newname)
+}
+
 // Computes a SHA256 for a given file
 func (f Files) SHA256(path string) (string, error) {
 	file, err := os.Open(path)
@@ -403,9 +407,4 @@
 	}
 
 	return fmt.Sprintf("%x", string(hash.Sum(nil))), nil
-=======
-// Symlink is a wrapper for os.Symlink
-func (f Files) Symlink(oldname, newname string) error {
-	return os.Symlink(oldname, newname)
->>>>>>> 275d8fbe
 }