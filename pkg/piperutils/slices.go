package piperutils

import (
	"strings"
)

//ContainsInt check whether the element is part of the slice
func ContainsInt(s []int, e int) bool {
	for _, a := range s {
		if a == e {
			return true
		}
	}
	return false
}

<<<<<<< HEAD
//ContainsString check wether the element is part of the slice
=======
//ContainsString check whether the element is part of the slice
>>>>>>> 4105f81f
func ContainsString(s []string, e string) bool {
	for _, a := range s {
		if a == e {
			return true
		}
	}
	return false
}

<<<<<<< HEAD
//ContainsStringPart check wether the element is contained as part of one of the elements of the slice
func ContainsStringPart(s []string, part string) bool {
	for _, a := range s {
		if strings.Contains(a, part) {
			return true
		}
	}
	return false
}

=======
>>>>>>> 4105f81f
//Prefix adds a prefix to each element of the slice
func Prefix(in []string, prefix string) []string {
	return _prefix(in, prefix, true)
}

//PrefixIfNeeded adds a prefix to each element of the slice if not already prefixed
func PrefixIfNeeded(in []string, prefix string) []string {
	return _prefix(in, prefix, false)
}

func _prefix(in []string, prefix string, always bool) (out []string) {
	for _, element := range in {
		if always || !strings.HasPrefix(element, prefix) {
			element = prefix + element
		}
		out = append(out, element)
	}
	return
}

//Trim removes dangling whitespaces from each element of the slice, empty elements are dropped
func Trim(in []string) (out []string) {
	for _, element := range in {
		if trimmed := strings.TrimSpace(element); len(trimmed) > 0 {
			out = append(out, trimmed)
		}
	}
	return
}

// SplitAndTrim iterates over the strings in the given slice and splits each on the provided separator.
// Each resulting sub-string is then a separate entry in the returned array.
func SplitAndTrim(in []string, separator string) (out []string) {
	if len(in) == 0 {
		return in
	}
	for _, entry := range in {
		entryParts := strings.Split(entry, separator)
		for _, part := range entryParts {
			part = strings.TrimSpace(part)
			if part != "" {
				out = append(out, part)
			}
		}
	}
	return
}<|MERGE_RESOLUTION|>--- conflicted
+++ resolved
@@ -14,11 +14,7 @@
 	return false
 }
 
-<<<<<<< HEAD
-//ContainsString check wether the element is part of the slice
-=======
 //ContainsString check whether the element is part of the slice
->>>>>>> 4105f81f
 func ContainsString(s []string, e string) bool {
 	for _, a := range s {
 		if a == e {
@@ -28,7 +24,6 @@
 	return false
 }
 
-<<<<<<< HEAD
 //ContainsStringPart check wether the element is contained as part of one of the elements of the slice
 func ContainsStringPart(s []string, part string) bool {
 	for _, a := range s {
@@ -39,8 +34,6 @@
 	return false
 }
 
-=======
->>>>>>> 4105f81f
 //Prefix adds a prefix to each element of the slice
 func Prefix(in []string, prefix string) []string {
 	return _prefix(in, prefix, true)
