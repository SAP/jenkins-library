--- conflicted
+++ resolved
@@ -69,15 +69,6 @@
 	return bom.Metadata.Component
 }
 
-<<<<<<< HEAD
-=======
-// GetPurl returns the PURL from the BOM metadata component
-// Deprecated: Use GetComponent instead for more flexibility
-func GetPurl(bomFilePath string) string {
-	return GetComponent(bomFilePath).Purl
-}
-
->>>>>>> dae24cb1
 // GetBomVersion extracts the CycloneDX schema version from the BOM
 func GetBomVersion(bomFilePath string) (string, error) {
 	bom, err := GetBom(bomFilePath)
@@ -102,12 +93,7 @@
 // with mandatory PURL as per project specifications
 func ValidateBOM(bomContent []byte) error {
 	var bom Bom
-<<<<<<< HEAD
-	err := xml.Unmarshal(bomContent, &bom)
-	if err != nil {
-=======
 	if err := xml.Unmarshal(bomContent, &bom); err != nil {
->>>>>>> dae24cb1
 		return fmt.Errorf("failed to parse BOM: %w", err)
 	}
 
@@ -127,16 +113,6 @@
 	}
 
 	return nil
-}
-
-// ValidateCycloneDX14 validates a BOM file path (backward compatibility wrapper)
-// Deprecated: Use ValidateBOM with file content instead
-func ValidateCycloneDX14(bomFilePath string) error {
-	bomContent, err := os.ReadFile(bomFilePath)
-	if err != nil {
-		return fmt.Errorf("failed to read BOM file: %w", err)
-	}
-	return ValidateBOM(bomContent)
 }
 
 // ValidatePurl validates that a PURL is present and follows the Package URL spec
@@ -182,11 +158,7 @@
 
 		if parent.PackageURL == "" {
 			parent.PackageURL = newPurl
-<<<<<<< HEAD
-			log.Entry().Debugf("updated purl in BOM: %s", newPurl)
-=======
 			log.Entry().Debugf("adding purl in BOM: %s", newPurl)
->>>>>>> dae24cb1
 		} else {
 			log.Entry().Debugf("purl already present in parent component hence not updating for: %s", sbomPath)
 		}
