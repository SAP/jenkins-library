package npm

import (
	"bytes"
	"encoding/json"
	"fmt"
	"github.com/SAP/jenkins-library/pkg/command"
	"github.com/SAP/jenkins-library/pkg/log"
	"github.com/SAP/jenkins-library/pkg/piperutils"
	"io"
	"os"
	"path/filepath"
	"strings"
)

// Execute struct holds utils to enable mocking and common parameters
type Execute struct {
	Utils   Utils
	Options ExecutorOptions
}

// Executor interface to enable mocking for testing
type Executor interface {
	FindPackageJSONFiles() []string
	FindPackageJSONFilesWithScript(packageJSONFiles []string, script string) ([]string, error)
	RunScriptsInAllPackages(runScripts []string, runOptions []string, virtualFrameBuffer bool) error
	InstallAllDependencies(packageJSONFiles []string) error
	SetNpmRegistries() error
}

// ExecutorOptions holds common parameters for functions of Executor
type ExecutorOptions struct {
	DefaultNpmRegistry string
	SapNpmRegistry     string
	ExecRunner         ExecRunner
}

// NewExecutor instantiates Execute struct and sets executeOptions
func NewExecutor(executorOptions ExecutorOptions) Executor {
	utils := utilsBundle{Files: &piperutils.Files{}, execRunner: executorOptions.ExecRunner}
	return &Execute{
		Utils:   &utils,
		Options: executorOptions,
	}
}

<<<<<<< HEAD
// execRunner interface to enable mocking for testing
=======
// ExecRunner interface to enable mocking for testing
>>>>>>> c5299f7a
type ExecRunner interface {
	SetEnv(e []string)
	Stdout(out io.Writer)
	Stderr(out io.Writer)
	RunExecutable(executable string, params ...string) error
	RunExecutableInBackground(executable string, params ...string) (command.Execution, error)
}

// Utils interface for mocking
type Utils interface {
	Chdir(path string) error
	FileExists(filename string) (bool, error)
	FileRead(path string) ([]byte, error)
	Getwd() (string, error)
	Glob(pattern string) (matches []string, err error)

	GetExecRunner() ExecRunner
}

type utilsBundle struct {
	*piperutils.Files
	execRunner ExecRunner
}

// GetExecRunner returns an execRunner if it's not yet initialized
func (u *utilsBundle) GetExecRunner() ExecRunner {
	if u.execRunner == nil {
		u.execRunner = &command.Command{}
		u.execRunner.Stdout(log.Writer())
		u.execRunner.Stderr(log.Writer())
	}
	return u.execRunner
}

// SetNpmRegistries configures the given npm registries.
// CAUTION: This will change the npm configuration in the user's home directory.
func (exec *Execute) SetNpmRegistries() error {
	execRunner := exec.Utils.GetExecRunner()
	const sapRegistry = "@sap:registry"
	const npmRegistry = "registry"
	configurableRegistries := []string{npmRegistry, sapRegistry}
	for _, registry := range configurableRegistries {
		var buffer bytes.Buffer
		execRunner.Stdout(&buffer)
		err := execRunner.RunExecutable("npm", "config", "get", registry)
		execRunner.Stdout(log.Writer())
		if err != nil {
			return err
		}
		preConfiguredRegistry := buffer.String()

		if registryIsNonEmpty(preConfiguredRegistry) {
			log.Entry().Info("Discovered pre-configured npm registry " + registry + " with value " + preConfiguredRegistry)
		}

		if registry == npmRegistry && exec.Options.DefaultNpmRegistry != "" && registryRequiresConfiguration(preConfiguredRegistry, "https://registry.npmjs.org") {
			log.Entry().Info("npm registry " + registry + " was not configured, setting it to " + exec.Options.DefaultNpmRegistry)
			err = execRunner.RunExecutable("npm", "config", "set", registry, exec.Options.DefaultNpmRegistry)
			if err != nil {
				return err
			}
		}

		if registry == sapRegistry && exec.Options.SapNpmRegistry != "" && registryRequiresConfiguration(preConfiguredRegistry, "https://npm.sap.com") {
			log.Entry().Info("npm registry " + registry + " was not configured, setting it to " + exec.Options.SapNpmRegistry)
			err = execRunner.RunExecutable("npm", "config", "set", registry, exec.Options.SapNpmRegistry)
			if err != nil {
				return err
			}
		}
	}
	return nil
}

func registryIsNonEmpty(preConfiguredRegistry string) bool {
	return !strings.HasPrefix(preConfiguredRegistry, "undefined") && len(preConfiguredRegistry) > 0
}

func registryRequiresConfiguration(preConfiguredRegistry, url string) bool {
	return strings.HasPrefix(preConfiguredRegistry, "undefined") || strings.HasPrefix(preConfiguredRegistry, url)
}

// RunScriptsInAllPackages runs all scripts defined in ExecuteOptions.RunScripts
func (exec *Execute) RunScriptsInAllPackages(runScripts []string, runOptions []string, virtualFrameBuffer bool) error {
	packageJSONFiles := exec.FindPackageJSONFiles()
	execRunner := exec.Utils.GetExecRunner()

	if virtualFrameBuffer {
		cmd, err := execRunner.RunExecutableInBackground("Xvfb", "-ac", ":99", "-screen", "0", "1280x1024x16")
		if err != nil {
			return fmt.Errorf("failed to start virtual frame buffer%w", err)
		}
		defer cmd.Kill()
		execRunner.SetEnv([]string{"DISPLAY=:99"})
	}

	for _, script := range runScripts {
		packagesWithScript, err := exec.FindPackageJSONFilesWithScript(packageJSONFiles, script)
		if err != nil {
			return err
		}

		if len(packagesWithScript) == 0 {
			log.Entry().Warnf("could not find any package.json file with script " + script)
			continue
		}

		for _, packageJSON := range packagesWithScript {
			err = exec.executeScript(packageJSON, script, runOptions)
			if err != nil {
				return err
			}
		}
	}
	return nil
}

func (exec *Execute) executeScript(packageJSON string, script string, runOptions []string) error {
	execRunner := exec.Utils.GetExecRunner()
	oldWorkingDirectory, err := exec.Utils.Getwd()
	if err != nil {
		return fmt.Errorf("failed to get current working directory before executing npm scripts: %w", err)
	}

	dir := filepath.Dir(packageJSON)
	err = exec.Utils.Chdir(dir)
	if err != nil {
		return fmt.Errorf("failed to change into directory for executing script: %w", err)
	}

	// set in each directory to respect existing config in rc fileUtils
	err = exec.SetNpmRegistries()
	if err != nil {
		return err
	}

	log.Entry().WithField("WorkingDirectory", dir).Info("run-script " + script)

	npmRunArgs := []string{"run", script}
	if len(runOptions) > 0 {
		npmRunArgs = append(npmRunArgs, runOptions...)
	}

	err = execRunner.RunExecutable("npm", npmRunArgs...)
	if err != nil {
		return fmt.Errorf("failed to run npm script %s: %w", script, err)
	}

	err = exec.Utils.Chdir(oldWorkingDirectory)
	if err != nil {
		return fmt.Errorf("failed to change back into original directory: %w", err)
	}
	return nil
}

// FindPackageJSONFiles returns a list of all package.json fileUtils of the project excluding node_modules and gen/ directories
func (exec *Execute) FindPackageJSONFiles() []string {
	unfilteredListOfPackageJSONFiles, _ := exec.Utils.Glob("**/package.json")

	var packageJSONFiles []string

	for _, file := range unfilteredListOfPackageJSONFiles {
		if strings.Contains(file, "node_modules") {
			continue
		}

		if strings.HasPrefix(file, "gen"+string(os.PathSeparator)) || strings.Contains(file, string(os.PathSeparator)+"gen"+string(os.PathSeparator)) {
			continue
		}

		packageJSONFiles = append(packageJSONFiles, file)
		log.Entry().Info("Discovered package.json file " + file)
	}
	return packageJSONFiles
}

// FindPackageJSONFilesWithScript returns a list of package.json fileUtils that contain the script
func (exec *Execute) FindPackageJSONFilesWithScript(packageJSONFiles []string, script string) ([]string, error) {
	var packagesWithScript []string

	for _, file := range packageJSONFiles {
		var packageJSON map[string]interface{}

		packageRaw, err := exec.Utils.FileRead(file)
		if err != nil {
			return nil, fmt.Errorf("failed to read %s to check for existence of %s script: %w", file, script, err)
		}

		err = json.Unmarshal(packageRaw, &packageJSON)
		if err != nil {
			return nil, fmt.Errorf("failed to unmarshal %s to check for existence of %s script: %w", file, script, err)
		}

		scripts, ok := packageJSON["scripts"].(map[string]interface{})
		if ok {
			_, ok := scripts[script].(string)
			if ok {
				packagesWithScript = append(packagesWithScript, file)
				log.Entry().Info("Discovered " + script + " script in " + file)
			}
		}
	}
	return packagesWithScript, nil
}

// InstallAllDependencies executes npm or yarn Install for all package.json fileUtils defined in packageJSONFiles
func (exec *Execute) InstallAllDependencies(packageJSONFiles []string) error {
	for _, packageJSON := range packageJSONFiles {
		err := exec.install(packageJSON)
		if err != nil {
			return err
		}
	}
	return nil
}

// install executes npm or yarn Install for package.json
func (exec *Execute) install(packageJSON string) error {
	execRunner := exec.Utils.GetExecRunner()

	oldWorkingDirectory, err := exec.Utils.Getwd()
	if err != nil {
		return fmt.Errorf("failed to get current working directory before executing npm scripts: %w", err)
	}

	dir := filepath.Dir(packageJSON)
	err = exec.Utils.Chdir(dir)
	if err != nil {
		return fmt.Errorf("failed to change into directory for executing script: %w", err)
	}

	err = exec.SetNpmRegistries()
	if err != nil {
		return err
	}

	packageLockExists, yarnLockExists, err := exec.checkIfLockFilesExist()
	if err != nil {
		return err
	}

	log.Entry().WithField("WorkingDirectory", dir).Info("Running Install")
	if packageLockExists {
		err = execRunner.RunExecutable("npm", "ci")
		if err != nil {
			return err
		}
	} else if yarnLockExists {
		err = execRunner.RunExecutable("yarn", "install", "--frozen-lockfile")
		if err != nil {
			return err
		}
	} else {
		log.Entry().Warn("No package lock file found. " +
			"It is recommended to create a `package-lock.json` file by running `npm Install` locally." +
			" Add this file to your version control. " +
			"By doing so, the builds of your application become more reliable.")
		err = execRunner.RunExecutable("npm", "install")
		if err != nil {
			return err
		}
	}

	err = exec.Utils.Chdir(oldWorkingDirectory)
	if err != nil {
		return fmt.Errorf("failed to change back into original directory: %w", err)
	}
	return nil
}

// checkIfLockFilesExist checks if yarn/package lock fileUtils exist
func (exec *Execute) checkIfLockFilesExist() (bool, bool, error) {
	packageLockExists, err := exec.Utils.FileExists("package-lock.json")
	if err != nil {
		return false, false, err
	}

	yarnLockExists, err := exec.Utils.FileExists("yarn.lock")
	if err != nil {
		return false, false, err
	}
	return packageLockExists, yarnLockExists, nil
}<|MERGE_RESOLUTION|>--- conflicted
+++ resolved
@@ -44,11 +44,7 @@
 	}
 }
 
-<<<<<<< HEAD
-// execRunner interface to enable mocking for testing
-=======
 // ExecRunner interface to enable mocking for testing
->>>>>>> c5299f7a
 type ExecRunner interface {
 	SetEnv(e []string)
 	Stdout(out io.Writer)
