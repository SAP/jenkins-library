package npm

import (
	"bytes"
	"encoding/json"
	"fmt"
	"io"
	"path/filepath"
	"strings"

	"github.com/SAP/jenkins-library/pkg/command"
	"github.com/SAP/jenkins-library/pkg/log"
	"github.com/SAP/jenkins-library/pkg/piperutils"
	"github.com/SAP/jenkins-library/pkg/versioning"
)

const (
	npmBomFilename                 = "bom-npm.xml"
	cycloneDxNpmPackageVersion     = "@cyclonedx/cyclonedx-npm@1.11.0"
	cycloneDxBomPackageVersion     = "@cyclonedx/bom@^3.10.6"
	cycloneDxNpmInstallationFolder = "./tmp" // This folder is also added to npmignore in publish.go.Any changes to this folder needs a change in publish.go publish()
	cycloneDxSchemaVersion         = "1.4"
)

// Execute struct holds utils to enable mocking and common parameters
type Execute struct {
	Utils   Utils
	Options ExecutorOptions
}

// Executor interface to enable mocking for testing
type Executor interface {
	FindPackageJSONFiles() []string
	FindPackageJSONFilesWithExcludes(excludeList []string) ([]string, error)
	FindPackageJSONFilesWithScript(packageJSONFiles []string, script string) ([]string, error)
	RunScriptsInAllPackages(runScripts []string, runOptions []string, scriptOptions []string, virtualFrameBuffer bool, excludeList []string, packagesList []string) error
	InstallAllDependencies(packageJSONFiles []string) error
	PublishAllPackages(packageJSONFiles []string, registry, username, password string, packBeforePublish bool, buildCoordinates *[]versioning.Coordinates) error
	SetNpmRegistries() error
	CreateBOM(packageJSONFiles []string) error
}

// ExecutorOptions holds common parameters for functions of Executor
type ExecutorOptions struct {
	DefaultNpmRegistry string
	ExecRunner         ExecRunner
	Tool               string
}

// NewExecutor instantiates Execute struct and sets executeOptions
func NewExecutor(executorOptions ExecutorOptions) Executor {
	utils := utilsBundle{Files: &piperutils.Files{}, execRunner: executorOptions.ExecRunner}
	return &Execute{
		Utils:   &utils,
		Options: executorOptions,
	}
}

// ExecRunner interface to enable mocking for testing
type ExecRunner interface {
	SetEnv(e []string)
	Stdout(out io.Writer)
	Stderr(out io.Writer)
	RunExecutable(executable string, params ...string) error
	RunExecutableInBackground(executable string, params ...string) (command.Execution, error)
	LookPath(bin string) (string, error)
}

// Utils interface for mocking
type Utils interface {
	piperutils.FileUtils

	GetExecRunner() ExecRunner
}

type utilsBundle struct {
	*piperutils.Files
	execRunner ExecRunner
}

// GetExecRunner returns an execRunner if it's not yet initialized
func (u *utilsBundle) GetExecRunner() ExecRunner {
	if u.execRunner == nil {
		u.execRunner = &command.Command{
			StepName: "npmExecuteScripts",
		}
		u.execRunner.Stdout(log.Writer())
		u.execRunner.Stderr(log.Writer())
	}
	return u.execRunner
}

// SetNpmRegistries configures the given npm registries.
// CAUTION: This will change the npm configuration in the user's home directory.
func (exec *Execute) SetNpmRegistries() error {
	execRunner := exec.Utils.GetExecRunner()
	const npmRegistry = "registry"

	toolName, err := exec.detectToolFromLockfile()
	if err != nil {
		return err
	}
	if toolName == "" {
		// at least for 'config get/set' this will always work
		toolName = "npm"
	}

	var buffer bytes.Buffer
	execRunner.Stdout(&buffer)
<<<<<<< HEAD
	err = execRunner.RunExecutable(toolName, "config", "get", npmRegistry)
=======
	err := execRunner.RunExecutable("npm", "config", "get", npmRegistry, "-ws=false", "-iwr")
>>>>>>> 4ec7fc5a
	execRunner.Stdout(log.Writer())
	if err != nil {
		return err
	}
	preConfiguredRegistry := buffer.String()

	if registryIsNonEmpty(preConfiguredRegistry) {
		log.Entry().Info("Discovered pre-configured npm registry " + npmRegistry + " with value " + preConfiguredRegistry)
	}

	if exec.Options.DefaultNpmRegistry != "" && registryRequiresConfiguration(preConfiguredRegistry, "https://registry.npmjs.org") {
		log.Entry().Info("npm registry " + npmRegistry + " was not configured, setting it to " + exec.Options.DefaultNpmRegistry)
<<<<<<< HEAD
		err = execRunner.RunExecutable(toolName, "config", "set", npmRegistry, exec.Options.DefaultNpmRegistry)
=======
		err = execRunner.RunExecutable("npm", "config", "set", npmRegistry, exec.Options.DefaultNpmRegistry, "-ws=false", "-iwr")
>>>>>>> 4ec7fc5a
		if err != nil {
			return err
		}
	}

	return nil
}

func registryIsNonEmpty(preConfiguredRegistry string) bool {
	return !strings.HasPrefix(preConfiguredRegistry, "undefined") && len(preConfiguredRegistry) > 0
}

func registryRequiresConfiguration(preConfiguredRegistry, url string) bool {
	return strings.HasPrefix(preConfiguredRegistry, "undefined") || strings.HasPrefix(preConfiguredRegistry, url)
}

// RunScriptsInAllPackages runs all scripts defined in ExecuteOptions.RunScripts
func (exec *Execute) RunScriptsInAllPackages(runScripts []string, runOptions []string, scriptOptions []string, virtualFrameBuffer bool, excludeList []string, packagesList []string) error {
	var packageJSONFiles []string
	var err error

	if len(packagesList) > 0 {
		packageJSONFiles = packagesList
	} else {
		packageJSONFiles, err = exec.FindPackageJSONFilesWithExcludes(excludeList)
		if err != nil {
			return err
		}
	}

	execRunner := exec.Utils.GetExecRunner()

	if virtualFrameBuffer {
		cmd, err := execRunner.RunExecutableInBackground("Xvfb", "-ac", ":99", "-screen", "0", "1280x1024x16")
		if err != nil {
			return fmt.Errorf("failed to start virtual frame buffer%w", err)
		}
		defer cmd.Kill()
		execRunner.SetEnv([]string{"DISPLAY=:99"})
	}

	for _, script := range runScripts {
		packagesWithScript, err := exec.FindPackageJSONFilesWithScript(packageJSONFiles, script)
		if err != nil {
			return err
		}

		if len(packagesWithScript) == 0 {
			return fmt.Errorf("could not find any package.json file with script : %s ", script)

		}

		for _, packageJSON := range packagesWithScript {
			err = exec.executeScript(packageJSON, script, runOptions, scriptOptions)
			if err != nil {
				return err
			}
		}
	}
	return nil
}

func (exec *Execute) executeScript(packageJSON string, script string, runOptions []string, scriptOptions []string) error {
	execRunner := exec.Utils.GetExecRunner()
	oldWorkingDirectory, err := exec.Utils.Getwd()
	if err != nil {
		return fmt.Errorf("failed to get current working directory before executing npm scripts: %w", err)
	}

	dir := filepath.Dir(packageJSON)
	err = exec.Utils.Chdir(dir)
	if err != nil {
		return fmt.Errorf("failed to change into directory for executing script: %w", err)
	}

	// set in each directory to respect existing config in rc fileUtils
	err = exec.SetNpmRegistries()
	if err != nil {
		return err
	}

	toolName, err := exec.detectToolFromLockfile()
	if err != nil {
		return err
	}
	if toolName == "" {
		// at least for 'run something' this should work
		toolName = "npm"
	}

	log.Entry().WithField("WorkingDirectory", dir).Info("run-script " + script)

	npmRunArgs := []string{"run", script}
	if len(runOptions) > 0 {
		npmRunArgs = append(npmRunArgs, runOptions...)
	}

	if len(scriptOptions) > 0 {
		npmRunArgs = append(npmRunArgs, "--")
		npmRunArgs = append(npmRunArgs, scriptOptions...)
	}

	err = execRunner.RunExecutable(toolName, npmRunArgs...)
	if err != nil {
		return fmt.Errorf("failed to run npm script %s: %w", script, err)
	}

	err = exec.Utils.Chdir(oldWorkingDirectory)
	if err != nil {
		return fmt.Errorf("failed to change back into original directory: %w", err)
	}
	return nil
}

// FindPackageJSONFiles returns a list of all package.json files of the project excluding node_modules and gen/ directories
func (exec *Execute) FindPackageJSONFiles() []string {
	packageJSONFiles, _ := exec.FindPackageJSONFilesWithExcludes([]string{})
	return packageJSONFiles
}

// FindPackageJSONFilesWithExcludes returns a list of all package.json files of the project excluding node_modules, gen/ and directories/patterns defined by excludeList
func (exec *Execute) FindPackageJSONFilesWithExcludes(excludeList []string) ([]string, error) {
	unfilteredListOfPackageJSONFiles, _ := exec.Utils.Glob("**/package.json")

	nodeModulesExclude := "**/node_modules/**"
	genExclude := "**/gen/**"
	excludeList = append(excludeList, nodeModulesExclude, genExclude)

	packageJSONFiles, err := piperutils.ExcludeFiles(unfilteredListOfPackageJSONFiles, excludeList)
	if err != nil {
		return nil, err
	}

	for _, file := range packageJSONFiles {
		log.Entry().Info("Discovered package.json file " + file)
	}
	return packageJSONFiles, nil
}

// FindPackageJSONFilesWithScript returns a list of package.json fileUtils that contain the script
func (exec *Execute) FindPackageJSONFilesWithScript(packageJSONFiles []string, script string) ([]string, error) {
	var packagesWithScript []string

	for _, file := range packageJSONFiles {
		var packageJSON map[string]interface{}

		packageRaw, err := exec.Utils.FileRead(file)
		if err != nil {
			return nil, fmt.Errorf("failed to read %s to check for existence of %s script: %w", file, script, err)
		}

		err = json.Unmarshal(packageRaw, &packageJSON)
		if err != nil {
			return nil, fmt.Errorf("failed to unmarshal %s to check for existence of %s script: %w", file, script, err)
		}

		scripts, ok := packageJSON["scripts"].(map[string]interface{})
		if ok {
			_, ok := scripts[script].(string)
			if ok {
				packagesWithScript = append(packagesWithScript, file)
				log.Entry().Info("Discovered " + script + " script in " + file)
			}
		}
	}
	return packagesWithScript, nil
}

// InstallAllDependencies executes npm or yarn Install for all package.json fileUtils defined in packageJSONFiles
func (exec *Execute) InstallAllDependencies(packageJSONFiles []string) error {
	for _, packageJSON := range packageJSONFiles {
		fileExists, err := exec.Utils.FileExists(packageJSON)
		if err != nil {
			return fmt.Errorf("cannot check if '%s' exists: %w", packageJSON, err)
		}
		if !fileExists {
			return fmt.Errorf("package.json file '%s' not found: %w", packageJSON, err)
		}

		err = exec.install(packageJSON)
		if err != nil {
			return err
		}
	}
	return nil
}

// install executes npm or yarn Install for package.json
func (exec *Execute) install(packageJSON string) error {
	execRunner := exec.Utils.GetExecRunner()

	oldWorkingDirectory, err := exec.Utils.Getwd()
	if err != nil {
		return fmt.Errorf("failed to get current working directory before executing npm scripts: %w", err)
	}

	dir := filepath.Dir(packageJSON)
	err = exec.Utils.Chdir(dir)
	if err != nil {
		return fmt.Errorf("failed to change into directory for executing script: %w", err)
	}

	err = exec.SetNpmRegistries()
	if err != nil {
		return err
	}

	toolName, err := exec.detectToolFromLockfile()
	if err != nil {
		return err
	}

	log.Entry().WithField("WorkingDirectory", dir).Info("Running Install")
	if toolName == "npm" {
		err = execRunner.RunExecutable(toolName, "ci")
		if err != nil {
			return err
		}
	} else if toolName == "yarn" {
		err = execRunner.RunExecutable(toolName, "install", "--frozen-lockfile")
		if err != nil {
			return err
		}
	} else if toolName == "pnpm" {
		err = execRunner.RunExecutable(toolName, "install")
		if err != nil {
			return err
		}
	} else {
		log.Entry().Warn("No package lock file found. " +
			"It is recommended to create a `package-lock.json` file by running `npm/yarn/pnpm install` locally." +
			" Add this file to your version control. " +
			"By doing so, the builds of your application become more reliable. Defaulting to 'Tool: npm'.")
		err = execRunner.RunExecutable("npm", "install")
		if err != nil {
			return err
		}
	}

	err = exec.Utils.Chdir(oldWorkingDirectory)
	if err != nil {
		return fmt.Errorf("failed to change back into original directory: %w", err)
	}
	return nil
}

// detectToolFromLockfile checks if yarn/npm/pnpm lock file exist and returns the name of the tool
func (exec *Execute) detectToolFromLockfile() (string, error) {
	if exec.Options.Tool == "auto" {

		yarnLockExists, err := exec.Utils.FileExists("yarn.lock")
		if err != nil {
			return "", err
		} else if yarnLockExists {
			err := exec.autoInstallTool("yarn")
			if err != nil {
				return "npm", fmt.Errorf("fallback to 'npm'. %w", err)
			}
			return "yarn", nil
		}

		pnpmLockExists, err := exec.Utils.FileExists("pnpm-lock.yaml")
		if err != nil {
			return "", err
		} else if pnpmLockExists {
			err := exec.autoInstallTool("pnpm")
			if err != nil {
				return "npm", fmt.Errorf("fallback to 'npm'. %w", err)
			}
			return "pnpm", nil
		}

		packageLockExists, err := exec.Utils.FileExists("package-lock.json")
		if err != nil {
			return "", err
		} else if packageLockExists {
			return "npm", nil
		}
		return "", nil

	} else {
		return exec.Options.Tool, nil
	}
}

// CreateBOM generates BOM file using CycloneDX from all package.json files
func (exec *Execute) CreateBOM(packageJSONFiles []string) error {
	// Install cyclonedx-npm in a new folder (to avoid extraneous errors) and generate BOM
	cycloneDxNpmInstallParams := []string{"install", "--no-save", cycloneDxNpmPackageVersion, "--prefix", cycloneDxNpmInstallationFolder}
	cycloneDxNpmRunParams := []string{"--output-format", "XML", "--spec-version", cycloneDxSchemaVersion, "--omit", "dev", "--output-file"}

	// Install cyclonedx/bom with --nosave and generate BOM.
	cycloneDxBomInstallParams := []string{"install", cycloneDxBomPackageVersion, "--no-save"}
	cycloneDxBomRunParams := []string{"cyclonedx-bom", "--output"}

	// Attempt#1, generate BOM via cyclonedx-npm
	err := exec.createBOMWithParams(cycloneDxNpmInstallParams, cycloneDxNpmRunParams, packageJSONFiles, false)
	if err != nil {

		log.Entry().Infof("Failed to generate BOM CycloneDX BOM with cyclonedx-npm ,fallback to cyclonedx/bom")

		// Attempt #2, generate BOM via cyclonedx/bom@^3.10.6
		err = exec.createBOMWithParams(cycloneDxBomInstallParams, cycloneDxBomRunParams, packageJSONFiles, true)
		if err != nil {
			log.Entry().Infof("Failed to generate BOM CycloneDX BOM with fallback package cyclonedx/bom ")
			return err
		}
	}
	return nil
}

// Facilitates BOM generation with different packages
func (exec *Execute) createBOMWithParams(packageInstallParams []string, packageRunParams []string, packageJSONFiles []string, fallback bool) error {
	execRunner := exec.Utils.GetExecRunner()

	// Install package
	err := execRunner.RunExecutable("npm", packageInstallParams...)
	if err != nil {
		return fmt.Errorf("failed to install CycloneDX BOM %w", err)
	}

	// Run package for all package JSON files
	if len(packageJSONFiles) > 0 {
		for _, packageJSONFile := range packageJSONFiles {
			path := filepath.Dir(packageJSONFile)
			executable := "npx"
			params := append(packageRunParams, filepath.Join(path, npmBomFilename))

			// Below code needed as to adjust according to needs of cyclonedx-npm and fallback cyclonedx/bom@^3.10.6
			if !fallback {
				params = append(params, packageJSONFile)
				executable = cycloneDxNpmInstallationFolder + "/node_modules/.bin/cyclonedx-npm"
			} else {
				params = append(params, path)
			}

			err := execRunner.RunExecutable(executable, params...)
			if err != nil {
				return fmt.Errorf("failed to generate CycloneDX BOM :%w", err)
			}
		}
	}

	return nil
}

func (exec *Execute) autoInstallTool(toolName string) error {
	_, err := exec.Utils.GetExecRunner().LookPath(toolName)
	if err == nil {
		return nil
	} else {
		err = exec.Utils.GetExecRunner().RunExecutable("npm", "install", "-g", toolName)
		if err != nil {
			return fmt.Errorf("failed to install required tool '%s': %w", toolName, err)
		}
		return nil
	}
}<|MERGE_RESOLUTION|>--- conflicted
+++ resolved
@@ -107,11 +107,7 @@
 
 	var buffer bytes.Buffer
 	execRunner.Stdout(&buffer)
-<<<<<<< HEAD
-	err = execRunner.RunExecutable(toolName, "config", "get", npmRegistry)
-=======
-	err := execRunner.RunExecutable("npm", "config", "get", npmRegistry, "-ws=false", "-iwr")
->>>>>>> 4ec7fc5a
+	err = execRunner.RunExecutable(toolName, "config", "get", npmRegistry, "-ws=false", "-iwr")
 	execRunner.Stdout(log.Writer())
 	if err != nil {
 		return err
@@ -124,11 +120,8 @@
 
 	if exec.Options.DefaultNpmRegistry != "" && registryRequiresConfiguration(preConfiguredRegistry, "https://registry.npmjs.org") {
 		log.Entry().Info("npm registry " + npmRegistry + " was not configured, setting it to " + exec.Options.DefaultNpmRegistry)
-<<<<<<< HEAD
-		err = execRunner.RunExecutable(toolName, "config", "set", npmRegistry, exec.Options.DefaultNpmRegistry)
-=======
-		err = execRunner.RunExecutable("npm", "config", "set", npmRegistry, exec.Options.DefaultNpmRegistry, "-ws=false", "-iwr")
->>>>>>> 4ec7fc5a
+
+		err = execRunner.RunExecutable(toolName, "config", "set", npmRegistry, exec.Options.DefaultNpmRegistry, "-ws=false", "-iwr")
 		if err != nil {
 			return err
 		}
