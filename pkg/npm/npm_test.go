package npm

import (
	"path/filepath"
	"testing"

	"github.com/SAP/jenkins-library/pkg/mock"
	"github.com/stretchr/testify/assert"
)

type npmMockUtilsBundle struct {
	*mock.FilesMock
	execRunner *mock.ExecMockRunner
}

func (u *npmMockUtilsBundle) GetExecRunner() ExecRunner {
	return u.execRunner
}

func newNpmMockUtilsBundle() npmMockUtilsBundle {
	utils := npmMockUtilsBundle{FilesMock: &mock.FilesMock{}, execRunner: &mock.ExecMockRunner{}}
	return utils
}

func TestNpm(t *testing.T) {
	t.Run("find package.json files with one package.json", func(t *testing.T) {
		utils := newNpmMockUtilsBundle()
		utils.AddFile("package.json", []byte("{\"name\": \"Test\" }"))

		options := ExecutorOptions{}

		exec := &Execute{
			Utils:   &utils,
			Options: options,
		}

		packageJSONFiles := exec.FindPackageJSONFiles()

		assert.Equal(t, []string{"package.json"}, packageJSONFiles)

	})

	t.Run("find package.json files with two package.json and default filter", func(t *testing.T) {
		utils := newNpmMockUtilsBundle()
		utils.AddFile("package.json", []byte("{}"))
		utils.AddFile(filepath.Join("src", "package.json"), []byte("{}"))          // should NOT be filtered out
		utils.AddFile(filepath.Join("node_modules", "package.json"), []byte("{}")) // is filtered out
		utils.AddFile(filepath.Join("gen", "package.json"), []byte("{}"))          // is filtered out

		options := ExecutorOptions{}

		exec := &Execute{
			Utils:   &utils,
			Options: options,
		}

		packageJSONFiles := exec.FindPackageJSONFiles()

		assert.Equal(t, []string{"package.json", filepath.Join("src", "package.json")}, packageJSONFiles)
	})

	t.Run("find package.json files with two package.json and excludes", func(t *testing.T) {
		utils := newNpmMockUtilsBundle()
		utils.AddFile("package.json", []byte("{}"))
		utils.AddFile(filepath.Join("src", "package.json"), []byte("{}"))                  // should NOT be filtered out
		utils.AddFile(filepath.Join("notfiltered", "package.json"), []byte("{}"))          // should NOT be filtered out
		utils.AddFile(filepath.Join("Path", "To", "filter", "package.json"), []byte("{}")) // should NOT be filtered out
		utils.AddFile(filepath.Join("node_modules", "package.json"), []byte("{}"))         // is filtered out
		utils.AddFile(filepath.Join("gen", "package.json"), []byte("{}"))                  // is filtered out
		utils.AddFile(filepath.Join("filter", "package.json"), []byte("{}"))               // is filtered out
		utils.AddFile(filepath.Join("filterPath", "package.json"), []byte("{}"))           // is filtered out
		utils.AddFile(filepath.Join("filter", "Path", "To", "package.json"), []byte("{}")) // is filtered out

		options := ExecutorOptions{}

		exec := &Execute{
			Utils:   &utils,
			Options: options,
		}

		packageJSONFiles, err := exec.FindPackageJSONFilesWithExcludes([]string{"filter/**", "filterPath/package.json"})

		if assert.NoError(t, err) {
			assert.Equal(t, []string{filepath.Join("Path", "To", "filter", "package.json"), filepath.Join("notfiltered", "package.json"), "package.json", filepath.Join("src", "package.json")}, packageJSONFiles)
		}
	})

	t.Run("find package.json files with script", func(t *testing.T) {
		utils := newNpmMockUtilsBundle()
		utils.AddFile("package.json", []byte("{\"scripts\": { \"ci-lint\": \"exit 0\" } }"))
		utils.AddFile(filepath.Join("src", "package.json"), []byte("{ \"name\": \"test\" }"))
		utils.AddFile(filepath.Join("test", "package.json"), []byte("{ \"scripts\": { \"test\": \"exit 0\" } }"))

		options := ExecutorOptions{}

		exec := &Execute{
			Utils:   &utils,
			Options: options,
		}

		packageJSONFilesWithScript, err := exec.FindPackageJSONFilesWithScript([]string{"package.json", filepath.Join("src", "package.json"), filepath.Join("test", "package.json")}, "ci-lint")

		if assert.NoError(t, err) {
			assert.Equal(t, []string{"package.json"}, packageJSONFilesWithScript)
		}
	})

	t.Run("Install deps for package.json with package-lock.json", func(t *testing.T) {
		utils := newNpmMockUtilsBundle()
		utils.AddFile("package.json", []byte("{\"scripts\": { \"ci-lint\": \"exit 0\" } }"))
		utils.AddFile("package-lock.json", []byte("{}"))

		options := ExecutorOptions{}
		options.DefaultNpmRegistry = "foo.bar"

		exec := &Execute{
			Utils:   &utils,
			Options: options,
		}
		err := exec.install("package.json")

		if assert.NoError(t, err) {
			if assert.Equal(t, 2, len(utils.execRunner.Calls)) {
				assert.Equal(t, mock.ExecCall{Exec: "npm", Params: []string{"ci"}}, utils.execRunner.Calls[1])
			}
		}
	})

	t.Run("Install deps for package.json without package-lock.json", func(t *testing.T) {
		utils := newNpmMockUtilsBundle()
		utils.AddFile("package.json", []byte("{\"scripts\": { \"ci-lint\": \"exit 0\" } }"))

		options := ExecutorOptions{}
		options.DefaultNpmRegistry = "foo.bar"

		exec := &Execute{
			Utils:   &utils,
			Options: options,
		}
		err := exec.install("package.json")

		if assert.NoError(t, err) {
			if assert.Equal(t, 2, len(utils.execRunner.Calls)) {
				assert.Equal(t, mock.ExecCall{Exec: "npm", Params: []string{"install"}}, utils.execRunner.Calls[1])
			}
		}
	})

	t.Run("Install deps for package.json with yarn.lock", func(t *testing.T) {
		utils := newNpmMockUtilsBundle()
		utils.AddFile("package.json", []byte("{\"scripts\": { \"ci-lint\": \"exit 0\" } }"))
		utils.AddFile("yarn.lock", []byte("{}"))

		options := ExecutorOptions{}
		options.DefaultNpmRegistry = "foo.bar"

		exec := &Execute{
			Utils:   &utils,
			Options: options,
		}
		err := exec.install("package.json")

		if assert.NoError(t, err) {
			if assert.Equal(t, 2, len(utils.execRunner.Calls)) {
				assert.Equal(t, mock.ExecCall{Exec: "yarn", Params: []string{"install", "--frozen-lockfile"}}, utils.execRunner.Calls[1])
			}
		}
	})

	t.Run("Install all deps", func(t *testing.T) {
		utils := newNpmMockUtilsBundle()
		utils.AddFile("package.json", []byte("{\"scripts\": { \"ci-lint\": \"exit 0\" } }"))
		utils.AddFile("package-lock.json", []byte("{}"))
		utils.AddFile(filepath.Join("src", "package.json"), []byte("{\"scripts\": { \"ci-lint\": \"exit 0\" } }"))
		utils.AddFile(filepath.Join("src", "package-lock.json"), []byte("{}"))

		options := ExecutorOptions{}
		options.DefaultNpmRegistry = "foo.bar"

		exec := &Execute{
			Utils:   &utils,
			Options: options,
		}
		err := exec.InstallAllDependencies([]string{"package.json", filepath.Join("src", "package.json")})

		if assert.NoError(t, err) {
			if assert.Equal(t, 4, len(utils.execRunner.Calls)) {
				assert.Equal(t, mock.ExecCall{Exec: "npm", Params: []string{"ci"}}, utils.execRunner.Calls[1])
				assert.Equal(t, mock.ExecCall{Exec: "npm", Params: []string{"ci"}}, utils.execRunner.Calls[3])
			}
		}
	})

	t.Run("check if yarn.lock and package-lock exist", func(t *testing.T) {
		utils := newNpmMockUtilsBundle()
		utils.AddFile("package.json", []byte("{\"scripts\": { \"ci-lint\": \"exit 0\" } }"))
		utils.AddFile("yarn.lock", []byte("{}"))
		utils.AddFile("package-lock.json", []byte("{}"))

		options := ExecutorOptions{}

		exec := &Execute{
			Utils:   &utils,
			Options: options,
		}
		packageLock, yarnLock, err := exec.checkIfLockFilesExist()

		if assert.NoError(t, err) {
			assert.True(t, packageLock)
			assert.True(t, yarnLock)
		}
	})

	t.Run("check that yarn.lock and package-lock do not exist", func(t *testing.T) {
		utils := newNpmMockUtilsBundle()
		utils.AddFile("package.json", []byte("{\"scripts\": { \"ci-lint\": \"exit 0\" } }"))

		options := ExecutorOptions{}

		exec := &Execute{
			Utils:   &utils,
			Options: options,
		}
		packageLock, yarnLock, err := exec.checkIfLockFilesExist()

		if assert.NoError(t, err) {
			assert.False(t, packageLock)
			assert.False(t, yarnLock)
		}
	})

	t.Run("check Execute script", func(t *testing.T) {
		utils := newNpmMockUtilsBundle()
		utils.AddFile("package.json", []byte("{\"scripts\": { \"ci-lint\": \"exit 0\" } }"))

		options := ExecutorOptions{}

		exec := &Execute{
			Utils:   &utils,
			Options: options,
		}
		err := exec.executeScript("package.json", "ci-lint", []string{"--silent"}, []string{"--tag", "tag1"})

		if assert.NoError(t, err) {
			if assert.Equal(t, 2, len(utils.execRunner.Calls)) {
				assert.Equal(t, mock.ExecCall{Exec: "npm", Params: []string{"run", "ci-lint", "--silent", "--", "--tag", "tag1"}}, utils.execRunner.Calls[1])
			}
		}
	})

	t.Run("check Execute all scripts", func(t *testing.T) {
		utils := newNpmMockUtilsBundle()
		utils.AddFile("package.json", []byte("{\"scripts\": { \"ci-lint\": \"exit 0\" } }"))
		utils.AddFile(filepath.Join("src", "package.json"), []byte("{\"scripts\": { \"ci-build\": \"exit 0\" } }"))

		options := ExecutorOptions{}
		runScripts := []string{"ci-lint", "ci-build"}

		exec := &Execute{
			Utils:   &utils,
			Options: options,
		}
		err := exec.RunScriptsInAllPackages(runScripts, nil, nil, false, nil, nil)

		if assert.NoError(t, err) {
			if assert.Equal(t, 4, len(utils.execRunner.Calls)) {
				assert.Equal(t, mock.ExecCall{Exec: "npm", Params: []string{"run", "ci-lint"}}, utils.execRunner.Calls[1])
				assert.Equal(t, mock.ExecCall{Exec: "npm", Params: []string{"run", "ci-build"}}, utils.execRunner.Calls[3])
			}
		}
	})

	t.Run("check Execute all scripts with buildDescriptorList", func(t *testing.T) {
		utils := newNpmMockUtilsBundle()
		utils.AddFile("package.json", []byte("{\"scripts\": { \"ci-lint\": \"exit 0\" } }"))                        // is filtered out
		utils.AddFile(filepath.Join("src", "package.json"), []byte("{\"scripts\": { \"ci-build\": \"exit 0\" } }")) // should NOT be filtered out

		options := ExecutorOptions{}
		runScripts := []string{"ci-lint", "ci-build"}
		buildDescriptorList := []string{filepath.Join("src", "package.json")}

		exec := &Execute{
			Utils:   &utils,
			Options: options,
		}
		err := exec.RunScriptsInAllPackages(runScripts, nil, nil, false, nil, buildDescriptorList)

		if assert.NoError(t, err) {
			if assert.Equal(t, 2, len(utils.execRunner.Calls)) {
				assert.Equal(t, mock.ExecCall{Exec: "npm", Params: []string{"run", "ci-build"}}, utils.execRunner.Calls[1])
			}
		}
	})

	t.Run("check set npm registry", func(t *testing.T) {
		utils := newNpmMockUtilsBundle()
		utils.AddFile("package.json", []byte("{\"scripts\": { \"ci-lint\": \"exit 0\" } }"))
		utils.AddFile(filepath.Join("src", "package.json"), []byte("{\"scripts\": { \"ci-build\": \"exit 0\" } }"))
		utils.execRunner = &mock.ExecMockRunner{StdoutReturn: map[string]string{"npm config get registry": "undefined"}}
		options := ExecutorOptions{}
		options.DefaultNpmRegistry = "https://example.org/npm"

		exec := &Execute{
			Utils:   &utils,
			Options: options,
		}
		err := exec.SetNpmRegistries()

		if assert.NoError(t, err) {
			if assert.Equal(t, 2, len(utils.execRunner.Calls)) {
				assert.Equal(t, mock.ExecCall{Exec: "npm", Params: []string{"config", "get", "registry"}}, utils.execRunner.Calls[0])
				assert.Equal(t, mock.ExecCall{Exec: "npm", Params: []string{"config", "set", "registry", exec.Options.DefaultNpmRegistry}}, utils.execRunner.Calls[1])
			}
		}
	})

	t.Run("Call run-scripts with virtual frame buffer", func(t *testing.T) {
		utils := newNpmMockUtilsBundle()
		utils.AddFile("package.json", []byte("{\"scripts\": { \"foo\": \"\" } }"))

		options := ExecutorOptions{}

		exec := &Execute{
			Utils:   &utils,
			Options: options,
		}
		err := exec.RunScriptsInAllPackages([]string{"foo"}, nil, nil, true, nil, nil)

		assert.Contains(t, utils.execRunner.Env, "DISPLAY=:99")
		assert.NoError(t, err)
		if assert.Len(t, utils.execRunner.Calls, 3) {
			xvfbCall := utils.execRunner.Calls[0]
			assert.Equal(t, "Xvfb", xvfbCall.Exec)
			assert.Equal(t, []string{"-ac", ":99", "-screen", "0", "1280x1024x16"}, xvfbCall.Params)
			assert.True(t, xvfbCall.Async)
			assert.True(t, xvfbCall.Execution.Killed)

			assert.Equal(t, mock.ExecCall{Exec: "npm", Params: []string{"run", "foo"}}, utils.execRunner.Calls[2])
		}
	})

	t.Run("Create BOM", func(t *testing.T) {
		utils := newNpmMockUtilsBundle()
		utils.AddFile("package.json", []byte("{\"scripts\": { \"ci-lint\": \"exit 0\" } }"))
		utils.AddFile("package-lock.json", []byte("{}"))
		utils.AddFile(filepath.Join("src", "package.json"), []byte("{\"scripts\": { \"ci-lint\": \"exit 0\" } }"))
		utils.AddFile(filepath.Join("src", "package-lock.json"), []byte("{}"))

		options := ExecutorOptions{}
		options.DefaultNpmRegistry = "foo.bar"

		exec := &Execute{
			Utils:   &utils,
			Options: options,
		}
		err := exec.CreateBOM([]string{"package.json", filepath.Join("src", "package.json")})

		if assert.NoError(t, err) {
			if assert.Equal(t, 3, len(utils.execRunner.Calls)) {
				assert.Equal(t, mock.ExecCall{Exec: "npm", Params: []string{"install", "@cyclonedx/bom", "--no-save"}}, utils.execRunner.Calls[0])
				assert.Equal(t, mock.ExecCall{Exec: "npx", Params: []string{"cyclonedx-bom", ".",
<<<<<<< HEAD
					"--include-license-text", "false", "--include-dev", "false", "--output", "bom-npm.xml"}}, utils.execRunner.Calls[1])
				assert.Equal(t, mock.ExecCall{Exec: "npx", Params: []string{"cyclonedx-bom", "src",
					"--include-license-text", "false", "--include-dev", "false", "--output", filepath.Join("src", "bom-npm.xml")}}, utils.execRunner.Calls[2])
=======
					"--output", "bom.xml"}}, utils.execRunner.Calls[1])
				assert.Equal(t, mock.ExecCall{Exec: "npx", Params: []string{"cyclonedx-bom", "src",
					"--output", filepath.Join("src", "bom.xml")}}, utils.execRunner.Calls[2])
>>>>>>> 5fb43a9e
			}
		}
	})
}<|MERGE_RESOLUTION|>--- conflicted
+++ resolved
@@ -359,15 +359,9 @@
 			if assert.Equal(t, 3, len(utils.execRunner.Calls)) {
 				assert.Equal(t, mock.ExecCall{Exec: "npm", Params: []string{"install", "@cyclonedx/bom", "--no-save"}}, utils.execRunner.Calls[0])
 				assert.Equal(t, mock.ExecCall{Exec: "npx", Params: []string{"cyclonedx-bom", ".",
-<<<<<<< HEAD
-					"--include-license-text", "false", "--include-dev", "false", "--output", "bom-npm.xml"}}, utils.execRunner.Calls[1])
+					"--output", "bom-npm.xml"}}, utils.execRunner.Calls[1])
 				assert.Equal(t, mock.ExecCall{Exec: "npx", Params: []string{"cyclonedx-bom", "src",
-					"--include-license-text", "false", "--include-dev", "false", "--output", filepath.Join("src", "bom-npm.xml")}}, utils.execRunner.Calls[2])
-=======
-					"--output", "bom.xml"}}, utils.execRunner.Calls[1])
-				assert.Equal(t, mock.ExecCall{Exec: "npx", Params: []string{"cyclonedx-bom", "src",
-					"--output", filepath.Join("src", "bom.xml")}}, utils.execRunner.Calls[2])
->>>>>>> 5fb43a9e
+					"--output", filepath.Join("src", "bom-npm.xml")}}, utils.execRunner.Calls[2])
 			}
 		}
 	})
