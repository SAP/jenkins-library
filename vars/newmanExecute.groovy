--- conflicted
+++ resolved
@@ -42,13 +42,13 @@
       * see also [Newman docs](https://github.com/postmanlabs/newman#newman-run-collection-file-source-options)
       */
     'newmanGlobals',
-<<<<<<< HEAD
+    /**
+      * The shell command that will be executed inside the docker container to install Newman.
+      */
+    'newmanInstallCommand',
     /**
       * The newman command that will be executed inside the docker container.
       */
-=======
-    'newmanInstallCommand',
->>>>>>> 90765697
     'newmanRunCommand',
     /**
       * If specific stashes should be considered for the tests, you can pass this via this parameter.
