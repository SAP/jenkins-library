import com.cloudbees.groovy.cps.NonCPS

import com.sap.piper.ConfigurationHelper

import groovy.text.SimpleTemplateEngine
import groovy.transform.Field
import hudson.AbortException

@Field STEP_NAME = getClass().getName()

@Field Set GENERAL_CONFIG_KEYS = []
<<<<<<< HEAD
@Field Set STEP_CONFIG_KEYS = GENERAL_CONFIG_KEYS.plus([
    'failOnError',
    'mandatorySteps'
])
@Field Set PARAMETER_KEYS = STEP_CONFIG_KEYS.plus([
=======
@Field Set STEP_CONFIG_KEYS = []
@Field Set PARAMETER_KEYS = [
>>>>>>> 80d288ae
    'echoDetails',
    'libraryDocumentationUrl',
    'libraryRepositoryUrl',
    'stepName',
    'stepNameDoc',
    'stepParameters'
<<<<<<< HEAD
])

void call(Map parameters = [:], body) {
    // load default & individual configuration
    def cpe = parameters.stepParameters?.script?.commonPipelineEnvironment ?: commonPipelineEnvironment
    Map config = ConfigurationHelper.newInstance(this)
        .loadStepDefaults()
        .mixinGeneralConfig(cpe, GENERAL_CONFIG_KEYS)
        .mixinStepConfig(cpe, STEP_CONFIG_KEYS)
        .mixinStageConfig(cpe, parameters.stepParameters?.stageName?:env.STAGE_NAME, STEP_CONFIG_KEYS)
=======
]

void call(Map parameters = [:], body) {
    // load default & individual configuration
    Map config = ConfigurationHelper.newInstance(this)
        .loadStepDefaults()
>>>>>>> 80d288ae
        .mixin(parameters, PARAMETER_KEYS)
        .withMandatoryProperty('stepParameters')
        .withMandatoryProperty('stepName')
        .addIfEmpty('stepNameDoc' , parameters.stepName)
        .use()

    def message = ''
    try {
        if (config.echoDetails)
            echo "--- Begin library step of: ${config.stepName} ---"

        body()
    } catch (AbortException ae) {
        if (config.echoDetails)
            message += formatErrorMessage(config, error)
        writeErrorToInfluxData(config, error)
        if (config.failOnError || config.stepName in config.mandatorySteps) {
            throw ae
        }
        if (config.stepParameters?.script) {
            config.stepParameters?.script.currentBuild.result = 'UNSTABLE'
        } else {
            currentBuild.result = 'UNSTABLE'
        }

    } catch (Throwable error) {
        if (config.echoDetails)
            message += formatErrorMessage(config, error)
        writeErrorToInfluxData(config, error)
        throw error
    } finally {
        if (config.echoDetails)
            message += "--- End library step of: ${config.stepName} ---"
        echo message
    }
}

@NonCPS
private String formatErrorMessage(Map config, error){
    Map binding = [
        error: error,
        libraryDocumentationUrl: config.libraryDocumentationUrl,
        libraryRepositoryUrl: config.libraryRepositoryUrl,
        stepName: config.stepName,
        stepParameters: config.stepParameters?.toString()
    ]
    return SimpleTemplateEngine
        .newInstance()
        .createTemplate(libraryResource('com.sap.piper/templates/error.log'))
        .make(binding)
        .toString()
}

private void writeErrorToInfluxData(Map config, error){
    def script = config?.stepParameters?.script

    if(script && script.commonPipelineEnvironment?.getInfluxCustomDataMapTags().build_error_message == null){
        script.commonPipelineEnvironment?.setInfluxCustomDataMapTagsEntry('pipeline_data', 'build_error_step', config.stepName)
        script.commonPipelineEnvironment?.setInfluxCustomDataMapTagsEntry('pipeline_data', 'build_error_stage', script.env?.STAGE_NAME)
        script.commonPipelineEnvironment?.setInfluxCustomDataMapEntry('pipeline_data', 'build_error_message', error.getMessage())
    }
}<|MERGE_RESOLUTION|>--- conflicted
+++ resolved
@@ -9,23 +9,17 @@
 @Field STEP_NAME = getClass().getName()
 
 @Field Set GENERAL_CONFIG_KEYS = []
-<<<<<<< HEAD
 @Field Set STEP_CONFIG_KEYS = GENERAL_CONFIG_KEYS.plus([
     'failOnError',
     'mandatorySteps'
 ])
 @Field Set PARAMETER_KEYS = STEP_CONFIG_KEYS.plus([
-=======
-@Field Set STEP_CONFIG_KEYS = []
-@Field Set PARAMETER_KEYS = [
->>>>>>> 80d288ae
     'echoDetails',
     'libraryDocumentationUrl',
     'libraryRepositoryUrl',
     'stepName',
     'stepNameDoc',
     'stepParameters'
-<<<<<<< HEAD
 ])
 
 void call(Map parameters = [:], body) {
@@ -36,14 +30,6 @@
         .mixinGeneralConfig(cpe, GENERAL_CONFIG_KEYS)
         .mixinStepConfig(cpe, STEP_CONFIG_KEYS)
         .mixinStageConfig(cpe, parameters.stepParameters?.stageName?:env.STAGE_NAME, STEP_CONFIG_KEYS)
-=======
-]
-
-void call(Map parameters = [:], body) {
-    // load default & individual configuration
-    Map config = ConfigurationHelper.newInstance(this)
-        .loadStepDefaults()
->>>>>>> 80d288ae
         .mixin(parameters, PARAMETER_KEYS)
         .withMandatoryProperty('stepParameters')
         .withMandatoryProperty('stepName')
@@ -58,8 +44,8 @@
         body()
     } catch (AbortException ae) {
         if (config.echoDetails)
-            message += formatErrorMessage(config, error)
-        writeErrorToInfluxData(config, error)
+            message += formatErrorMessage(config, ae)
+        writeErrorToInfluxData(config, ae)
         if (config.failOnError || config.stepName in config.mandatorySteps) {
             throw ae
         }
