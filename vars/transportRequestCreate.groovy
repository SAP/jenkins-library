--- conflicted
+++ resolved
@@ -11,21 +11,6 @@
 
 @Field def STEP_NAME = 'transportRequestCreate'
 
-<<<<<<< HEAD
-=======
-@Field Set parameterKeys = [
-    'changeDocumentId',
-    'clientOpts',
-    'developmentSystemId',
-    'credentialsId',
-    'endpoint',
-    'gitFrom',
-    'gitTo',
-    'gitChangeDocumentLabel',
-    'gitFormat'
-  ]
-
->>>>>>> 3aa5f5e2
 @Field Set stepConfigurationKeys = [
     'credentialsId',
     'clientOpts',
