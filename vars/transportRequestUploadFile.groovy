import static com.sap.piper.Prerequisites.checkScript

import com.sap.piper.Utils
import groovy.transform.Field

import com.sap.piper.GenerateDocumentation
import com.sap.piper.ConfigurationHelper
import com.sap.piper.cm.ChangeManagement
import com.sap.piper.cm.BackendType
import com.sap.piper.cm.ChangeManagementException

import hudson.AbortException

import static com.sap.piper.cm.StepHelpers.getTransportRequestId
import static com.sap.piper.cm.StepHelpers.getChangeDocumentId
import static com.sap.piper.cm.StepHelpers.getBackendTypeAndLogInfoIfCMIntegrationDisabled

@Field def STEP_NAME = getClass().getName()

@Field Set GENERAL_CONFIG_KEYS = [
    'changeManagement',
        /**
         * @see checkChangeInDevelopment
         * @parentConfigKey changeManagement
         */
        'changeDocumentLabel',
        /**
        * Defines where the transport request is created, e.g. SAP Solution Manager, ABAP System.
        * @parentConfigKey changeManagement
        * @possibleValues `SOLMAN`, `CTS`, `RFC`
        */
        'type',
        /**
         * @see checkChangeInDevelopment
         * @parentConfigKey changeManagement
         */
        'clientOpts',
        /**
         * @see checkChangeInDevelopment
         * @parentConfigKey changeManagement
         */
        'credentialsId',
        /**
         * @see checkChangeInDevelopment
         * @parentConfigKey changeManagement
         */
        'endpoint',
        /**
         * @see checkChangeInDevelopment
         * @parentConfigKey changeManagement
         */
        'git/from',
        /**
         * @see checkChangeInDevelopment
         * @parentConfigKey changeManagement
         */
        'git/to',
        /**
         * @see checkChangeInDevelopment
         * @parentConfigKey changeManagement
         */
        'git/format',
        /**
         * @see transportRequestCreate
         * @parentConfigKey changeManagement
         */
        'rfc/developmentInstance',
        /**
         * @see transportRequestCreate
         * @parentConfigKey changeManagement
         */
        'rfc/developmentClient',
        /**
         * A pattern used for identifying lines holding the transport request id.
         * @parentConfigKey changeManagement
         */
        'transportRequestLabel',
        /**
         * Some CTS related transport related steps are cm_client based, others are node based.
         * For the node based steps the docker image is specified here.
         * @parentConfigKey changeManagement
         */
        'cts/nodeDocker/image',
        /**
         * The ABAP client. Only for `CTS`
         * @parentConfigKey changeManagement
         */
        'client',
        /**
         * By default we use a standard node docker image and prepare some fiori related packages
         * before performing the deployment. For that we need to launch the image with root privileges.
         * After that, before actually performing the deployment we swith to a non root user. This user
         * can be specified here.
         * @parentConfigKey changeManagement
         */
        'cts/osDeployUser',
        /**
         * By default we use a standard node docker iamge and prepare some fiori related packages
         * performing the deployment. The additional dependencies can be provided here. In case you
         * use an already prepared docker image which contains the required dependencies, the empty
         * list can be provided here. Caused hereby installing additional dependencies will be skipped.
         *
         * @parentConfigKey changeManagement
         */
        'cts/deployToolDependencies',
        /**
         * A list containing additional options for the npm install call. `-g`, `--global` is always assumed.
         * Can be used for e.g. providing custom registries (`--registry https://your.registry.com`) or
         * for providing the verbose flag (`--verbose`) for troubleshooting.
         * @parentConfigKey changeManagement
         */
        'cts/npmInstallOpts',
        /**
         * The file handed over to `fiori deploy` with flag `-c --config`.
         * @parentConfigKey changeManagement
         */
        'cts/deployConfigFile',
  ]

@Field Set STEP_CONFIG_KEYS = GENERAL_CONFIG_KEYS.plus([
        /** The name of the application. `RFC` and `CTS` only. */
        'applicationName', // RFC, CTS
        /** The id of the application. Only for `SOLMAN`.*/
        'applicationId', // SOLMAN
        /** The application description, `RFC` and `CTS` only. For `CTS`: the desription is only
            taken into account for a new upload. In case of an update the description will not be
            updated.
        */
        'applicationDescription',
        /** The path of the file to upload, Only for `SOLMAN`.*/
        'filePath', // SOLMAN
        /** The URL where to find the UI5 package to upload to the transport request.  Only for `RFC`. */
        'applicationUrl', // RFC
        /** The ABAP package name of your application. */
        'abapPackage',
        /** The code page of your ABAP system. E.g. UTF-8. */
        'codePage', //RFC
        'acceptUnixStyleLineEndings', // RFC
        /** @see transportRequestCreate */
        'verbose', // RFC
    ])

@Field Set PARAMETER_KEYS = STEP_CONFIG_KEYS.plus([
    /** @see transportRequestCreate */
    'changeDocumentId',
    /** The id of the transport request to upload the file. This parameter is only taken into account
      * when provided via signature to the step.
      */
    'transportRequestId'])

/** Uploads a file to a Transport Request. */
@GenerateDocumentation
void call(Map parameters = [:]) {

    handlePipelineStepErrors (stepName: STEP_NAME, stepParameters: parameters) {

        def script = checkScript(this, parameters) ?: this
        String stageName = parameters.stageName ?: env.STAGE_NAME

        ChangeManagement cm = parameters.cmUtils ?: new ChangeManagement(script)

        ConfigurationHelper configHelper = ConfigurationHelper.newInstance(this)
            .loadStepDefaults([:], stageName)
            .mixinGeneralConfig(script.commonPipelineEnvironment, GENERAL_CONFIG_KEYS)
            .mixinStepConfig(script.commonPipelineEnvironment, STEP_CONFIG_KEYS)
            .mixinStageConfig(script.commonPipelineEnvironment, stageName, STEP_CONFIG_KEYS)
            .mixin(parameters, PARAMETER_KEYS)
            .addIfEmpty('filePath', script.commonPipelineEnvironment.getMtarFilePath())

        Map configuration = configHelper.use()

        BackendType backendType = getBackendTypeAndLogInfoIfCMIntegrationDisabled(this, configuration)
        if(backendType == BackendType.NONE) return

        configHelper
            .collectValidationFailures()
            .withMandatoryProperty('changeManagement/changeDocumentLabel')
            .withMandatoryProperty('changeManagement/clientOpts')
            .withMandatoryProperty('changeManagement/credentialsId')
            .withMandatoryProperty('changeManagement/endpoint')
            .withMandatoryProperty('changeManagement/client', null, {backendType == BackendType.CTS})
            .withMandatoryProperty('changeManagement/type')
            .withMandatoryProperty('changeManagement/git/from')
            .withMandatoryProperty('changeManagement/git/to')
            .withMandatoryProperty('changeManagement/git/format')
            .withMandatoryProperty('filePath', null, { backendType == BackendType.SOLMAN })
            .withMandatoryProperty('applicationUrl', null, { backendType == BackendType.RFC })
            .withMandatoryProperty('codePage', null, { backendType == BackendType.RFC })
            .withMandatoryProperty('acceptUnixStyleLineEndings', null, { backendType == BackendType.RFC })
            .withMandatoryProperty('changeManagement/rfc/developmentInstance', null, { backendType == BackendType.RFC })
            .withMandatoryProperty('changeManagement/rfc/developmentClient', null, { backendType == BackendType.RFC })
            .withMandatoryProperty('changeManagement/rfc/docker/image', null, {backendType == BackendType.RFC})
            .withMandatoryProperty('changeManagement/rfc/docker/options', null, {backendType == BackendType.RFC})
            .withMandatoryProperty('changeManagement/rfc/docker/envVars', null, {backendType == BackendType.RFC})
            .withMandatoryProperty('changeManagement/rfc/docker/pullImage', null, {backendType == BackendType.RFC})
            .withMandatoryProperty('applicationDescription', null, { backendType == BackendType.RFC })
            .withMandatoryProperty('abapPackage', null, { backendType in [BackendType.RFC, BackendType.CTS] })
            .withMandatoryProperty('applicationId', null, {backendType == BackendType.SOLMAN})
            .withMandatoryProperty('applicationName', null, {backendType in [BackendType.RFC, BackendType.CTS]})
            .withMandatoryProperty('failOnWarning', null, {backendType == BackendType.RFC})
            .withMandatoryProperty('verbose', null, {backendType == BackendType.RFC})

        new Utils().pushToSWA([
            step: STEP_NAME,
            stepParamKey1: 'changeManagementType',
            stepParam1: configuration.changeManagement.type,
            stepParamKey2: 'scriptMissing',
            stepParam2: parameters?.script == null
        ], configuration)

        def changeDocumentId = null

        if(backendType == BackendType.SOLMAN) {
            changeDocumentId = getChangeDocumentId(script, configuration)
        }

        def transportRequestId = getTransportRequestId(script, configuration)

        configHelper
            .mixin([changeDocumentId: changeDocumentId?.trim() ?: null,
                    transportRequestId: transportRequestId?.trim() ?: null], ['changeDocumentId', 'transportRequestId'] as Set)

        if(backendType == BackendType.SOLMAN) {
            configHelper
                .withMandatoryProperty('changeDocumentId',
                    "Change document id not provided (parameter: \'changeDocumentId\' provided to the step call or via commit history).")
        }
        configuration = configHelper
            .withMandatoryProperty('transportRequestId',
                "Transport request id not provided (parameter: \'transportRequestId\' provided to the step call or via commit history).")
            .use()

            try {

                switch(backendType) {

                    case BackendType.SOLMAN:

                        echo "[INFO] Uploading file '${configuration.filePath}' to transport request '${configuration.transportRequestId}'" +
                            " of change document '${configuration.changeDocumentId}'."

                        transportRequestUploadSOLMAN(script: script,
<<<<<<< HEAD
                              cmClientOpts: configuration.changeManagement.clientOpts,
                              filePath: configuration.filePath,
                              uploadCredentialsId: configuration.changeManagement.credentialsId,
                              endpoint: configuration.changeManagement.endpoint,
                              applicationId: configuration.applicationId,
                              changeDocumentId: configuration.changeDocumentId,
                              transportRequestId: configuration.transportRequestId)
=======
                            cmClientOpts: configuration.changeManagement.clientOpts,
                            filePath: configuration.filePath,
                            uploadCredentialsId: configuration.changeManagement.credentialsId,
                            endpoint: configuration.changeManagement.endpoint,
                            applicationId: configuration.applicationId,
                            changeDocumentId: configuration.changeDocumentId,
                            transportRequestId: configuration.transportRequestId)
>>>>>>> cacdb2b8

                        echo "[INFO] File '${configuration.filePath}' has been successfully uploaded to transport request '${configuration.transportRequestId}'" +
                            " of change document '${configuration.changeDocumentId}'."

                        break
                    case BackendType.CTS:

                        echo "[INFO] Uploading application '${configuration.applicationName}' to transport request '${configuration.transportRequestId}'."

                        transportRequestUploadCTS(script: script,
                            transportRequestId: configuration.transportRequestId,
                            endpoint: configuration.changeManagement.endpoint,
                            client: configuration.changeManagement.client,
                            applicationName: configuration.applicationName,
                            description: configuration.applicationDescription,
                            abapPackage: configuration.abapPackage,
                            osDeployUser: configuration.changeManagement.cts.osDeployUser,
                            deployToolDependencies: configuration.changeManagement.cts.deployToolDependencies,
                            npmInstallOpts: configuration.changeManagement.cts.npmInstallOpts,
                            deployConfigFile: configuration.changeManagement.cts.deployConfigFile,
                            uploadCredentialsId: configuration.changeManagement.credentialsId)

                        echo "[INFO] Application '${configuration.applicationName}' has been successfully uploaded to transport request '${configuration.transportRequestId}'."

                        break
                    case BackendType.RFC:

                        echo "[INFO] Uploading file '${configuration.applicationUrl}' to transport request '${configuration.transportRequestId}'."
                        transportRequestUploadRFC(script: script,
                            transportRequestId: configuration.transportRequestId,
                            applicationName: configuration.applicationName,
                            applicationUrl: configuration.applicationUrl,
                            endpoint: configuration.changeManagement.endpoint,
                            uploadCredentialsId: configuration.changeManagement.credentialsId,
                            instance: configuration.changeManagement.rfc.developmentInstance,
                            client: configuration.changeManagement.rfc.developmentClient,
                            applicationDescription: configuration.applicationDescription,
                            abapPackage: configuration.abapPackage,
                            codePage: configuration.codePage,
                            acceptUnixStyleLineEndings: configuration.acceptUnixStyleLineEndings,
                            failUploadOnWarning: configuration.failOnWarning,
                            verbose: configuration.verbose
                        )

                        echo "[INFO] File 'configuration.applicationUrl' has been successfully uploaded to transport request '${configuration.transportRequestId}'."

                        break
                }

            } catch(ChangeManagementException ex) {
                throw new AbortException(ex.getMessage())
            }
    }
}<|MERGE_RESOLUTION|>--- conflicted
+++ resolved
@@ -240,15 +240,6 @@
                             " of change document '${configuration.changeDocumentId}'."
 
                         transportRequestUploadSOLMAN(script: script,
-<<<<<<< HEAD
-                              cmClientOpts: configuration.changeManagement.clientOpts,
-                              filePath: configuration.filePath,
-                              uploadCredentialsId: configuration.changeManagement.credentialsId,
-                              endpoint: configuration.changeManagement.endpoint,
-                              applicationId: configuration.applicationId,
-                              changeDocumentId: configuration.changeDocumentId,
-                              transportRequestId: configuration.transportRequestId)
-=======
                             cmClientOpts: configuration.changeManagement.clientOpts,
                             filePath: configuration.filePath,
                             uploadCredentialsId: configuration.changeManagement.credentialsId,
@@ -256,7 +247,6 @@
                             applicationId: configuration.applicationId,
                             changeDocumentId: configuration.changeDocumentId,
                             transportRequestId: configuration.transportRequestId)
->>>>>>> cacdb2b8
 
                         echo "[INFO] File '${configuration.filePath}' has been successfully uploaded to transport request '${configuration.transportRequestId}'" +
                             " of change document '${configuration.changeDocumentId}'."
