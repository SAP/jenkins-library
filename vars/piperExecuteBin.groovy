import com.sap.piper.BashUtils
import com.sap.piper.CredentialType
import com.sap.piper.DebugReport
import com.sap.piper.DefaultValueCache
import com.sap.piper.JenkinsUtils
import com.sap.piper.MapUtils
import com.sap.piper.PiperGoUtils
import com.sap.piper.Utils
import com.sap.piper.analytics.InfluxData
import groovy.transform.Field

import static com.sap.piper.Prerequisites.checkScript

@Field String STEP_NAME = getClass().getName()

void call(Map parameters = [:], String stepName, String metadataFile, List credentialInfo, boolean failOnMissingReports = false, boolean failOnMissingLinks = false, boolean failOnError = false) {

    Map handlePipelineStepErrorsParameters = [stepName: stepName, stepParameters: parameters]
    if (failOnError) {
        handlePipelineStepErrorsParameters.failOnError = true
    }

    handlePipelineStepErrors(handlePipelineStepErrorsParameters) {
        Script script = checkScript(this, parameters) ?: this
        def jenkinsUtils = parameters.jenkinsUtilsStub ?: new JenkinsUtils()
        def utils = parameters.juStabUtils ?: new Utils()

        String piperGoPath = parameters.piperGoPath ?: './piper'

        prepareExecution(script, utils, parameters)
        prepareMetadataResource(script, metadataFile)
        Map stepParameters = prepareStepParameters(parameters)
        echo "Step params $stepParameters"

        withEnv([
            "PIPER_parametersJSON=${groovy.json.JsonOutput.toJson(stepParameters)}",
            "PIPER_correlationID=${env.BUILD_URL}",
            //ToDo: check if parameters make it into docker image on JaaS
        ]) {
            String defaultConfigArgs = getCustomDefaultConfigsArg()
            String customConfigArg = getCustomConfigArg(script)

            echo "PIPER_parametersJSON: ${groovy.json.JsonOutput.toJson(stepParameters)}"

            // get context configuration
            Map config
            handleErrorDetails(stepName) {
                config = getStepContextConfig(script, piperGoPath, metadataFile, defaultConfigArgs, customConfigArg)
                echo "Context Config: ${config}"
            }

            // prepare stashes
            // first eliminate empty stashes
            config.stashContent = utils.unstashAll(config.stashContent)
            // then make sure that commonPipelineEnvironment, config, ... is also available when step stashing is active
            if (config.stashContent?.size() > 0) {
                config.stashContent.add('pipelineConfigAndTests')
                config.stashContent.add('piper-bin')
                config.stashContent.add('pipelineStepReports')
            }

            if (parameters.stashNoDefaultExcludes) {
                // Merge this parameter which is only relevant in Jenkins context
                // (for dockerExecuteOnKubernetes step) and go binary doesn't know about
                config.stashNoDefaultExcludes = parameters.stashNoDefaultExcludes
            }

            dockerWrapper(script, stepName, config) {
                handleErrorDetails(stepName) {
                    script.commonPipelineEnvironment.writeToDisk(script)
                    utils.unstash('pipelineStepReports')
                    try {
                        try {
                            try {
                                credentialWrapper(config, credentialInfo) {
                                    sh "${piperGoPath} ${stepName}${defaultConfigArgs}${customConfigArg}"
                                }
                            } finally {
                                jenkinsUtils.handleStepResults(stepName, failOnMissingReports, failOnMissingLinks)
                            }
                        } finally {
                            script.commonPipelineEnvironment.readFromDisk(script)
                        }
                    } finally {
                        InfluxData.readFromDisk(script)
                        stash name: 'pipelineStepReports', includes: '.pipeline/stepReports/**', allowEmpty: true
                    }
                }
            }
        }
    }
}

// reused in sonarExecuteScan
static void prepareExecution(Script script, Utils utils, Map parameters = [:]) {
    def piperGoUtils = parameters.piperGoUtils ?: new PiperGoUtils(script, utils)
    piperGoUtils.unstashPiperBin()
    utils.unstash('pipelineConfigAndTests')
}

// reused in sonarExecuteScan
static Map prepareStepParameters(Map parameters) {
    Map stepParameters = [:].plus(parameters)

    stepParameters.remove('script')
    stepParameters.remove('jenkinsUtilsStub')
    stepParameters.remove('piperGoPath')
    stepParameters.remove('juStabUtils')
    stepParameters.remove('piperGoUtils')

    // When converting to JSON and back again, entries which had a 'null' value will now have a value
    // of type 'net.sf.json.JSONNull', for which the Groovy Truth resolves to 'true' in for example if-conditions
    return MapUtils.pruneNulls(stepParameters)
}

// reused in sonarExecuteScan
static void prepareMetadataResource(Script script, String metadataFile) {
    script.writeFile(file: ".pipeline/tmp/${metadataFile}", text: script.libraryResource(metadataFile))
}

// reused in sonarExecuteScan
static Map getStepContextConfig(Script script, String piperGoPath, String metadataFile, String defaultConfigArgs, String customConfigArg) {
    return script.readJSON(text: script.sh(returnStdout: true, script: "${piperGoPath} getConfig --contextConfig --stepMetadata '.pipeline/tmp/${metadataFile}'${defaultConfigArgs}${customConfigArg}"))
}

static String getCustomDefaultConfigs() {
    // The default config files were extracted from merged library
    // resources by setupCommonPipelineEnvironment.groovy into .pipeline/.
    List customDefaults = DefaultValueCache.getInstance().getCustomDefaults()
    for (int i = 0; i < customDefaults.size(); i++) {
        customDefaults[i] = BashUtils.quoteAndEscape(".pipeline/${customDefaults[i]}")
    }
    return customDefaults.join(',')
}

// reused in sonarExecuteScan
static String getCustomDefaultConfigsArg() {
    String customDefaults = getCustomDefaultConfigs()
    if (customDefaults) {
        return " --defaultConfig ${customDefaults} --ignoreCustomDefaults"
    }
    return ''
}

// reused in sonarExecuteScan
static String getCustomConfigArg(def script) {
    if (script?.commonPipelineEnvironment?.configurationFile
        && script.commonPipelineEnvironment.configurationFile != '.pipeline/config.yml'
        && script.commonPipelineEnvironment.configurationFile != '.pipeline/config.yaml') {
        return " --customConfig ${BashUtils.quoteAndEscape(script.commonPipelineEnvironment.configurationFile)}"
    }
    return ''
}

// reused in sonarExecuteScan
void dockerWrapper(script, stepName, config, body) {
    if (config.dockerImage) {
        echo "[INFO] executing pipeline step '${stepName}' with docker image '${config.dockerImage}'"
        Map dockerExecuteParameters = [:].plus(config)
        dockerExecuteParameters.script = script
        dockerExecute(dockerExecuteParameters) {
            body()
        }
    } else {
        body()
    }
}

// reused in sonarExecuteScan
void credentialWrapper(config, List credentialInfo, body) {
<<<<<<< HEAD
    if (config.containsKey('vaultAppRoleTokenCredentialsId') && config.containsKey('vaultAppRoleSecretTokenCredentialsId')) {
        credentialInfo = [[type: CredentialType.TOKEN, id: 'vaultAppRoleTokenCredentialsId', env: ['PIPER_vaultAppRoleID']],
                          [type: CredentialType.TOKEN, id: 'vaultAppRoleSecretTokenCredentialsId', env: ['PIPER_vaultAppRoleSecretID']]]
    }
=======
    credentialInfo = handleVaultCredentials(config, credentialInfo)

>>>>>>> fe5ce61d
    if (credentialInfo.size() > 0) {
        def creds = []
        def sshCreds = []
        credentialInfo.each { cred ->
            def credentialsId
            if (cred.resolveCredentialsId == false) {
                credentialsId = cred.id
            } else {
                credentialsId = config[cred.id]
            }
            if (credentialsId) {
<<<<<<< HEAD
                switch("${cred.type}") {
                    case "${CredentialType.FILE}":
=======
                switch (cred.type) {
                    case "file":
>>>>>>> fe5ce61d
                        creds.add(file(credentialsId: credentialsId, variable: cred.env[0]))
                        break
                    case "${CredentialType.TOKEN}":
                    case "${CredentialType.SECRET_TEXT}":
                        creds.add(string(credentialsId: credentialsId, variable: cred.env[0]))
                        break
                    case "${CredentialType.USERNAME_PASSWORD}":
                        creds.add(usernamePassword(credentialsId: credentialsId, usernameVariable: cred.env[0], passwordVariable: cred.env[1]))
                        break
                    case "${CredentialType.SSH}":
                        sshCreds.add(credentialsId)
                        break
                    default:
                        error("invalid credential type: ${cred.type}")
                }
            }
        }

        // remove credentialIds that were probably defaulted and which are not present in jenkins
        if (containsVaultConfig(config)) {
            creds = removeMissingCredentials(creds, config)
            sshCreds = removeMissingCredentials(sshCreds, config)
        }

        if (sshCreds.size() > 0) {
            sshagent (sshCreds) {
                withCredentials(creds) {
                    body()
                }
            }
        } else {
            withCredentials(creds) {
                body()
            }
        }
    } else {
        body()
    }
}

List removeMissingCredentials(List creds, Map config) {
    return creds.findAll { credentialExists(it, config) }
}

boolean credentialExists(cred, Map config) {
    try {
        withCredentials([cred]) {
            return true
        }
    } catch (e) {
        return false
    }
}

boolean containsVaultConfig(Map config) {
    def approleIsUsed = config.containsKey('vaultAppRoleTokenCredentialsId') && config.containsKey('vaultAppRoleSecretTokenCredentialsId')
    def tokenIsUsed = config.containsKey('vaultTokenCredentialsId')

    return approleIsUsed || tokenIsUsed
}

// Injects vaultCredentials if steps supports resolving parameters from vault
List handleVaultCredentials(config, List credentialInfo) {
    if (config.containsKey('vaultAppRoleTokenCredentialsId') && config.containsKey('vaultAppRoleSecretTokenCredentialsId')) {
        credentialInfo += [[type: 'token', id: 'vaultAppRoleTokenCredentialsId', env: ['PIPER_vaultAppRoleID']],
                            [type: 'token', id: 'vaultAppRoleSecretTokenCredentialsId', env: ['PIPER_vaultAppRoleSecretID']]]
    }

    if (config.containsKey('vaultTokenCredentialsId')) {
        credentialInfo += [[type: 'token', id: 'vaultTokenCredentialsId', env: ['PIPER_vaultToken']]]
    }

    return credentialInfo
}

// reused in sonarExecuteScan
void handleErrorDetails(String stepName, Closure body) {
    try {
        body()
    } catch (ex) {
        def errorDetailsFileName = "${stepName}_errorDetails.json"
        if (fileExists(file: errorDetailsFileName)) {
            def errorDetails = readJSON(file: errorDetailsFileName)
            def errorCategory = ""
            if (errorDetails.category) {
                errorCategory = " (category: ${errorDetails.category})"
                DebugReport.instance.failedBuild.category = errorDetails.category
            }
            error "[${stepName}] Step execution failed${errorCategory}. Error: ${errorDetails.error ?: errorDetails.message}"
        }
        error "[${stepName}] Step execution failed. Error: ${ex}, please see log file for more details."
    }
}<|MERGE_RESOLUTION|>--- conflicted
+++ resolved
@@ -168,15 +168,8 @@
 
 // reused in sonarExecuteScan
 void credentialWrapper(config, List credentialInfo, body) {
-<<<<<<< HEAD
-    if (config.containsKey('vaultAppRoleTokenCredentialsId') && config.containsKey('vaultAppRoleSecretTokenCredentialsId')) {
-        credentialInfo = [[type: CredentialType.TOKEN, id: 'vaultAppRoleTokenCredentialsId', env: ['PIPER_vaultAppRoleID']],
-                          [type: CredentialType.TOKEN, id: 'vaultAppRoleSecretTokenCredentialsId', env: ['PIPER_vaultAppRoleSecretID']]]
-    }
-=======
     credentialInfo = handleVaultCredentials(config, credentialInfo)
 
->>>>>>> fe5ce61d
     if (credentialInfo.size() > 0) {
         def creds = []
         def sshCreds = []
@@ -188,13 +181,8 @@
                 credentialsId = config[cred.id]
             }
             if (credentialsId) {
-<<<<<<< HEAD
-                switch("${cred.type}") {
+                switch ("${cred.type}") {
                     case "${CredentialType.FILE}":
-=======
-                switch (cred.type) {
-                    case "file":
->>>>>>> fe5ce61d
                         creds.add(file(credentialsId: credentialsId, variable: cred.env[0]))
                         break
                     case "${CredentialType.TOKEN}":
@@ -259,12 +247,12 @@
 // Injects vaultCredentials if steps supports resolving parameters from vault
 List handleVaultCredentials(config, List credentialInfo) {
     if (config.containsKey('vaultAppRoleTokenCredentialsId') && config.containsKey('vaultAppRoleSecretTokenCredentialsId')) {
-        credentialInfo += [[type: 'token', id: 'vaultAppRoleTokenCredentialsId', env: ['PIPER_vaultAppRoleID']],
-                            [type: 'token', id: 'vaultAppRoleSecretTokenCredentialsId', env: ['PIPER_vaultAppRoleSecretID']]]
+        credentialInfo += [[type: CredentialType.TOKEN, id: 'vaultAppRoleTokenCredentialsId', env: ['PIPER_vaultAppRoleID']],
+                            [type: CredentialType.TOKEN, id: 'vaultAppRoleSecretTokenCredentialsId', env: ['PIPER_vaultAppRoleSecretID']]]
     }
 
     if (config.containsKey('vaultTokenCredentialsId')) {
-        credentialInfo += [[type: 'token', id: 'vaultTokenCredentialsId', env: ['PIPER_vaultToken']]]
+        credentialInfo += [[type: CredentialType.TOKEN, id: 'vaultTokenCredentialsId', env: ['PIPER_vaultToken']]]
     }
 
     return credentialInfo
