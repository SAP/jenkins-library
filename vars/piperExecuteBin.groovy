import com.sap.piper.BashUtils
import com.sap.piper.DebugReport
import com.sap.piper.DefaultValueCache
import com.sap.piper.JenkinsUtils
import com.sap.piper.MapUtils
import com.sap.piper.PiperGoUtils
import com.sap.piper.Utils
import com.sap.piper.analytics.InfluxData
import groovy.transform.Field

import static com.sap.piper.Prerequisites.checkScript

@Field String STEP_NAME = getClass().getName()

void call(Map parameters = [:], String stepName, String metadataFile, List credentialInfo, boolean failOnMissingReports = false, boolean failOnMissingLinks = false, boolean failOnError = false) {

    Map handlePipelineStepErrorsParameters = [stepName: stepName, stepParameters: parameters]
    if (failOnError) {
        handlePipelineStepErrorsParameters.failOnError = true
    }

    handlePipelineStepErrors(handlePipelineStepErrorsParameters) {
        Script script = checkScript(this, parameters) ?: this
        def jenkinsUtils = parameters.jenkinsUtilsStub ?: new JenkinsUtils()
        def utils = parameters.juStabUtils ?: new Utils()

        String piperGoPath = parameters.piperGoPath ?: './piper'

        prepareExecution(script, utils, parameters)
        prepareMetadataResource(script, metadataFile)
        Map stepParameters = prepareStepParameters(parameters)
        echo "Step params $stepParameters"

        withEnv([
            "PIPER_parametersJSON=${groovy.json.JsonOutput.toJson(stepParameters)}",
            "PIPER_correlationID=${env.BUILD_URL}",
            //ToDo: check if parameters make it into docker image on JaaS
        ]) {
            String defaultConfigArgs = getCustomDefaultConfigsArg()
            String customConfigArg = getCustomConfigArg(script)

            echo "PIPER_parametersJSON: ${groovy.json.JsonOutput.toJson(stepParameters)}"

            // get context configuration
            Map config
            handleErrorDetails(stepName) {
                config = getStepContextConfig(script, piperGoPath, metadataFile, defaultConfigArgs, customConfigArg)
                echo "Context Config: ${config}"
            }

            //Add ANS credential information to the config
            ansHookServiceKeyCredentialsId =
<<<<<<< HEAD
                // Allow the user to set the ANS credential ID both in the hooks and the general section
                script.commonPipelineEnvironment.configuration.hooks?.ans?.serviceKeyCredentialsId ?:
                    script.commonPipelineEnvironment.configuration.general?.ansServiceKeyCredentialsId
=======
                DefaultValueCache.getInstance().getDefaultValues().hooks?.ans?.serviceKeyCredentialsId
>>>>>>> 31bdb366
            config += ["ansHookServiceKeyCredentialsId": ansHookServiceKeyCredentialsId]

            // prepare stashes
            // first eliminate empty stashes
            config.stashContent = utils.unstashAll(config.stashContent)
            // then make sure that commonPipelineEnvironment, config, ... is also available when step stashing is active
            if (config.stashContent?.size() > 0) {
                config.stashContent.add('pipelineConfigAndTests')
                config.stashContent.add('piper-bin')
                config.stashContent.add('pipelineStepReports')
            }

            if (parameters.stashNoDefaultExcludes) {
                // Merge this parameter which is only relevant in Jenkins context
                // (for dockerExecuteOnKubernetes step) and go binary doesn't know about
                config.stashNoDefaultExcludes = parameters.stashNoDefaultExcludes
            }

            dockerWrapper(script, stepName, config) {
                handleErrorDetails(stepName) {
                    writePipelineEnv(script: script, piperGoPath: piperGoPath)
                    utils.unstash('pipelineStepReports')
                    try {
                        try {
                            try {
                                credentialWrapper(config, credentialInfo) {
                                    sh "${piperGoPath} ${stepName}${defaultConfigArgs}${customConfigArg}"
                                }
                            } finally {
                                jenkinsUtils.handleStepResults(stepName, failOnMissingReports, failOnMissingLinks)
                            }
                        } finally {
                           readPipelineEnv(script: script, piperGoPath: piperGoPath)
                        }
                    } finally {
                        InfluxData.readFromDisk(script)
                        stash name: 'pipelineStepReports', includes: '.pipeline/stepReports/**', allowEmpty: true
                    }
                }
            }
        }
    }
}

// reused in sonarExecuteScan
static void prepareExecution(Script script, Utils utils, Map parameters = [:]) {
    def piperGoUtils = parameters.piperGoUtils ?: new PiperGoUtils(script, utils)
    piperGoUtils.unstashPiperBin()
    utils.unstash('pipelineConfigAndTests')
}

// reused in sonarExecuteScan
static Map prepareStepParameters(Map parameters) {
    Map stepParameters = [:].plus(parameters)

    stepParameters.remove('script')
    stepParameters.remove('jenkinsUtilsStub')
    stepParameters.remove('piperGoPath')
    stepParameters.remove('juStabUtils')
    stepParameters.remove('piperGoUtils')

    // When converting to JSON and back again, entries which had a 'null' value will now have a value
    // of type 'net.sf.json.JSONNull', for which the Groovy Truth resolves to 'true' in for example if-conditions
    return MapUtils.pruneNulls(stepParameters)
}

// reused in sonarExecuteScan
static void prepareMetadataResource(Script script, String metadataFile) {
    script.writeFile(file: ".pipeline/tmp/${metadataFile}", text: script.libraryResource(metadataFile))
}

// reused in sonarExecuteScan
static Map getStepContextConfig(Script script, String piperGoPath, String metadataFile, String defaultConfigArgs, String customConfigArg) {
    return script.readJSON(text: script.sh(returnStdout: true, script: "${piperGoPath} getConfig --contextConfig --stepMetadata '.pipeline/tmp/${metadataFile}'${defaultConfigArgs}${customConfigArg}"))
}

static String getCustomDefaultConfigs() {
    // The default config files were extracted from merged library
    // resources by setupCommonPipelineEnvironment.groovy into .pipeline/.
    List customDefaults = DefaultValueCache.getInstance().getCustomDefaults()
    for (int i = 0; i < customDefaults.size(); i++) {
        customDefaults[i] = BashUtils.quoteAndEscape(".pipeline/${customDefaults[i]}")
    }
    return customDefaults.join(',')
}

// reused in sonarExecuteScan
static String getCustomDefaultConfigsArg() {
    String customDefaults = getCustomDefaultConfigs()
    if (customDefaults) {
        return " --defaultConfig ${customDefaults} --ignoreCustomDefaults"
    }
    return ''
}

// reused in sonarExecuteScan
static String getCustomConfigArg(def script) {
    if (script?.commonPipelineEnvironment?.configurationFile
        && script.commonPipelineEnvironment.configurationFile != '.pipeline/config.yml'
        && script.commonPipelineEnvironment.configurationFile != '.pipeline/config.yaml') {
        return " --customConfig ${BashUtils.quoteAndEscape(script.commonPipelineEnvironment.configurationFile)}"
    }
    return ''
}

// reused in sonarExecuteScan
void dockerWrapper(script, stepName, config, body) {
    if (config.dockerImage) {
        echo "[INFO] executing pipeline step '${stepName}' with docker image '${config.dockerImage}'"
        Map dockerExecuteParameters = [:].plus(config)
        dockerExecuteParameters.script = script
        dockerExecute(dockerExecuteParameters) {
            body()
        }
    } else {
        body()
    }
}

// reused in sonarExecuteScan
void credentialWrapper(config, List credentialInfo, body) {
    credentialInfo = handleVaultCredentials(config, credentialInfo)
    credentialInfo = handleANSCredentials(config, credentialInfo)
    if (credentialInfo.size() > 0) {
        def creds = []
        def sshCreds = []
        credentialInfo.each { cred ->
            def credentialsId
            if (cred.resolveCredentialsId == false) {
                credentialsId = cred.id
            } else {
                credentialsId = config[cred.id]
            }
            if (credentialsId) {
                switch (cred.type) {
                    case "file":
                        creds.add(file(credentialsId: credentialsId, variable: cred.env[0]))
                        break
                    case "token":
                        creds.add(string(credentialsId: credentialsId, variable: cred.env[0]))
                        break
                    case "usernamePassword":
                        creds.add(usernamePassword(credentialsId: credentialsId, usernameVariable: cred.env[0], passwordVariable: cred.env[1]))
                        break
                    case "ssh":
                        sshCreds.add(credentialsId)
                        break
                    default:
                        error("invalid credential type: ${cred.type}")
                }
            }
        }

        // remove credentialIds that were probably defaulted and which are not present in jenkins
        if (containsVaultConfig(config)) {
            creds = removeMissingCredentials(creds, config)
            sshCreds = removeMissingCredentials(sshCreds, config)
        }

        if (sshCreds.size() > 0) {
            sshagent (sshCreds) {
                withCredentials(creds) {
                    body()
                }
            }
        } else {
            withCredentials(creds) {
                body()
            }
        }
    } else {
        body()
    }
}

List removeMissingCredentials(List creds, Map config) {
    return creds.findAll { credentialExists(it, config) }
}

boolean credentialExists(cred, Map config) {
    try {
        withCredentials([cred]) {
            return true
        }
    } catch (e) {
        return false
    }
}

boolean containsVaultConfig(Map config) {
    def approleIsUsed = config.containsKey('vaultAppRoleTokenCredentialsId') && config.containsKey('vaultAppRoleSecretTokenCredentialsId')
    def tokenIsUsed = config.containsKey('vaultTokenCredentialsId')

    return approleIsUsed || tokenIsUsed
}

// Injects vaultCredentials if steps supports resolving parameters from vault
List handleVaultCredentials(config, List credentialInfo) {
    if (config.containsKey('vaultAppRoleTokenCredentialsId') && config.containsKey('vaultAppRoleSecretTokenCredentialsId')) {
        credentialInfo += [[type: 'token', id: 'vaultAppRoleTokenCredentialsId', env: ['PIPER_vaultAppRoleID']],
                            [type: 'token', id: 'vaultAppRoleSecretTokenCredentialsId', env: ['PIPER_vaultAppRoleSecretID']]]
    }

    if (config.containsKey('vaultTokenCredentialsId')) {
        credentialInfo += [[type: 'token', id: 'vaultTokenCredentialsId', env: ['PIPER_vaultToken']]]
    }

    return credentialInfo
}

List handleANSCredentials(config, List credentialInfo){
    if (config.containsKey('ansHookServiceKeyCredentialsId')) {
        credentialInfo += [[type: 'token', id: 'ansHookServiceKeyCredentialsId', env: ['PIPER_ansHookServiceKey']]]
    }

    return credentialInfo
}

// reused in sonarExecuteScan
void handleErrorDetails(String stepName, Closure body) {
    try {
        body()
    } catch (ex) {
        def errorDetailsFileName = "${stepName}_errorDetails.json"
        if (fileExists(file: errorDetailsFileName)) {
            def errorDetails = readJSON(file: errorDetailsFileName)
            def errorCategory = ""
            if (errorDetails.category) {
                errorCategory = " (category: ${errorDetails.category})"
                DebugReport.instance.failedBuild.category = errorDetails.category
            }
            error "[${stepName}] Step execution failed${errorCategory}. Error: ${errorDetails.error ?: errorDetails.message}"
        }
        error "[${stepName}] Step execution failed. Error: ${ex}, please see log file for more details."
    }
}<|MERGE_RESOLUTION|>--- conflicted
+++ resolved
@@ -50,13 +50,7 @@
 
             //Add ANS credential information to the config
             ansHookServiceKeyCredentialsId =
-<<<<<<< HEAD
-                // Allow the user to set the ANS credential ID both in the hooks and the general section
-                script.commonPipelineEnvironment.configuration.hooks?.ans?.serviceKeyCredentialsId ?:
-                    script.commonPipelineEnvironment.configuration.general?.ansServiceKeyCredentialsId
-=======
                 DefaultValueCache.getInstance().getDefaultValues().hooks?.ans?.serviceKeyCredentialsId
->>>>>>> 31bdb366
             config += ["ansHookServiceKeyCredentialsId": ansHookServiceKeyCredentialsId]
 
             // prepare stashes
