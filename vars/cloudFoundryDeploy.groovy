--- conflicted
+++ resolved
@@ -129,13 +129,10 @@
      * Expected status code returned by the check.
      */
     'smokeTestStatusCode',
-<<<<<<< HEAD
     /**
       * Provides more output. May reveal sensitive information.
       * @possibleValues true, false
       */
-=======
->>>>>>> facebdbd
     'verbose',
 ]
 
@@ -275,58 +272,25 @@
         passwordVariable: 'password',
         usernameVariable: 'username'
     )]) {
-<<<<<<< HEAD
-        def deployCommand = selectCfDeployCommandForDeployType(config)
-
-        if (config.deployType == 'blue-green') {
-            handleLegacyCfManifest(config)
-        } else {
-            config.smokeTest = ''
-        }
-
-        def blueGreenDeployOptions = deleteOptionIfRequired(config)
-
-        // check if appName is available
-        if (config.cloudFoundry.appName == null || config.cloudFoundry.appName == '') {
-            if (config.deployType == 'blue-green') {
-                error "[${STEP_NAME}] ERROR: Blue-green plugin requires app name to be passed (see https://github.com/bluemixgaragelondon/cf-blue-green-deploy/issues/27)"
-            }
-            if (fileExists(config.cloudFoundry.manifest)) {
-                def manifest = readYaml file: config.cloudFoundry.manifest
-                if (!manifest || !manifest.applications || !manifest.applications[0].name)
-                    error "[${STEP_NAME}] ERROR: No appName available in manifest ${config.cloudFoundry.manifest}."
-
-            } else {
-                error "[${STEP_NAME}] ERROR: No manifest file ${config.cloudFoundry.manifest} found."
-            }
-        }
-
-        def deployScript = """#!/bin/bash
-            set +x
-            set -e
-            export HOME=${config.dockerWorkspace}
-            cf login -u \"${username}\" -p '${password}' -a ${config.cloudFoundry.apiEndpoint} -o \"${config.cloudFoundry.org}\" -s \"${config.cloudFoundry.space}\" ${config.loginParameters}
-            cf plugins
-            cf ${deployCommand} ${config.cloudFoundry.appName ?: ''} ${blueGreenDeployOptions} -f '${config.cloudFoundry.manifest}' ${config.smokeTest} ${config.mtaDeployParameters}
-            """
-
-        if(config.verbose) {
-            // Password contained in output below is hidden by withCredentials
-            echo "[INFO][${STEP_NAME}] Executing command: '${deployScript}'."
-        }
-        def returnCode = sh returnStatus: true, script: deployScript
-=======
         echo "[${STEP_NAME}] Deploying MTA (${config.mtaPath}) with following parameters: ${config.mtaExtensionDescriptor} ${config.mtaDeployParameters}"
         def cfTraceFile = 'cf.log'
-        def returnCode = sh returnStatus: true, script: """#!/bin/bash
+        def deployScript = """#!/bin/bash
             export HOME=${config.dockerWorkspace}
             export CF_TRACE="${cfTraceFile}"
             set +x
             set -e
-            cf api ${config.cloudFoundry.apiEndpoint}
-            cf login -u ${username} -p '${password}' -a ${config.cloudFoundry.apiEndpoint} -o \"${config.cloudFoundry.org}\" -s \"${config.cloudFoundry.space}\"
+            cf api ${config.cloudFoundry.apiEndpoint} ${config.apiParameters}
+            cf login -u ${username} -p '${password}' -a ${config.cloudFoundry.apiEndpoint} -o \"${config.cloudFoundry.org}\" -s \"${config.cloudFoundry.space}\" ${config.loginParameters}
             cf plugins
             cf ${deployCommand} ${config.mtaPath} ${config.mtaDeployParameters} ${config.mtaExtensionDescriptor}"""
+
+        if(config.verbose) {
+            // Password contained in output below is hidden by withCredentials
+            echo "[INFO][$STEP_NAME] Executing deploy command '${deployScript}'"
+        }
+
+        def returnCode = sh returnStatus: true, script: deployScript
+
         if(config.verbose || returnCode != 0) {
             if(fileExists(file: cfTraceFile)) {
                 echo  '### START OF CF CLI TRACE OUTPUT ###'
@@ -338,7 +302,6 @@
                 echo "No trace file found at '${cfTraceFile}'"
             }
         }
->>>>>>> facebdbd
         if(returnCode != 0){
             error "[${STEP_NAME}] ERROR: The execution of the deploy command failed, see the log for details."
         }
@@ -475,39 +438,24 @@
         passwordVariable: 'password',
         usernameVariable: 'username'
     )]) {
-<<<<<<< HEAD
-        echo "[${STEP_NAME}] Deploying MTA (${config.mtaPath}) with following parameters: ${config.mtaExtensionDescriptor} ${config.mtaDeployParameters}"
+
+        def cfTraceFile = 'cf.log'
 
         def deployScript = """#!/bin/bash
-            export HOME=${config.dockerWorkspace}
-            set +x
-            set -e
-            cf api ${config.cloudFoundry.apiEndpoint} ${config.apiParameters}
-            cf login -u ${username} -p '${password}' -a ${config.cloudFoundry.apiEndpoint} -o \"${config.cloudFoundry.org}\" -s \"${config.cloudFoundry.space}\" ${config.loginParameters}
-            cf plugins
-            cf ${deployCommand} ${config.mtaPath} ${config.mtaDeployParameters} ${config.mtaExtensionDescriptor}"""
-
-        if(config.verbose) {
-            // Password contained in output below is hidden by withCredentials
-            echo "[INFO][$STEP_NAME] Executing deploy command '${deployScript}'"
-        }
-
-        def returnCode = sh returnStatus: true, script: deployScript
-
-=======
-
-        def cfTraceFile = 'cf.log'
-
-        def returnCode = sh returnStatus: true, script: """#!/bin/bash
             set +x
             set -e
             export HOME=${config.dockerWorkspace}
             export CF_TRACE=${cfTraceFile}
-            cf login -u \"${username}\" -p '${password}' -a ${config.cloudFoundry.apiEndpoint} -o \"${config.cloudFoundry.org}\" -s \"${config.cloudFoundry.space}\"
+            cf login -u \"${username}\" -p '${password}' -a ${config.cloudFoundry.apiEndpoint} -o \"${config.cloudFoundry.org}\" -s \"${config.cloudFoundry.space}\" ${config.loginParameters}
             cf plugins
-            cf ${config.deployCommand} ${config.cloudFoundry.appName ?: ''} ${config.deployOptions?:''} -f '${config.cloudFoundry.manifest}' ${config.smokeTest}
+            cf ${config.deployCommand} ${config.cloudFoundry.appName ?: ''} ${config.deployOptions?:''} -f '${config.cloudFoundry.manifest}' ${config.smokeTest} ${config.mtaDeployParameters}
             """
 
+        if(config.verbose) {
+            // Password contained in output below is hidden by withCredentials
+            echo "[INFO][${STEP_NAME}] Executing command: '${deployScript}'."
+        }
+        def returnCode = sh returnStatus: true, script: deployScript
         if(config.verbose || returnCode != 0) {
             if(fileExists(file: cfTraceFile)) {
                 echo  '### START OF CF CLI TRACE OUTPUT ###'
@@ -520,7 +468,6 @@
             }
         }
 
->>>>>>> facebdbd
         if(returnCode != 0){
             error "[${STEP_NAME}] ERROR: The execution of the deploy command failed, see the log for details."
         }
