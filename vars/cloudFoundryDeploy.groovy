import com.sap.piper.JenkinsUtils

import static com.sap.piper.Prerequisites.checkScript

import com.sap.piper.GenerateDocumentation
import com.sap.piper.Utils
import com.sap.piper.ConfigurationHelper
import com.sap.piper.CfManifestUtils

import groovy.transform.Field

@Field String STEP_NAME = getClass().getName()

@Field Set GENERAL_CONFIG_KEYS = STEP_CONFIG_KEYS

@Field Set STEP_CONFIG_KEYS = [
    'cloudFoundry',
        /**
         * Cloud Foundry API endpoint.
         * @parentConfigKey cloudFoundry
         */
        'apiEndpoint',
        /**
         * Defines the name of the application to be deployed to the Cloud Foundry space.
         * @parentConfigKey cloudFoundry
         */
        'appName',
        /**
         * Credentials to be used for deployment.
         * @parentConfigKey cloudFoundry
         */
        'credentialsId',
        /**
         * Defines the manifest to be used for deployment to Cloud Foundry.
         * @parentConfigKey cloudFoundry
         */
        'manifest',
        /**
<<<<<<< HEAD
         * Defines the manifest variables Yaml file to be used to replace variable references in manifest. This file
         * is optional. Its presence in combination with the manifest being present will trigger the
         * `cfManifestSubstituteVariables` step before deployment. The format of variable references follows the
         * [Cloud Foundry standard](https://docs.cloudfoundry.org/devguide/deploy-apps/manifest-attributes.html#variable-substitution).
         * @parentConfigKey cloudFoundry
         */
=======
         * Defines the manifest variables Yaml files to be used to replace variable references in manifest. This parameter
         * is optional and will default to `["manifest-variables.yml"]`. This can be used to set variable files like it
         * is provided by `cf push --vars-file <file>`.
         *
         * If the manifest is present and so are all variable files, a variable substitution will be triggered that uses
         * the `cfManifestSubstituteVariables` step before deployment. The format of variable references follows the
         * [Cloud Foundry standard](https://docs.cloudfoundry.org/devguide/deploy-apps/manifest-attributes.html#variable-substitution).
         * @parentConfigKey cloudFoundry
         */
        'manifestVariablesFiles',
        /**
         * Defines a `List` of variables as key-value `Map` objects used for variable substitution within the file given by `manifest`.
         * Defaults to an empty list, if not specified otherwise. This can be used to set variables like it is provided
         * by `cf push --var key=value`.
         *
         * The order of the maps of variables given in the list is relevant in case there are conflicting variable names and values
         * between maps contained within the list. In case of conflicts, the last specified map in the list will win.
         *
         * Though each map entry in the list can contain more than one key-value pair for variable substitution, it is recommended
         * to stick to one entry per map, and rather declare more maps within the list. The reason is that
         * if a map in the list contains more than one key-value entry, and the entries are conflicting, the
         * conflict resolution behavior is undefined (since map entries have no sequence).
         *
         * Note: variables defined via `manifestVariables` always win over conflicting variables defined via any file given
         * by `manifestVariablesFiles` - no matter what is declared before. This is the same behavior as can be
         * observed when using `cf push --var` in combination with `cf push --vars-file`.
         */
>>>>>>> 53c4fb5e
        'manifestVariables',
        /**
         * Cloud Foundry target organization.
         * @parentConfigKey cloudFoundry
         */
        'org',
        /**
         * Cloud Foundry target space.
         * @parentConfigKey cloudFoundry
         */
        'space',
    /**
     * Defines the tool which should be used for deployment.
     * @possibleValues 'cf_native', 'mtaDeployPlugin'
     */
    'deployTool',
    /**
     * Defines the type of deployment, either `standard` deployment which results in a system downtime or a zero-downtime `blue-green` deployment.
     * @possibleValues 'standard', 'blue-green'
     */
    'deployType',
    /**
     * In case of a `blue-green` deployment the old instance will be deleted by default. If this option is set to true the old instance will remain stopped in the Cloud Foundry space.
     * @possibleValues true, false
     */
    'keepOldInstance',
    /** @see dockerExecute */
    'dockerImage',
    /** @see dockerExecute */
    'dockerWorkspace',
    /** @see dockerExecute */
    'stashContent',
    /**
     * Defines additional parameters passed to mta for deployment with the mtaDeployPlugin.
     */
    'mtaDeployParameters',
    /**
     * Defines additional extension descriptor file for deployment with the mtaDeployPlugin.
     */
    'mtaExtensionDescriptor',
    /**
     * Defines the path to *.mtar for deployment with the mtaDeployPlugin.
     */
    'mtaPath',
    /**
     * Allows to specify a script which performs a check during blue-green deployment. The script gets the FQDN as parameter and returns `exit code 0` in case check returned `smokeTestStatusCode`.
     * More details can be found [here](https://github.com/bluemixgaragelondon/cf-blue-green-deploy#how-to-use) <br /> Currently this option is only considered for deployTool `cf_native`.
     */
    'smokeTestScript',
    /**
     * Expected status code returned by the check.
     */
    'smokeTestStatusCode'
]

<<<<<<< HEAD
@Field Map CONFIG_KEY_COMPATIBILITY = [cloudFoundry: [apiEndpoint: 'cfApiEndpoint', appName:'cfAppName', credentialsId: 'cfCredentialsId', manifest: 'cfManifest', manifestVariables: 'cfManifestVariables', org: 'cfOrg', space: 'cfSpace']]
=======
@Field Map CONFIG_KEY_COMPATIBILITY = [cloudFoundry: [apiEndpoint: 'cfApiEndpoint', appName:'cfAppName', credentialsId: 'cfCredentialsId', manifest: 'cfManifest', manifestVariablesFiles: 'cfManifestVariablesFiles', manifestVariables: 'cfManifestVariables',  org: 'cfOrg', space: 'cfSpace']]
>>>>>>> 53c4fb5e

@Field Set PARAMETER_KEYS = STEP_CONFIG_KEYS

/**
 * Deploys an application to a test or production space within Cloud Foundry.
 * Deployment can be done
 *
 * * in a standard way
 * * in a zero downtime manner (using a [blue-green deployment approach](https://martinfowler.com/bliki/BlueGreenDeployment.html))
 *
 * !!! note "Deployment supports multiple deployment tools"
 *     Currently the following are supported:
 *
 *     * Standard `cf push` and [Bluemix blue-green plugin](https://github.com/bluemixgaragelondon/cf-blue-green-deploy#how-to-use)
 *     * [MTA CF CLI Plugin](https://github.com/cloudfoundry-incubator/multiapps-cli-plugin)
 *
 * !!! note
 * Due to [an incompatible change](https://github.com/cloudfoundry/cli/issues/1445) in the Cloud Foundry CLI, multiple buildpacks are not supported by this step.
 * If your `application` contains a list of `buildpacks` instead a single `buildpack`, this will be automatically re-written by the step when blue-green deployment is used.
 *
 * !!! note
 * Cloud Foundry supports the deployment of multiple applications using a single manifest file.
 * This option is supported with Piper.
 *
 * In this case define `appName: ''` since the app name for the individual applications have to be defined via the manifest.
 * You can find details in the [Cloud Foundry Documentation](https://docs.cloudfoundry.org/devguide/deploy-apps/manifest.html#multi-apps)
 */
@GenerateDocumentation
void call(Map parameters = [:]) {

    handlePipelineStepErrors (stepName: STEP_NAME, stepParameters: parameters) {

        def utils = parameters.juStabUtils ?: new Utils()
        def jenkinsUtils = parameters.jenkinsUtilsStub ?: new JenkinsUtils()

        final script = checkScript(this, parameters) ?: this

        Map config = ConfigurationHelper.newInstance(this)
            .loadStepDefaults()
            .mixinGeneralConfig(script.commonPipelineEnvironment, GENERAL_CONFIG_KEYS, CONFIG_KEY_COMPATIBILITY)
            .mixinStepConfig(script.commonPipelineEnvironment, STEP_CONFIG_KEYS, CONFIG_KEY_COMPATIBILITY)
            .mixinStageConfig(script.commonPipelineEnvironment, parameters.stageName?:env.STAGE_NAME, STEP_CONFIG_KEYS, CONFIG_KEY_COMPATIBILITY)
            .mixin(parameters, PARAMETER_KEYS, CONFIG_KEY_COMPATIBILITY)
            .dependingOn('deployTool').mixin('dockerImage')
            .dependingOn('deployTool').mixin('dockerWorkspace')
            .withMandatoryProperty('cloudFoundry/org')
            .withMandatoryProperty('cloudFoundry/space')
            .withMandatoryProperty('cloudFoundry/credentialsId')
            .use()

        utils.pushToSWA([
            step: STEP_NAME,
            stepParamKey1: 'deployTool',
            stepParam1: config.deployTool,
            stepParamKey2: 'deployType',
            stepParam2: config.deployType,
            stepParamKey3: 'scriptMissing',
            stepParam3: parameters?.script == null
        ], config)

        echo "[${STEP_NAME}] General parameters: deployTool=${config.deployTool}, deployType=${config.deployType}, cfApiEndpoint=${config.cloudFoundry.apiEndpoint}, cfOrg=${config.cloudFoundry.org}, cfSpace=${config.cloudFoundry.space}, cfCredentialsId=${config.cloudFoundry.credentialsId}"

        //make sure that all relevant descriptors, are available in workspace
        utils.unstashAll(config.stashContent)
        //make sure that for further execution whole workspace, e.g. also downloaded artifacts are considered
        config.stashContent = []

        boolean deployTriggered = false
        boolean deploySuccess = true
        try {
            if (config.deployTool == 'mtaDeployPlugin') {
                deployTriggered = true
                handleMTADeployment(config, script)
            }
            else if (config.deployTool == 'cf_native') {
                deployTriggered = true
                handleCFNativeDeployment(config, script)
            }
            else {
                deployTriggered = false
                echo "[${STEP_NAME}] WARNING! Found unsupported deployTool. Skipping deployment."
            }
        } catch (err) {
            deploySuccess = false
            throw err
        } finally {
            if (deployTriggered) {
                reportToInflux(script, config, deploySuccess, jenkinsUtils)
            }
        }
    }
}
<<<<<<< HEAD

private void handleMTADeployment(Map config, script) {
    // set default mtar path
    config = ConfigurationHelper.newInstance(this, config)
        .addIfEmpty('mtaPath', config.mtaPath ?: findMtar())
        .use()

=======

private void handleMTADeployment(Map config, script) {
    // set default mtar path
    config = ConfigurationHelper.newInstance(this, config)
        .addIfEmpty('mtaPath', config.mtaPath ?: findMtar())
        .use()

>>>>>>> 53c4fb5e
    dockerExecute(script: script, dockerImage: config.dockerImage, dockerWorkspace: config.dockerWorkspace, stashContent: config.stashContent) {
        deployMta(config)
    }
}

private void handleCFNativeDeployment(Map config, script) {
    config.smokeTest = ''

    if (config.smokeTestScript == 'blueGreenCheckScript.sh') {
        writeFile file: config.smokeTestScript, text: libraryResource(config.smokeTestScript)
    }

    config.smokeTest = '--smoke-test $(pwd)/' + config.smokeTestScript
    sh "chmod +x ${config.smokeTestScript}"

    echo "[${STEP_NAME}] CF native deployment (${config.deployType}) with cfAppName=${config.cloudFoundry.appName}, cfManifest=${config.cloudFoundry.manifest}, cfManifestVariables=${config.cloudFoundry.manifestVariables?:'none'}, smokeTestScript=${config.smokeTestScript}"

<<<<<<< HEAD
    cfManifestSubstituteVariables script: script, manifestFile: config.cloudFoundry.manifest, variablesFile: config.cloudFoundry.manifestVariables
=======
    cfManifestSubstituteVariables(
        script: script,
        manifestFile: config.cloudFoundry.manifest,
        manifestVariablesFiles: config.cloudFoundry.manifestVariablesFiles,
        manifestVariables: config.cloudFoundry.manifestVariables
    )
>>>>>>> 53c4fb5e

    dockerExecute(
        script: script,
        dockerImage: config.dockerImage,
        dockerWorkspace: config.dockerWorkspace,
        stashContent: config.stashContent,
        dockerEnvVars: [CF_HOME: "${config.dockerWorkspace}", CF_PLUGIN_HOME: "${config.dockerWorkspace}", STATUS_CODE: "${config.smokeTestStatusCode}"]
    ) {
        deployCfNative(config)
    }
}

def findMtar(){
    def mtarFiles = findFiles(glob: '**/*.mtar')

    if(mtarFiles.length > 1){
        error "Found multiple *.mtar files, please specify file via mtaPath parameter! ${mtarFiles}"
    }
    if(mtarFiles.length == 1){
        return mtarFiles[0].path
    }
    error 'No *.mtar file found!'
}

def deployCfNative (config) {
    withCredentials([usernamePassword(
        credentialsId: config.cloudFoundry.credentialsId,
        passwordVariable: 'password',
        usernameVariable: 'username'
    )]) {
        def deployCommand = selectCfDeployCommandForDeployType(config)

        if (config.deployType == 'blue-green') {
            handleLegacyCfManifest(config)
        } else {
            config.smokeTest = ''
        }

        def blueGreenDeployOptions = deleteOptionIfRequired(config)

        // check if appName is available
        if (config.cloudFoundry.appName == null || config.cloudFoundry.appName == '') {
            if (config.deployType == 'blue-green') {
                error "[${STEP_NAME}] ERROR: Blue-green plugin requires app name to be passed (see https://github.com/bluemixgaragelondon/cf-blue-green-deploy/issues/27)"
            }
            if (fileExists(config.cloudFoundry.manifest)) {
                def manifest = readYaml file: config.cloudFoundry.manifest
                if (!manifest || !manifest.applications || !manifest.applications[0].name) {
                    error "[${STEP_NAME}] ERROR: No appName available in manifest ${config.cloudFoundry.manifest}."
                }
            } else {
                error "[${STEP_NAME}] ERROR: No manifest file ${config.cloudFoundry.manifest} found."
            }
        }

        def returnCode = sh returnStatus: true, script: """#!/bin/bash
            set +x
            set -e
            export HOME=${config.dockerWorkspace}
            cf login -u \"${username}\" -p '${password}' -a ${config.cloudFoundry.apiEndpoint} -o \"${config.cloudFoundry.org}\" -s \"${config.cloudFoundry.space}\"
            cf plugins
            cf ${deployCommand} ${config.cloudFoundry.appName ?: ''} ${blueGreenDeployOptions} -f '${config.cloudFoundry.manifest}' ${config.smokeTest}
            """
        if(returnCode != 0){
            error "[ERROR][${STEP_NAME}] The execution of the deploy command failed, see the log for details."
        }
        stopOldAppIfRunning(config)
        sh "cf logout"
    }
}

private String selectCfDeployCommandForDeployType(Map config) {
    if (config.deployType == 'blue-green') {
        return 'blue-green-deploy'
    } else {
        return 'push'
    }
}

private String deleteOptionIfRequired(Map config) {
    boolean deleteOldInstance = !config.keepOldInstance
    if (deleteOldInstance && config.deployType == 'blue-green') {
        return '--delete-old-apps'
    } else {
        return ''
    }
}

private void stopOldAppIfRunning(Map config) {
    String oldAppName = "${config.cloudFoundry.appName}-old"
    String cfStopOutputFileName = "${UUID.randomUUID()}-cfStopOutput.txt"

    if (config.keepOldInstance && config.deployType == 'blue-green') {
        int cfStopReturncode = sh (returnStatus: true, script: "cf stop $oldAppName  &> $cfStopOutputFileName")

        if (cfStopReturncode > 0) {
            String cfStopOutput = readFile(file: cfStopOutputFileName)

            if (!cfStopOutput.contains("$oldAppName not found")) {
                error "Could not stop application $oldAppName. Error: $cfStopOutput"
            }
        }
    }
}

def deployMta (config) {
    if (config.mtaExtensionDescriptor == null) config.mtaExtensionDescriptor = ''
    if (!config.mtaExtensionDescriptor.isEmpty() && !config.mtaExtensionDescriptor.startsWith('-e ')) config.mtaExtensionDescriptor = "-e ${config.mtaExtensionDescriptor}"

    def deployCommand = 'deploy'
    if (config.deployType == 'blue-green') {
        deployCommand = 'bg-deploy'
        if (config.mtaDeployParameters.indexOf('--no-confirm') < 0) {
            config.mtaDeployParameters += ' --no-confirm'
        }
    }

    withCredentials([usernamePassword(
        credentialsId: config.cloudFoundry.credentialsId,
        passwordVariable: 'password',
        usernameVariable: 'username'
    )]) {
        echo "[${STEP_NAME}] Deploying MTA (${config.mtaPath}) with following parameters: ${config.mtaExtensionDescriptor} ${config.mtaDeployParameters}"
        def returnCode = sh returnStatus: true, script: """#!/bin/bash
            export HOME=${config.dockerWorkspace}
            set +x
            set -e
            cf api ${config.cloudFoundry.apiEndpoint}
            cf login -u ${username} -p '${password}' -a ${config.cloudFoundry.apiEndpoint} -o \"${config.cloudFoundry.org}\" -s \"${config.cloudFoundry.space}\"
            cf plugins
            cf ${deployCommand} ${config.mtaPath} ${config.mtaDeployParameters} ${config.mtaExtensionDescriptor}"""
        if(returnCode != 0){
            error "[ERROR][${STEP_NAME}] The execution of the deploy command failed, see the log for details."
        }
        sh "cf logout"
    }
}

def handleLegacyCfManifest(config) {
    def manifest = readYaml file: config.cloudFoundry.manifest
    String originalManifest = manifest.toString()
    manifest = CfManifestUtils.transform(manifest)
    String transformedManifest = manifest.toString()
    if (originalManifest != transformedManifest) {
        echo """The file ${config.cloudFoundry.manifest} is not compatible with the Cloud Foundry blue-green deployment plugin. Re-writing inline.
See this issue if you are interested in the background: https://github.com/cloudfoundry/cli/issues/1445.\n
Original manifest file content: $originalManifest\n
Transformed manifest file content: $transformedManifest"""
        sh "rm ${config.cloudFoundry.manifest}"
        writeYaml file: config.cloudFoundry.manifest, data: manifest
    }
}


private void reportToInflux(script, config, deploySuccess, JenkinsUtils jenkinsUtils) {
    def deployUser = ''
    withCredentials([usernamePassword(
        credentialsId: config.cloudFoundry.credentialsId,
        passwordVariable: 'password',
        usernameVariable: 'username'
    )]) {
        deployUser = username
    }

    def timeFinished = new Date().format( 'MMM dd, yyyy - HH:mm:ss' )
    def triggerCause = jenkinsUtils.isJobStartedByUser()?'USER':(jenkinsUtils.isJobStartedByTimer()?'TIMER': 'OTHER')

    def deploymentData = [deployment_data: [
        artifactUrl: 'n/a', //might be added later on during pipeline run (written to commonPipelineEnvironment)
        deployTime: timeFinished,
        jobTrigger: triggerCause
    ]]
    def deploymentDataTags = [deployment_data: [
        artifactVersion: script.commonPipelineEnvironment.getArtifactVersion(),
        deployUser: deployUser,
        deployResult: deploySuccess?'SUCCESS':'FAILURE',
        cfApiEndpoint: config.cloudFoundry.apiEndpoint,
        cfOrg: config.cloudFoundry.org,
        cfSpace: config.cloudFoundry.space,
    ]]
    influxWriteData script: script, customData: [:], customDataTags: [:], customDataMap: deploymentData, customDataMapTags: deploymentDataTags
}<|MERGE_RESOLUTION|>--- conflicted
+++ resolved
@@ -36,14 +36,6 @@
          */
         'manifest',
         /**
-<<<<<<< HEAD
-         * Defines the manifest variables Yaml file to be used to replace variable references in manifest. This file
-         * is optional. Its presence in combination with the manifest being present will trigger the
-         * `cfManifestSubstituteVariables` step before deployment. The format of variable references follows the
-         * [Cloud Foundry standard](https://docs.cloudfoundry.org/devguide/deploy-apps/manifest-attributes.html#variable-substitution).
-         * @parentConfigKey cloudFoundry
-         */
-=======
          * Defines the manifest variables Yaml files to be used to replace variable references in manifest. This parameter
          * is optional and will default to `["manifest-variables.yml"]`. This can be used to set variable files like it
          * is provided by `cf push --vars-file <file>`.
@@ -71,7 +63,6 @@
          * by `manifestVariablesFiles` - no matter what is declared before. This is the same behavior as can be
          * observed when using `cf push --var` in combination with `cf push --vars-file`.
          */
->>>>>>> 53c4fb5e
         'manifestVariables',
         /**
          * Cloud Foundry target organization.
@@ -127,11 +118,7 @@
     'smokeTestStatusCode'
 ]
 
-<<<<<<< HEAD
-@Field Map CONFIG_KEY_COMPATIBILITY = [cloudFoundry: [apiEndpoint: 'cfApiEndpoint', appName:'cfAppName', credentialsId: 'cfCredentialsId', manifest: 'cfManifest', manifestVariables: 'cfManifestVariables', org: 'cfOrg', space: 'cfSpace']]
-=======
 @Field Map CONFIG_KEY_COMPATIBILITY = [cloudFoundry: [apiEndpoint: 'cfApiEndpoint', appName:'cfAppName', credentialsId: 'cfCredentialsId', manifest: 'cfManifest', manifestVariablesFiles: 'cfManifestVariablesFiles', manifestVariables: 'cfManifestVariables',  org: 'cfOrg', space: 'cfSpace']]
->>>>>>> 53c4fb5e
 
 @Field Set PARAMETER_KEYS = STEP_CONFIG_KEYS
 
@@ -221,10 +208,10 @@
             if (deployTriggered) {
                 reportToInflux(script, config, deploySuccess, jenkinsUtils)
             }
-        }
-    }
-}
-<<<<<<< HEAD
+
+        }
+    }
+}
 
 private void handleMTADeployment(Map config, script) {
     // set default mtar path
@@ -232,15 +219,6 @@
         .addIfEmpty('mtaPath', config.mtaPath ?: findMtar())
         .use()
 
-=======
-
-private void handleMTADeployment(Map config, script) {
-    // set default mtar path
-    config = ConfigurationHelper.newInstance(this, config)
-        .addIfEmpty('mtaPath', config.mtaPath ?: findMtar())
-        .use()
-
->>>>>>> 53c4fb5e
     dockerExecute(script: script, dockerImage: config.dockerImage, dockerWorkspace: config.dockerWorkspace, stashContent: config.stashContent) {
         deployMta(config)
     }
@@ -258,16 +236,12 @@
 
     echo "[${STEP_NAME}] CF native deployment (${config.deployType}) with cfAppName=${config.cloudFoundry.appName}, cfManifest=${config.cloudFoundry.manifest}, cfManifestVariables=${config.cloudFoundry.manifestVariables?:'none'}, smokeTestScript=${config.smokeTestScript}"
 
-<<<<<<< HEAD
-    cfManifestSubstituteVariables script: script, manifestFile: config.cloudFoundry.manifest, variablesFile: config.cloudFoundry.manifestVariables
-=======
     cfManifestSubstituteVariables(
         script: script,
         manifestFile: config.cloudFoundry.manifest,
         manifestVariablesFiles: config.cloudFoundry.manifestVariablesFiles,
         manifestVariables: config.cloudFoundry.manifestVariables
     )
->>>>>>> 53c4fb5e
 
     dockerExecute(
         script: script,
