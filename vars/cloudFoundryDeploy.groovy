import com.sap.piper.BashUtils
import com.sap.piper.CfManifestUtils
import com.sap.piper.ConfigurationHelper
import com.sap.piper.GenerateDocumentation
import com.sap.piper.JenkinsUtils
import com.sap.piper.Utils
import groovy.transform.Field

import static com.sap.piper.Prerequisites.checkScript

@Field String STEP_NAME = getClass().getName()

@Field Set GENERAL_CONFIG_KEYS = [
    /**
     * This is set in the common pipeline environment by the build tool, e.g. during the mtaBuild step.
     */
    'buildTool',
    'cloudFoundry',
        /**
         * Cloud Foundry API endpoint.
         * @parentConfigKey cloudFoundry
         */
        'apiEndpoint',
        /**
         * Defines the name of the application to be deployed to the Cloud Foundry space.
         * @parentConfigKey cloudFoundry
         */
        'appName',
        /**
         * Credentials to be used for deployment.
         * @parentConfigKey cloudFoundry
         */
        'credentialsId',
        /**
         * Defines the manifest to be used for deployment to Cloud Foundry.
         * @parentConfigKey cloudFoundry
         */
        'manifest',
        /**
         * Defines the manifest variables Yaml files to be used to replace variable references in manifest. This parameter
         * is optional and will default to `["manifest-variables.yml"]`. This can be used to set variable files like it
         * is provided by `cf push --vars-file <file>`.
         *
         * If the manifest is present and so are all variable files, a variable substitution will be triggered that uses
         * the `cfManifestSubstituteVariables` step before deployment. The format of variable references follows the
         * [Cloud Foundry standard](https://docs.cloudfoundry.org/devguide/deploy-apps/manifest-attributes.html#variable-substitution).
         * @parentConfigKey cloudFoundry
         */
        'manifestVariablesFiles',
        /**
         * Defines a `List` of variables as key-value `Map` objects used for variable substitution within the file given by `manifest`.
         * Defaults to an empty list, if not specified otherwise. This can be used to set variables like it is provided
         * by `cf push --var key=value`.
         *
         * The order of the maps of variables given in the list is relevant in case there are conflicting variable names and values
         * between maps contained within the list. In case of conflicts, the last specified map in the list will win.
         *
         * Though each map entry in the list can contain more than one key-value pair for variable substitution, it is recommended
         * to stick to one entry per map, and rather declare more maps within the list. The reason is that
         * if a map in the list contains more than one key-value entry, and the entries are conflicting, the
         * conflict resolution behavior is undefined (since map entries have no sequence).
         *
         * Note: variables defined via `manifestVariables` always win over conflicting variables defined via any file given
         * by `manifestVariablesFiles` - no matter what is declared before. This is the same behavior as can be
         * observed when using `cf push --var` in combination with `cf push --vars-file`.
         * @parentConfigKey cloudFoundry
         */
        'manifestVariables',
        /**
         * Cloud Foundry target organization.
         * @parentConfigKey cloudFoundry
         */
        'org',
        /**
         * Cloud Foundry target space.
         * @parentConfigKey cloudFoundry
         */
        'space',
    /**
     * Defines the tool which should be used for deployment.
     * If it is not set it will be inferred automatically based on the buildTool, i.e., for MTA projects `mtaDeployPlugin` will be used and `cf_native` for other types of projects.
     * @possibleValues 'cf_native', 'mtaDeployPlugin'
     */
    'deployTool',
    /**
     * Defines the type of deployment, either `standard` deployment which results in a system downtime or a zero-downtime `blue-green` deployment.
     * If 'cf_native' as deployType and 'blue-green' as deployTool is used in combination, your manifest.yaml may only contain one application.
     * If this application has the option 'no-route' active the deployType will be changed to 'standard'.
     * @possibleValues 'standard', 'blue-green'
     */
    'deployType',
    /**
     * In case of a `blue-green` deployment the old instance will be deleted by default. If this option is set to true the old instance will remain stopped in the Cloud Foundry space.
     * @possibleValues true, false
     */
    'keepOldInstance',
    /** @see dockerExecute */
    'dockerImage',
    /** @see dockerExecute */
    'dockerWorkspace',
    /** @see dockerExecute */
    'stashContent',
    /**
     * Additional parameters passed to cf native deployment command.
     */
    'cfNativeDeployParameters',
    /**
     * Addition command line options for cf api command.
     * No escaping/quoting is performed. Not recommanded for productive environments.
     */
    'apiParameters',
    /**
     * Addition command line options for cf login command.
     * No escaping/quoting is performed. Not recommanded for productive environments.
     */
    'loginParameters',
    /**
     * Additional parameters passed to mta deployment command.
     */
    'mtaDeployParameters',
    /**
     * Defines a map of credentials that need to be replaced in the `mtaExtensionDescriptor`.
     * This map needs to be created as `value-to-be-replaced`:`id-of-a-credential-in-jenkins`
     */
    'mtaExtensionCredentials',
    /**
     * Defines additional extension descriptor file for deployment with the mtaDeployPlugin.
     */
    'mtaExtensionDescriptor',
    /**
     * Defines the path to *.mtar for deployment with the mtaDeployPlugin. If not specified, it will use the mta file created in mtaBuild or search for an mtar file in the workspace.
     */
    'mtaPath',
    /**
     * Allows to specify a script which performs a check during blue-green deployment. The script gets the FQDN as parameter and returns `exit code 0` in case check returned `smokeTestStatusCode`.
     * More details can be found [here](https://github.com/bluemixgaragelondon/cf-blue-green-deploy#how-to-use) <br /> Currently this option is only considered for deployTool `cf_native`.
     */
    'smokeTestScript',
    /**
     * Expected status code returned by the check.
     */
    'smokeTestStatusCode',
    /**
     * Provides more output. May reveal sensitive information.
     * @possibleValues true, false
     */
    'verbose',
    /**
     * Docker image deployments are supported (via manifest file in general)[https://docs.cloudfoundry.org/devguide/deploy-apps/manifest-attributes.html#docker].
     * If no manifest is used, this parameter defines the image to be deployed. The specified name of the image is
     * passed to the `--docker-image` parameter of the cf CLI and must adhere it's naming pattern (e.g. REPO/IMAGE:TAG).
     * See (cf CLI documentation)[https://docs.cloudfoundry.org/devguide/deploy-apps/push-docker.html] for details.
     *
     * Note: The used Docker registry must be visible for the targeted Cloud Foundry instance.
     */
    'deployDockerImage',
    /**
     * If the specified image in `deployDockerImage` is contained in a Docker registry, which requires authorization
     * this defines the credentials to be used.
     */
    'dockerCredentialsId',
    /**
     * Toggle to activate the new go-implementation of the step. Off by default.
     * @possibleValues true, false
     */
    'useGoStep',
]
@Field Set STEP_CONFIG_KEYS = GENERAL_CONFIG_KEYS
@Field Set PARAMETER_KEYS = STEP_CONFIG_KEYS

@Field Map CONFIG_KEY_COMPATIBILITY = [
    cloudFoundry: [
        apiEndpoint: 'cfApiEndpoint',
        appName:'cfAppName',
        credentialsId: 'cfCredentialsId',
        manifest: 'cfManifest',
        manifestVariablesFiles: 'cfManifestVariablesFiles',
        manifestVariables: 'cfManifestVariables',
        org: 'cfOrg',
        space: 'cfSpace',
    ],
    mtaExtensionDescriptor: 'cloudFoundry/mtaExtensionDescriptor'
]

/**
 * Deploys an application to a test or production space within Cloud Foundry.
 * Deployment can be done
 *
 * * in a standard way
 * * in a zero downtime manner (using a [blue-green deployment approach](https://martinfowler.com/bliki/BlueGreenDeployment.html))
 *
 * !!! note "Deployment supports multiple deployment tools"
 *     Currently the following are supported:
 *
 *     * Standard `cf push` and [Bluemix blue-green plugin](https://github.com/bluemixgaragelondon/cf-blue-green-deploy#how-to-use)
 *     * [MTA CF CLI Plugin](https://github.com/cloudfoundry-incubator/multiapps-cli-plugin)
 *
 * !!! note
 *     Due to [an incompatible change](https://github.com/cloudfoundry/cli/issues/1445) in the Cloud Foundry CLI, multiple buildpacks are not supported by this step.
 *     If your `application` contains a list of `buildpacks` instead a single `buildpack`, this will be automatically re-written by the step when blue-green deployment is used.
 *
 * !!! note
 *     Cloud Foundry supports the deployment of multiple applications using a single manifest file.
 *     This option is supported with Piper.
 *
 * In this case define `appName: ''` since the app name for the individual applications have to be defined via the manifest.
 * You can find details in the [Cloud Foundry Documentation](https://docs.cloudfoundry.org/devguide/deploy-apps/manifest.html#multi-apps)
 */
@GenerateDocumentation
void call(Map parameters = [:]) {

    handlePipelineStepErrors (stepName: STEP_NAME, stepParameters: parameters) {

        final script = checkScript(this, parameters) ?: this
        def utils = parameters.juStabUtils ?: new Utils()
        def jenkinsUtils = parameters.jenkinsUtilsStub ?: new JenkinsUtils()
        String stageName = parameters.stageName ?: env.STAGE_NAME

        Map config = ConfigurationHelper.newInstance(this)
            .loadStepDefaults([:], stageName)
            .mixinGeneralConfig(script.commonPipelineEnvironment, GENERAL_CONFIG_KEYS, CONFIG_KEY_COMPATIBILITY)
            .mixinStepConfig(script.commonPipelineEnvironment, STEP_CONFIG_KEYS, CONFIG_KEY_COMPATIBILITY)
            .mixinStageConfig(script.commonPipelineEnvironment, stageName, STEP_CONFIG_KEYS, CONFIG_KEY_COMPATIBILITY)
            .mixin(parameters, PARAMETER_KEYS, CONFIG_KEY_COMPATIBILITY)
            .addIfEmpty('buildTool', script.commonPipelineEnvironment.getBuildTool())
            .dependingOn('buildTool').mixin('deployTool')
            .dependingOn('deployTool').mixin('dockerImage')
            .dependingOn('deployTool').mixin('dockerWorkspace')
            .withMandatoryProperty('cloudFoundry/org')
            .withMandatoryProperty('cloudFoundry/space')
            .withMandatoryProperty('cloudFoundry/credentialsId', null, {c -> return !c.containsKey('vaultAppRoleTokenCredentialsId') || !c.containsKey('vaultAppRoleSecretTokenCredentialsId')})
            .use()

        if (config.useGoStep == true) {
<<<<<<< HEAD
            def creds = []
            if (config.mtaExtensionCredentials) {
                config.mtaExtensionCredentials.each { key, credentialsId ->
                    echo "[INFO]${STEP_NAME}] Preparing credential for being used by piper-go. key: ${key}, credentialsId is: ${credentialsId}"
                    creds << string(credentialsId: credentialsId, variable: credentialsId)
                }
            }

            withCredentials(creds) {

                List credentials = [
                    [type: 'usernamePassword', id: 'cfCredentialsId', env: ['PIPER_username', 'PIPER_password']],
                    [type: 'usernamePassword', id: 'dockerCredentialsId', env: ['PIPER_dockerUsername', 'PIPER_dockerPassword']]
                ]
                piperExecuteBin(parameters, STEP_NAME, 'metadata/cloudFoundryDeploy.yaml', credentials)
            }
=======
            utils.unstashAll("deployDescriptor")
            List credentials = [
                [type: 'usernamePassword', id: 'cfCredentialsId', env: ['PIPER_username', 'PIPER_password']],
                [type: 'usernamePassword', id: 'dockerCredentialsId', env: ['PIPER_dockerUsername', 'PIPER_dockerPassword']]
            ]
            piperExecuteBin(parameters, STEP_NAME, 'metadata/cloudFoundryDeploy.yaml', credentials)
>>>>>>> 17bdbe2e
            return
        }

        utils.pushToSWA([
            step: STEP_NAME,
            stepParamKey1: 'deployTool',
            stepParam1: config.deployTool,
            stepParamKey2: 'deployType',
            stepParam2: config.deployType,
            stepParamKey3: 'scriptMissing',
            stepParam3: parameters?.script == null
        ], config)

        echo "[${STEP_NAME}] General parameters: deployTool=${config.deployTool}, deployType=${config.deployType}, cfApiEndpoint=${config.cloudFoundry.apiEndpoint}, cfOrg=${config.cloudFoundry.org}, cfSpace=${config.cloudFoundry.space}, cfCredentialsId=${config.cloudFoundry.credentialsId}"

        //make sure that all relevant descriptors, are available in workspace
        utils.unstashAll(config.stashContent)
        //make sure that for further execution whole workspace, e.g. also downloaded artifacts are considered
        config.stashContent = []

        // validate cf app name to avoid a failing deployment due to invalid chars
        if (config.cloudFoundry.appName) {
            String appName = config.cloudFoundry.appName.toString()
            boolean isValidCfAppName = appName.matches("^[a-zA-Z0-9][a-zA-Z0-9\\-]*[a-zA-Z0-9]\$")

            if (!isValidCfAppName) {
                echo "WARNING: Your application name $appName contains non-alphanumeric characters which may lead to errors in the future, as they are not supported by CloudFoundry.\n" +
                    "For more details please visit https://docs.cloudfoundry.org/devguide/deploy-apps/deploy-app.html#basic-settings"

                // Underscore in the app name will lead to errors because cf uses the appname as part of the url which may not contain underscores
                if (appName.contains("_")) {
                    error("Your application name $appName contains a '_' (underscore) which is not allowed, only letters, dashes and numbers can be used. " +
                        "Please change the name to fit this requirement.\n" +
                        "For more details please visit https://docs.cloudfoundry.org/devguide/deploy-apps/deploy-app.html#basic-settings.")
                }

                if (appName.startsWith("-") || appName.endsWith("-")) {
                    error("Your application name $appName contains a starts or ends with a '-' (dash) which is not allowed, only letters, dashes and numbers can be used. " +
                        "Please change the name to fit this requirement.\n" +
                        "For more details please visit https://docs.cloudfoundry.org/devguide/deploy-apps/deploy-app.html#basic-settings.")
                }
            }
        }

        boolean deployTriggered = false
        boolean deploySuccess = true
        try {
            if (config.deployTool == 'mtaDeployPlugin') {
                deployTriggered = true
                handleMTADeployment(config, script)
            }
            else if (config.deployTool == 'cf_native') {
                deployTriggered = true
                handleCFNativeDeployment(config, script)
            }
            else {
                deployTriggered = false
                echo "[${STEP_NAME}] WARNING! Found unsupported deployTool. Skipping deployment."
            }
        } catch (err) {
            deploySuccess = false
            throw err
        } finally {
            if (deployTriggered) {
                reportToInflux(script, config, deploySuccess, jenkinsUtils)
            }

        }

    }
}

private void handleMTADeployment(Map config, script) {
    // set default mtar path
    if(!config.mtaPath) {
        config.mtaPath = script.commonPipelineEnvironment.mtarFilePath ?: findMtar()
    }

    dockerExecute(script: script, dockerImage: config.dockerImage, dockerWorkspace: config.dockerWorkspace, stashContent: config.stashContent) {
        deployMta(config)
    }
}

def findMtar(){
    def mtarFiles = findFiles(glob: '**/*.mtar')

    if(mtarFiles.length > 1){
        error "[${STEP_NAME}] Found multiple *.mtar files, please specify file via mtaPath parameter! ${mtarFiles}"
    }
    if(mtarFiles.length == 1){
        return mtarFiles[0].path
    }
    error "[${STEP_NAME}] No *.mtar file found!"
}

def deployMta(config) {
    String mtaExtensionDescriptorParam = ''

    if (config.mtaExtensionDescriptor) {
        if (!fileExists(config.mtaExtensionDescriptor)) {
            error "[${STEP_NAME}] The mta extension descriptor file ${config.mtaExtensionDescriptor} does not exist at the configured location."
        }

        mtaExtensionDescriptorParam = "-e ${config.mtaExtensionDescriptor}"

        if (config.mtaExtensionCredentials) {
            handleMtaExtensionCredentials(config)
        }
    }

    def deployCommand = 'deploy'
    if (config.deployType == 'blue-green') {
        deployCommand = 'bg-deploy'
        if (config.mtaDeployParameters.indexOf('--no-confirm') < 0) {
            config.mtaDeployParameters += ' --no-confirm'
        }
    }

    def deployStatement = "cf ${deployCommand} ${config.mtaPath} ${config.mtaDeployParameters} ${mtaExtensionDescriptorParam}"
    def apiStatement = "cf api ${config.cloudFoundry.apiEndpoint} ${config.apiParameters}"

    echo "[${STEP_NAME}] Deploying MTA (${config.mtaPath}) with following parameters: ${mtaExtensionDescriptorParam} ${config.mtaDeployParameters}"
    try {
        deploy(apiStatement, deployStatement, config, null)
    } finally {
        if (config.mtaExtensionCredentials && config.mtaExtensionDescriptor && fileExists(config.mtaExtensionDescriptor)) {
            sh "mv --force ${config.mtaExtensionDescriptor}.original ${config.mtaExtensionDescriptor} || echo 'The file ${config.mtaExtensionDescriptor}.original could not be renamed.'"
        }
    }
}

private void handleMtaExtensionCredentials(Map<?, ?> config) {
    echo "[${STEP_NAME}] Modifying ${config.mtaExtensionDescriptor}. Adding credential values from Jenkins."
    sh "cp ${config.mtaExtensionDescriptor} ${config.mtaExtensionDescriptor}.original"

    Map mtaExtensionCredentials = config.mtaExtensionCredentials

    String fileContent = ''

    try {
        fileContent = readFile config.mtaExtensionDescriptor
    } catch (Exception e) {
        error("[${STEP_NAME}] Unable to read mta extension file ${config.mtaExtensionDescriptor}. (${e.getMessage()})")
    }

    mtaExtensionCredentials.each { key, credentialsId ->
        withCredentials([string(credentialsId: credentialsId, variable: 'mtaExtensionCredential')]) {
            fileContent = fileContent.replace('<%= ' + key.toString() + ' %>', mtaExtensionCredential.toString())
        }
    }

    writeFile file: config.mtaExtensionDescriptor, text: fileContent
}

private checkAndUpdateDeployTypeForNotSupportedManifest(Map config){
    String manifestFile = config.cloudFoundry.manifest ?: 'manifest.yml'
    if(config.deployType == 'blue-green' && fileExists(manifestFile)){
        Map manifest = readYaml file: manifestFile
        List applications = manifest.applications
        if(applications) {
            if(applications.size()>1){
                error "[${STEP_NAME}] Your manifest contains more than one application. For blue green deployments your manifest file may contain only one application."
            }
            if(applications.size==1 && applications[0]['no-route']){
                echo '[WARNING] Blue green deployment is not possible for application without route. Using deployment type "standard" instead.'
                config.deployType = 'standard'
            }
        }
    }
}

private void handleCFNativeDeployment(Map config, script) {
    config.smokeTest = ''

    checkAndUpdateDeployTypeForNotSupportedManifest(config)

    if (config.deployType == 'blue-green') {
        prepareBlueGreenCfNativeDeploy(config, script)
    } else {
        prepareCfPushCfNativeDeploy(config)
    }

    echo "[${STEP_NAME}] CF native deployment (${config.deployType}) with:"
    echo "[${STEP_NAME}] - cfAppName=${config.cloudFoundry.appName}"
    echo "[${STEP_NAME}] - cfManifest=${config.cloudFoundry.manifest}"
    echo "[${STEP_NAME}] - cfManifestVariables=${config.cloudFoundry.manifestVariables ?: 'none specified'}"
    echo "[${STEP_NAME}] - cfManifestVariablesFiles=${config.cloudFoundry.manifestVariablesFiles ?: 'none specified'}"
    echo "[${STEP_NAME}] - cfdeployDockerImage=${config.deployDockerImage ?: 'none specified'}"
    echo "[${STEP_NAME}] - cfdockerCredentialsId=${config.dockerCredentialsId ?: 'none specified'}"
    echo "[${STEP_NAME}] - smokeTestScript=${config.smokeTestScript}"

    checkIfAppNameIsAvailable(config)

    def dockerCredentials = []
    if (config.dockerCredentialsId != null && config.dockerCredentialsId != '') {
        dockerCredentials.add(usernamePassword(
            credentialsId: config.dockerCredentialsId,
            passwordVariable: 'dockerPassword',
            usernameVariable: 'dockerUsername'
        ))
    }
    withCredentials(dockerCredentials) {
        dockerExecute(
            script: script,
            dockerImage: config.dockerImage,
            dockerWorkspace: config.dockerWorkspace,
            stashContent: config.stashContent,
            dockerEnvVars: [
                CF_HOME           : "${config.dockerWorkspace}",
                CF_PLUGIN_HOME    : "${config.dockerWorkspace}",
                // if the Docker registry requires authentication the DOCKER_PASSWORD env variable must be set
                CF_DOCKER_PASSWORD: "${dockerCredentials.isEmpty() ? '' : dockerPassword}",
                STATUS_CODE       : "${config.smokeTestStatusCode}"
            ]
        ) {
            if(dockerCredentials.size() > 0) {
                config.dockerUsername = dockerUsername
            }
            deployCfNative(config)
        }
    }
}

private prepareBlueGreenCfNativeDeploy(config,script) {
    if (config.smokeTestScript == 'blueGreenCheckScript.sh') {
        writeFile file: config.smokeTestScript, text: libraryResource(config.smokeTestScript)
    }

    if (config.smokeTestScript) {
        config.smokeTest = '--smoke-test $(pwd)/' + config.smokeTestScript
        sh "chmod +x ${config.smokeTestScript}"
    }

    config.deployCommand = 'blue-green-deploy'
    cfManifestSubstituteVariables(
        script: script,
        manifestFile: config.cloudFoundry.manifest,
        manifestVariablesFiles: config.cloudFoundry.manifestVariablesFiles,
        manifestVariables: config.cloudFoundry.manifestVariables
    )
    handleLegacyCfManifest(config)
    if (!config.keepOldInstance) {
        config.deployOptions = '--delete-old-apps'
    }
}

def handleLegacyCfManifest(config) {
    def manifest = readYaml file: config.cloudFoundry.manifest
    String originalManifest = manifest.toString()
    manifest = CfManifestUtils.transform(manifest)
    String transformedManifest = manifest.toString()
    if (originalManifest != transformedManifest) {
        echo """The file ${config.cloudFoundry.manifest} is not compatible with the Cloud Foundry blue-green deployment plugin. Re-writing inline.
See this issue if you are interested in the background: https://github.com/cloudfoundry/cli/issues/1445.\n
Original manifest file content: $originalManifest\n
Transformed manifest file content: $transformedManifest"""
        sh "rm ${config.cloudFoundry.manifest}"
        writeYaml file: config.cloudFoundry.manifest, data: manifest
    }
}

private prepareCfPushCfNativeDeploy(config) {
    config.deployCommand = 'push'
    config.deployOptions = "${varOptions(config)}${varFileOptions(config)}"
}

private varOptions(Map config) {
    String varPart = ''
    if (config.cloudFoundry.manifestVariables) {
        if (!(config.cloudFoundry.manifestVariables in List)) {
            error "[${STEP_NAME}] ERROR: Parameter config.cloudFoundry.manifestVariables is not a List!"
        }
        config.cloudFoundry.manifestVariables.each {
            if (!(it in Map)) {
                error "[${STEP_NAME}] ERROR: Parameter config.cloudFoundry.manifestVariables.$it is not a Map!"
            }
            it.keySet().each { varKey ->
                String varValue=BashUtils.quoteAndEscape(it.get(varKey).toString())
                varPart += " --var $varKey=$varValue"
            }
        }
    }
    if (varPart) echo "We will add the following string to the cf push call:$varPart !"
    return varPart
}

private String varFileOptions(Map config) {
    String varFilePart = ''
    if (config.cloudFoundry.manifestVariablesFiles) {
        if (!(config.cloudFoundry.manifestVariablesFiles in List)) {
            error "[${STEP_NAME}] ERROR: Parameter config.cloudFoundry.manifestVariablesFiles is not a List!"
        }
        config.cloudFoundry.manifestVariablesFiles.each {
            if (fileExists(it)) {
                varFilePart += " --vars-file ${BashUtils.quoteAndEscape(it)}"
            } else {
                echo "[${STEP_NAME}] [WARNING] We skip adding not-existing file '$it' as a vars-file to the cf create-service-push call"
            }
        }
    }
    if (varFilePart) echo "We will add the following string to the cf push call:$varFilePart !"
    return varFilePart
}

private checkIfAppNameIsAvailable(config) {
    if (config.cloudFoundry.appName == null || config.cloudFoundry.appName == '') {
        if (config.deployType == 'blue-green') {
            error "[${STEP_NAME}] ERROR: Blue-green plugin requires app name to be passed (see https://github.com/bluemixgaragelondon/cf-blue-green-deploy/issues/27)"
        }
        if (fileExists(config.cloudFoundry.manifest)) {
            def manifest = readYaml file: config.cloudFoundry.manifest
            if (!manifest || !manifest.applications || !manifest.applications[0].name) {
                error "[${STEP_NAME}] ERROR: No appName available in manifest ${config.cloudFoundry.manifest}."
            }
        } else {
            error "[${STEP_NAME}] ERROR: No manifest file ${config.cloudFoundry.manifest} found."
        }
    }
}

def deployCfNative(config) {
    // the deployStatement is complex and has lot of options; using a list and findAll allows to put each option
    // as a single list element; if a option is not set (= null or '') this removed before every element is joined
    // via a single whitespace; results in a single line deploy statement
    def deployStatement = [
        'cf',
        config.deployCommand,
        config.cloudFoundry.appName,
        config.deployOptions,
        config.cloudFoundry.manifest ? "-f '${config.cloudFoundry.manifest}'" : null,
        config.deployDockerImage && config.deployType != 'blue-green' ? "--docker-image ${config.deployDockerImage}" : null,
        config.dockerUsername && config.deployType != 'blue-green' ? "--docker-username ${dockerUsername}" : null,
        config.smokeTest,
        config.cfNativeDeployParameters
    ].findAll { s -> s != null && s != '' }.join(" ")
    deploy(null, deployStatement, config, { c -> stopOldAppIfRunning(c) })
}

private deploy(String cfApiStatement, String cfDeployStatement, config, Closure postDeployAction) {

    withCredentials([usernamePassword(
        credentialsId: config.cloudFoundry.credentialsId,
        passwordVariable: 'password',
        usernameVariable: 'username'
    )]) {
        def cfTraceFile = 'cf.log'
        def deployScript = """#!/bin/bash
            set +x
            set -e
            export HOME=${config.dockerWorkspace}
            export CF_TRACE=${cfTraceFile}
            ${cfApiStatement ?: ''}
            cf login -u \"${username}\" -p '${password}' -a ${config.cloudFoundry.apiEndpoint} -o \"${config.cloudFoundry.org}\" -s \"${config.cloudFoundry.space}\" ${config.loginParameters}
            cf plugins
            ${cfDeployStatement}
            """

        if (config.verbose) {
            // Password contained in output below is hidden by withCredentials
            echo "[INFO][${STEP_NAME}] Executing command: '${deployScript}'."
        }

        try {
            sh deployScript
        } catch (e) {
            handleCfCliLog(cfTraceFile)

            error "[${STEP_NAME}] ERROR: The execution of the deploy command failed, see the log for details."
        }
        if (config.verbose) {
            handleCfCliLog(cfTraceFile)
        }

        if (postDeployAction) postDeployAction(config)

        sh "cf logout"
    }
}

private void handleCfCliLog(String logFile){
    if(fileExists(file: logFile)) {
        echo  '### START OF CF CLI TRACE OUTPUT ###'
        // Would be nice to inline the two next lines, but that is not understood by the test framework
        def cfTrace = readFile(file: logFile)
        echo cfTrace
        echo '### END OF CF CLI TRACE OUTPUT ###'
    } else {
        echo "No trace file found at '${logFile}'"
    }
}

private void stopOldAppIfRunning(Map config) {
    String oldAppName = "${config.cloudFoundry.appName}-old"
    String cfStopOutputFileName = "${UUID.randomUUID()}-cfStopOutput.txt"

    if (config.keepOldInstance && config.deployType == 'blue-green') {
        try {
            sh "cf stop $oldAppName  &> $cfStopOutputFileName"
        } catch (e) {
            String cfStopOutput = readFile(file: cfStopOutputFileName)

            if (!cfStopOutput.contains("$oldAppName not found")) {
                error "[${STEP_NAME}] ERROR: Could not stop application $oldAppName. Error: $cfStopOutput"
            }
        }
    }
}

private void reportToInflux(script, config, deploySuccess, JenkinsUtils jenkinsUtils) {
    def deployUser = ''
    withCredentials([usernamePassword(
        credentialsId: config.cloudFoundry.credentialsId,
        passwordVariable: 'password',
        usernameVariable: 'username'
    )]) {
        deployUser = username
    }

    def timeFinished = new Date().format( 'MMM dd, yyyy - HH:mm:ss' )
    def triggerCause = jenkinsUtils.isJobStartedByUser()?'USER':(jenkinsUtils.isJobStartedByTimer()?'TIMER': 'OTHER')

    def deploymentData = [deployment_data: [
        artifactUrl: 'n/a', //might be added later on during pipeline run (written to commonPipelineEnvironment)
        deployTime: timeFinished,
        jobTrigger: triggerCause
    ]]
    def deploymentDataTags = [deployment_data: [
        artifactVersion: script.commonPipelineEnvironment.getArtifactVersion(),
        deployUser: deployUser,
        deployResult: deploySuccess?'SUCCESS':'FAILURE',
        cfApiEndpoint: config.cloudFoundry.apiEndpoint,
        cfOrg: config.cloudFoundry.org,
        cfSpace: config.cloudFoundry.space,
    ]]
    influxWriteData script: script, customData: [:], customDataTags: [:], customDataMap: deploymentData, customDataMapTags: deploymentDataTags
}<|MERGE_RESOLUTION|>--- conflicted
+++ resolved
@@ -232,31 +232,21 @@
             .use()
 
         if (config.useGoStep == true) {
-<<<<<<< HEAD
-            def creds = []
-            if (config.mtaExtensionCredentials) {
-                config.mtaExtensionCredentials.each { key, credentialsId ->
-                    echo "[INFO]${STEP_NAME}] Preparing credential for being used by piper-go. key: ${key}, credentialsId is: ${credentialsId}"
-                    creds << string(credentialsId: credentialsId, variable: credentialsId)
-                }
-            }
-
-            withCredentials(creds) {
-
-                List credentials = [
-                    [type: 'usernamePassword', id: 'cfCredentialsId', env: ['PIPER_username', 'PIPER_password']],
-                    [type: 'usernamePassword', id: 'dockerCredentialsId', env: ['PIPER_dockerUsername', 'PIPER_dockerPassword']]
-                ]
-                piperExecuteBin(parameters, STEP_NAME, 'metadata/cloudFoundryDeploy.yaml', credentials)
-            }
-=======
+
             utils.unstashAll("deployDescriptor")
+
             List credentials = [
                 [type: 'usernamePassword', id: 'cfCredentialsId', env: ['PIPER_username', 'PIPER_password']],
                 [type: 'usernamePassword', id: 'dockerCredentialsId', env: ['PIPER_dockerUsername', 'PIPER_dockerPassword']]
             ]
+
+            if (config.mtaExtensionCredentials) {
+                config.mtaExtensionCredentials.each { key, credentialsId ->
+                    echo "[INFO]${STEP_NAME}] Preparing credential for being used by piper-go. key: ${key}, credentialsId is: ${credentialsId}"
+                    credentials << [type: 'token', id: credentialsId, env: [credentialsId], resolveCredentialsId: false]
+                }
+            }
             piperExecuteBin(parameters, STEP_NAME, 'metadata/cloudFoundryDeploy.yaml', credentials)
->>>>>>> 17bdbe2e
             return
         }
 
