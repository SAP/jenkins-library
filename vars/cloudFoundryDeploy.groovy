import com.sap.piper.JenkinsUtils

import static com.sap.piper.Prerequisites.checkScript

import com.sap.piper.GenerateDocumentation
import com.sap.piper.Utils
import com.sap.piper.ConfigurationHelper
import com.sap.piper.CfManifestUtils
import com.sap.piper.BashUtils

import groovy.transform.Field

@Field String STEP_NAME = getClass().getName()

@Field Set GENERAL_CONFIG_KEYS = STEP_CONFIG_KEYS

@Field Set STEP_CONFIG_KEYS = [
    'cloudFoundry',
        /**
         * Cloud Foundry API endpoint.
         * @parentConfigKey cloudFoundry
         */
        'apiEndpoint',
        /**
         * Defines the name of the application to be deployed to the Cloud Foundry space.
         * @parentConfigKey cloudFoundry
         */
        'appName',
        /**
         * Credentials to be used for deployment.
         * @parentConfigKey cloudFoundry
         */
        'credentialsId',
        /**
         * Defines the manifest to be used for deployment to Cloud Foundry.
         * @parentConfigKey cloudFoundry
         */
        'manifest',
        /**
         * Defines the manifest variables Yaml files to be used to replace variable references in manifest. This parameter
         * is optional and will default to `["manifest-variables.yml"]`. This can be used to set variable files like it
         * is provided by `cf push --vars-file <file>`.
         *
         * If the manifest is present and so are all variable files, a variable substitution will be triggered that uses
         * the `cfManifestSubstituteVariables` step before deployment. The format of variable references follows the
         * [Cloud Foundry standard](https://docs.cloudfoundry.org/devguide/deploy-apps/manifest-attributes.html#variable-substitution).
         * @parentConfigKey cloudFoundry
         */
        'manifestVariablesFiles',
        /**
         * Defines a `List` of variables as key-value `Map` objects used for variable substitution within the file given by `manifest`.
         * Defaults to an empty list, if not specified otherwise. This can be used to set variables like it is provided
         * by `cf push --var key=value`.
         *
         * The order of the maps of variables given in the list is relevant in case there are conflicting variable names and values
         * between maps contained within the list. In case of conflicts, the last specified map in the list will win.
         *
         * Though each map entry in the list can contain more than one key-value pair for variable substitution, it is recommended
         * to stick to one entry per map, and rather declare more maps within the list. The reason is that
         * if a map in the list contains more than one key-value entry, and the entries are conflicting, the
         * conflict resolution behavior is undefined (since map entries have no sequence).
         *
         * Note: variables defined via `manifestVariables` always win over conflicting variables defined via any file given
         * by `manifestVariablesFiles` - no matter what is declared before. This is the same behavior as can be
         * observed when using `cf push --var` in combination with `cf push --vars-file`.
         */
        'manifestVariables',
        /**
         * Cloud Foundry target organization.
         * @parentConfigKey cloudFoundry
         */
        'org',
        /**
         * Cloud Foundry target space.
         * @parentConfigKey cloudFoundry
         */
        'space',
    /**
     * Defines the tool which should be used for deployment.
     * @possibleValues 'cf_native', 'mtaDeployPlugin'
     */
    'deployTool',
    /**
     * Defines the type of deployment, either `standard` deployment which results in a system downtime or a zero-downtime `blue-green` deployment.
     * @possibleValues 'standard', 'blue-green'
     */
    'deployType',
    /**
     * In case of a `blue-green` deployment the old instance will be deleted by default. If this option is set to true the old instance will remain stopped in the Cloud Foundry space.
     * @possibleValues true, false
     */
    'keepOldInstance',
    /** @see dockerExecute */
    'dockerImage',
    /** @see dockerExecute */
    'dockerWorkspace',
    /** @see dockerExecute */
    'stashContent',
    /**
     * Defines additional parameters passed to mta for deployment with the mtaDeployPlugin.
     */
    'mtaDeployParameters',
    /**
     * Defines additional extension descriptor file for deployment with the mtaDeployPlugin.
     */
    'mtaExtensionDescriptor',
    /**
     * Defines the path to *.mtar for deployment with the mtaDeployPlugin.
     */
    'mtaPath',
    /**
     * Allows to specify a script which performs a check during blue-green deployment. The script gets the FQDN as parameter and returns `exit code 0` in case check returned `smokeTestStatusCode`.
     * More details can be found [here](https://github.com/bluemixgaragelondon/cf-blue-green-deploy#how-to-use) <br /> Currently this option is only considered for deployTool `cf_native`.
     */
    'smokeTestScript',
    /**
     * Expected status code returned by the check.
     */
    'smokeTestStatusCode'
]

@Field Map CONFIG_KEY_COMPATIBILITY = [cloudFoundry: [apiEndpoint: 'cfApiEndpoint', appName:'cfAppName', credentialsId: 'cfCredentialsId', manifest: 'cfManifest', manifestVariablesFiles: 'cfManifestVariablesFiles', manifestVariables: 'cfManifestVariables',  org: 'cfOrg', space: 'cfSpace']]

@Field Set PARAMETER_KEYS = STEP_CONFIG_KEYS

/**
 * Deploys an application to a test or production space within Cloud Foundry.
 * Deployment can be done
 *
 * * in a standard way
 * * in a zero downtime manner (using a [blue-green deployment approach](https://martinfowler.com/bliki/BlueGreenDeployment.html))
 *
 * !!! note "Deployment supports multiple deployment tools"
 *     Currently the following are supported:
 *
 *     * Standard `cf push` and [Bluemix blue-green plugin](https://github.com/bluemixgaragelondon/cf-blue-green-deploy#how-to-use)
 *     * [MTA CF CLI Plugin](https://github.com/cloudfoundry-incubator/multiapps-cli-plugin)
 *
 * !!! note
 * Due to [an incompatible change](https://github.com/cloudfoundry/cli/issues/1445) in the Cloud Foundry CLI, multiple buildpacks are not supported by this step.
 * If your `application` contains a list of `buildpacks` instead a single `buildpack`, this will be automatically re-written by the step when blue-green deployment is used.
 *
 * !!! note
 * Cloud Foundry supports the deployment of multiple applications using a single manifest file.
 * This option is supported with Piper.
 *
 * In this case define `appName: ''` since the app name for the individual applications have to be defined via the manifest.
 * You can find details in the [Cloud Foundry Documentation](https://docs.cloudfoundry.org/devguide/deploy-apps/manifest.html#multi-apps)
 */
@GenerateDocumentation
void call(Map parameters = [:]) {

    handlePipelineStepErrors (stepName: STEP_NAME, stepParameters: parameters) {

        def utils = parameters.juStabUtils ?: new Utils()
        def jenkinsUtils = parameters.jenkinsUtilsStub ?: new JenkinsUtils()

        final script = checkScript(this, parameters) ?: this

        Map config = ConfigurationHelper.newInstance(this)
            .loadStepDefaults()
            .mixinGeneralConfig(script.commonPipelineEnvironment, GENERAL_CONFIG_KEYS, CONFIG_KEY_COMPATIBILITY)
            .mixinStepConfig(script.commonPipelineEnvironment, STEP_CONFIG_KEYS, CONFIG_KEY_COMPATIBILITY)
            .mixinStageConfig(script.commonPipelineEnvironment, parameters.stageName?:env.STAGE_NAME, STEP_CONFIG_KEYS, CONFIG_KEY_COMPATIBILITY)
            .mixin(parameters, PARAMETER_KEYS, CONFIG_KEY_COMPATIBILITY)
            .dependingOn('deployTool').mixin('dockerImage')
            .dependingOn('deployTool').mixin('dockerWorkspace')
            .withMandatoryProperty('cloudFoundry/org')
            .withMandatoryProperty('cloudFoundry/space')
            .withMandatoryProperty('cloudFoundry/credentialsId')
            .use()

        utils.pushToSWA([
            step: STEP_NAME,
            stepParamKey1: 'deployTool',
            stepParam1: config.deployTool,
            stepParamKey2: 'deployType',
            stepParam2: config.deployType,
            stepParamKey3: 'scriptMissing',
            stepParam3: parameters?.script == null
        ], config)

        echo "[${STEP_NAME}] General parameters: deployTool=${config.deployTool}, deployType=${config.deployType}, cfApiEndpoint=${config.cloudFoundry.apiEndpoint}, cfOrg=${config.cloudFoundry.org}, cfSpace=${config.cloudFoundry.space}, cfCredentialsId=${config.cloudFoundry.credentialsId}"

        //make sure that all relevant descriptors, are available in workspace
        utils.unstashAll(config.stashContent)
        //make sure that for further execution whole workspace, e.g. also downloaded artifacts are considered
        config.stashContent = []

        boolean deployTriggered = false
        boolean deploySuccess = true
        try {
            if (config.deployTool == 'mtaDeployPlugin') {
                deployTriggered = true
                handleMTADeployment(config, script)
            }
            else if (config.deployTool == 'cf_native') {
                deployTriggered = true
                handleCFNativeDeployment(config, script)
            }
            else {
                deployTriggered = false
                echo "[${STEP_NAME}] WARNING! Found unsupported deployTool. Skipping deployment."
            }
        } catch (err) {
            deploySuccess = false
            throw err
        } finally {
            if (deployTriggered) {
                reportToInflux(script, config, deploySuccess, jenkinsUtils)
            }

        }
    }
}

private void handleMTADeployment(Map config, script) {
    // set default mtar path
    config = ConfigurationHelper.newInstance(this, config)
        .addIfEmpty('mtaPath', config.mtaPath ?: findMtar())
        .use()

    dockerExecute(script: script, dockerImage: config.dockerImage, dockerWorkspace: config.dockerWorkspace, stashContent: config.stashContent) {
        deployMta(config)
    }
}

private void handleCFNativeDeployment(Map config, script) {
    config.smokeTest = ''

    if (config.deployType == 'blue-green') {
        prepareBlueGreenCfNativeDeploy(config,script)
    } else {
        config.deployCommand = 'push'
        config.deployOptions = "${varOptions(config)}${varFileOptions(config)}"        
    }

<<<<<<< HEAD
    echo "[${STEP_NAME}] CF native deployment (${config.deployType}) with cfAppName=${config.cloudFoundry.appName}, cfManifest=${config.cloudFoundry.manifest}, cfManifestVariables=${config.cloudFoundry.manifestVariables?:'none'}, smokeTestScript=${config.smokeTestScript}"
=======
    config.smokeTest = '--smoke-test $(pwd)/' + config.smokeTestScript
    sh "chmod +x ${config.smokeTestScript}"

    echo "[${STEP_NAME}] CF native deployment (${config.deployType}) with:"
    echo "[${STEP_NAME}] - cfAppName=${config.cloudFoundry.appName}"
    echo "[${STEP_NAME}] - cfManifest=${config.cloudFoundry.manifest}"
    echo "[${STEP_NAME}] - cfManifestVariables=${config.cloudFoundry.manifestVariables?:'none specified'}"
    echo "[${STEP_NAME}] - cfManifestVariablesFiles=${config.cloudFoundry.manifestVariablesFiles?:'none specified'}"
    echo "[${STEP_NAME}] - smokeTestScript=${config.smokeTestScript}"
>>>>>>> 06ff6ce2

    checkIfAppNameIsAvailable(config)  
    dockerExecute(
        script: script,
        dockerImage: config.dockerImage,
        dockerWorkspace: config.dockerWorkspace,
        stashContent: config.stashContent,
        dockerEnvVars: [CF_HOME: "${config.dockerWorkspace}", CF_PLUGIN_HOME: "${config.dockerWorkspace}", STATUS_CODE: "${config.smokeTestStatusCode}"]
    ) {
        deployCfNative(config, script)
    }
}

def findMtar(){
    def mtarFiles = findFiles(glob: '**/*.mtar')

    if(mtarFiles.length > 1){
        error "Found multiple *.mtar files, please specify file via mtaPath parameter! ${mtarFiles}"
    }
    if(mtarFiles.length == 1){
        return mtarFiles[0].path
    }
    error 'No *.mtar file found!'
}

def deployCfNative (config, script) {
    withCredentials([usernamePassword(
        credentialsId: config.cloudFoundry.credentialsId,
        passwordVariable: 'password',
        usernameVariable: 'username'
    )]) {
        

        def returnCode = sh returnStatus: true, script: """#!/bin/bash
            set +x
            set -e
            export HOME=${config.dockerWorkspace}
            cf login -u \"${username}\" -p '${password}' -a ${config.cloudFoundry.apiEndpoint} -o \"${config.cloudFoundry.org}\" -s \"${config.cloudFoundry.space}\"
            cf plugins
            cf ${config.deployCommand} ${config.cloudFoundry.appName ?: ''} ${config.deployOptions?:''} -f '${config.cloudFoundry.manifest}' ${config.smokeTest}
            """

        if(returnCode != 0){
            error "[${STEP_NAME}] ERROR: The execution of the deploy command failed, see the log for details."
        }
        stopOldAppIfRunning(config)
        sh "cf logout"
    }
}

private prepareBlueGreenCfNativeDeploy(config,script) {

    if (config.smokeTestScript == 'blueGreenCheckScript.sh') {
        writeFile file: config.smokeTestScript, text: libraryResource(config.smokeTestScript)
    }

    config.smokeTest = '--smoke-test $(pwd)/' + config.smokeTestScript
    sh "chmod +x ${config.smokeTestScript}"

    config.deployCommand = 'blue-green-deploy'
    cfManifestSubstituteVariables(
        script: script,
        manifestFile: config.cloudFoundry.manifest,
        manifestVariablesFiles: config.cloudFoundry.manifestVariablesFiles,
        manifestVariables: config.cloudFoundry.manifestVariables
    )
    handleLegacyCfManifest(config)
    if (!config.keepOldInstance) {
        config.deployOptions = '--delete-old-apps'
    }
}


private checkIfAppNameIsAvailable(config) {
    if (config.cloudFoundry.appName == null || config.cloudFoundry.appName == '') {
        if (config.deployType == 'blue-green') {
            error "[${STEP_NAME}] ERROR: Blue-green plugin requires app name to be passed (see https://github.com/bluemixgaragelondon/cf-blue-green-deploy/issues/27)"
        }
        if (fileExists(config.cloudFoundry.manifest)) {
            def manifest = readYaml file: config.cloudFoundry.manifest
            if (!manifest || !manifest.applications || !manifest.applications[0].name) {
                error "[${STEP_NAME}] ERROR: No appName available in manifest ${config.cloudFoundry.manifest}."
            }
        } else {
            error "[${STEP_NAME}] ERROR: No manifest file ${config.cloudFoundry.manifest} found."
        }
    }
}

private varOptions(Map config) {
    String varPart = ''
    if (config.cloudFoundry.manifestVariables) {
        if (!(config.cloudFoundry.manifestVariables in List)) {
            error "[${STEP_NAME}] ERROR: Parameter config.cloudFoundry.manifestVariables is not a List!"
        }
        config.cloudFoundry.manifestVariables.each {
            if (!(it in Map)) {
                error "[${STEP_NAME}] ERROR: Parameter config.cloudFoundry.manifestVariables.$it is not a Map!"
            }
            it.keySet().each { varKey ->
                String varValue=BashUtils.quoteAndEscape(it.get(varKey).toString())
                varPart += " --var $varKey=$varValue"
            }
        }
    }
    if (varPart) echo "We will add the following string to the cf push call:$varPart !"
    return varPart
}


private String varFileOptions(Map config) {
    String varFilePart = ''
    if (config.cloudFoundry.manifestVariablesFiles) {
        if (!(config.cloudFoundry.manifestVariablesFiles in List)) {
            error "[${STEP_NAME}] ERROR: Parameter config.cloudFoundry.manifestVariablesFiles is not a List!"
        }
        config.cloudFoundry.manifestVariablesFiles.each {
            if (fileExists(it)) {
                varFilePart += " --vars-file ${BashUtils.quoteAndEscape(it)}"
            } else {
                echo "[WARNING] We skip adding not-existing file '$it' as a vars-file to the cf create-service-push call"
            }
        }
    }
    if (varFilePart) echo "We will add the following string to the cf push call:$varFilePart !"
    return varFilePart
}

private void stopOldAppIfRunning(Map config) {
    String oldAppName = "${config.cloudFoundry.appName}-old"
    String cfStopOutputFileName = "${UUID.randomUUID()}-cfStopOutput.txt"

    if (config.keepOldInstance && config.deployType == 'blue-green') {
        int cfStopReturncode = sh (returnStatus: true, script: "cf stop $oldAppName  &> $cfStopOutputFileName")

        if (cfStopReturncode > 0) {
            String cfStopOutput = readFile(file: cfStopOutputFileName)

            if (!cfStopOutput.contains("$oldAppName not found")) {
                error "[${STEP_NAME}] ERROR: Could not stop application $oldAppName. Error: $cfStopOutput"
            }
        }
    }
}

def deployMta (config) {
    if (config.mtaExtensionDescriptor == null) config.mtaExtensionDescriptor = ''
    if (!config.mtaExtensionDescriptor.isEmpty() && !config.mtaExtensionDescriptor.startsWith('-e ')) config.mtaExtensionDescriptor = "-e ${config.mtaExtensionDescriptor}"

    def deployCommand = 'deploy'
    if (config.deployType == 'blue-green') {
        deployCommand = 'bg-deploy'
        if (config.mtaDeployParameters.indexOf('--no-confirm') < 0) {
            config.mtaDeployParameters += ' --no-confirm'
        }
    }

    withCredentials([usernamePassword(
        credentialsId: config.cloudFoundry.credentialsId,
        passwordVariable: 'password',
        usernameVariable: 'username'
    )]) {
        echo "[${STEP_NAME}] Deploying MTA (${config.mtaPath}) with following parameters: ${config.mtaExtensionDescriptor} ${config.mtaDeployParameters}"
        def returnCode = sh returnStatus: true, script: """#!/bin/bash
            export HOME=${config.dockerWorkspace}
            set +x
            set -e
            cf api ${config.cloudFoundry.apiEndpoint}
            cf login -u ${username} -p '${password}' -a ${config.cloudFoundry.apiEndpoint} -o \"${config.cloudFoundry.org}\" -s \"${config.cloudFoundry.space}\"
            cf plugins
            cf ${deployCommand} ${config.mtaPath} ${config.mtaDeployParameters} ${config.mtaExtensionDescriptor}"""
        if(returnCode != 0){
            error "[${STEP_NAME}] ERROR: The execution of the deploy command failed, see the log for details."
        }
        sh "cf logout"
    }
}

def handleLegacyCfManifest(config) {
    def manifest = readYaml file: config.cloudFoundry.manifest
    String originalManifest = manifest.toString()
    manifest = CfManifestUtils.transform(manifest)
    String transformedManifest = manifest.toString()
    if (originalManifest != transformedManifest) {
        echo """The file ${config.cloudFoundry.manifest} is not compatible with the Cloud Foundry blue-green deployment plugin. Re-writing inline.
See this issue if you are interested in the background: https://github.com/cloudfoundry/cli/issues/1445.\n
Original manifest file content: $originalManifest\n
Transformed manifest file content: $transformedManifest"""
        sh "rm ${config.cloudFoundry.manifest}"
        writeYaml file: config.cloudFoundry.manifest, data: manifest
    }
}


private void reportToInflux(script, config, deploySuccess, JenkinsUtils jenkinsUtils) {
    def deployUser = ''
    withCredentials([usernamePassword(
        credentialsId: config.cloudFoundry.credentialsId,
        passwordVariable: 'password',
        usernameVariable: 'username'
    )]) {
        deployUser = username
    }

    def timeFinished = new Date().format( 'MMM dd, yyyy - HH:mm:ss' )
    def triggerCause = jenkinsUtils.isJobStartedByUser()?'USER':(jenkinsUtils.isJobStartedByTimer()?'TIMER': 'OTHER')

    def deploymentData = [deployment_data: [
        artifactUrl: 'n/a', //might be added later on during pipeline run (written to commonPipelineEnvironment)
        deployTime: timeFinished,
        jobTrigger: triggerCause
    ]]
    def deploymentDataTags = [deployment_data: [
        artifactVersion: script.commonPipelineEnvironment.getArtifactVersion(),
        deployUser: deployUser,
        deployResult: deploySuccess?'SUCCESS':'FAILURE',
        cfApiEndpoint: config.cloudFoundry.apiEndpoint,
        cfOrg: config.cloudFoundry.org,
        cfSpace: config.cloudFoundry.space,
    ]]
    influxWriteData script: script, customData: [:], customDataTags: [:], customDataMap: deploymentData, customDataMapTags: deploymentDataTags
}<|MERGE_RESOLUTION|>--- conflicted
+++ resolved
@@ -235,19 +235,12 @@
         config.deployOptions = "${varOptions(config)}${varFileOptions(config)}"        
     }
 
-<<<<<<< HEAD
-    echo "[${STEP_NAME}] CF native deployment (${config.deployType}) with cfAppName=${config.cloudFoundry.appName}, cfManifest=${config.cloudFoundry.manifest}, cfManifestVariables=${config.cloudFoundry.manifestVariables?:'none'}, smokeTestScript=${config.smokeTestScript}"
-=======
-    config.smokeTest = '--smoke-test $(pwd)/' + config.smokeTestScript
-    sh "chmod +x ${config.smokeTestScript}"
-
     echo "[${STEP_NAME}] CF native deployment (${config.deployType}) with:"
     echo "[${STEP_NAME}] - cfAppName=${config.cloudFoundry.appName}"
     echo "[${STEP_NAME}] - cfManifest=${config.cloudFoundry.manifest}"
     echo "[${STEP_NAME}] - cfManifestVariables=${config.cloudFoundry.manifestVariables?:'none specified'}"
     echo "[${STEP_NAME}] - cfManifestVariablesFiles=${config.cloudFoundry.manifestVariablesFiles?:'none specified'}"
     echo "[${STEP_NAME}] - smokeTestScript=${config.smokeTestScript}"
->>>>>>> 06ff6ce2
 
     checkIfAppNameIsAvailable(config)  
     dockerExecute(
