import com.sap.piper.BashUtils
import com.sap.piper.CfManifestUtils
import com.sap.piper.ConfigurationHelper
import com.sap.piper.GenerateDocumentation
import com.sap.piper.JenkinsUtils
import com.sap.piper.Utils
import groovy.transform.Field

import static com.sap.piper.Prerequisites.checkScript

@Field String STEP_NAME = getClass().getName()

@Field Set GENERAL_CONFIG_KEYS = STEP_CONFIG_KEYS

@Field Set STEP_CONFIG_KEYS = [
    'cloudFoundry',
        /**
         * Cloud Foundry API endpoint.
         * @parentConfigKey cloudFoundry
         */
        'apiEndpoint',
        /**
         * Defines the name of the application to be deployed to the Cloud Foundry space.
         * @parentConfigKey cloudFoundry
         */
        'appName',
        /**
         * Credentials to be used for deployment.
         * @parentConfigKey cloudFoundry
         */
        'credentialsId',
        /**
         * Defines the manifest to be used for deployment to Cloud Foundry.
         * @parentConfigKey cloudFoundry
         */
        'manifest',
        /**
         * Defines the manifest variables Yaml files to be used to replace variable references in manifest. This parameter
         * is optional and will default to `["manifest-variables.yml"]`. This can be used to set variable files like it
         * is provided by `cf push --vars-file <file>`.
         *
         * If the manifest is present and so are all variable files, a variable substitution will be triggered that uses
         * the `cfManifestSubstituteVariables` step before deployment. The format of variable references follows the
         * [Cloud Foundry standard](https://docs.cloudfoundry.org/devguide/deploy-apps/manifest-attributes.html#variable-substitution).
         * @parentConfigKey cloudFoundry
         */
        'manifestVariablesFiles',
        /**
         * Defines a `List` of variables as key-value `Map` objects used for variable substitution within the file given by `manifest`.
         * Defaults to an empty list, if not specified otherwise. This can be used to set variables like it is provided
         * by `cf push --var key=value`.
         *
         * The order of the maps of variables given in the list is relevant in case there are conflicting variable names and values
         * between maps contained within the list. In case of conflicts, the last specified map in the list will win.
         *
         * Though each map entry in the list can contain more than one key-value pair for variable substitution, it is recommended
         * to stick to one entry per map, and rather declare more maps within the list. The reason is that
         * if a map in the list contains more than one key-value entry, and the entries are conflicting, the
         * conflict resolution behavior is undefined (since map entries have no sequence).
         *
         * Note: variables defined via `manifestVariables` always win over conflicting variables defined via any file given
         * by `manifestVariablesFiles` - no matter what is declared before. This is the same behavior as can be
         * observed when using `cf push --var` in combination with `cf push --vars-file`.
         */
        'manifestVariables',
        /**
         * Cloud Foundry target organization.
         * @parentConfigKey cloudFoundry
         */
        'org',
        /**
         * Cloud Foundry target space.
         * @parentConfigKey cloudFoundry
         */
        'space',
    /**
     * Defines the tool which should be used for deployment.
     * @possibleValues 'cf_native', 'mtaDeployPlugin'
     */
    'deployTool',
    /**
     * Defines the type of deployment, either `standard` deployment which results in a system downtime or a zero-downtime `blue-green` deployment.
     * If 'cf_native' as deployType and 'blue-green' as deployTool is used in combination, your manifest.yaml may only contain one application.
     * If this application has the option 'no-route' active the deployType will be changed to 'standard'.
     * @possibleValues 'standard', 'blue-green'
     */
    'deployType',
    /**
     * In case of a `blue-green` deployment the old instance will be deleted by default. If this option is set to true the old instance will remain stopped in the Cloud Foundry space.
     * @possibleValues true, false
     */
    'keepOldInstance',
    /** @see dockerExecute */
    'dockerImage',
    /** @see dockerExecute */
    'dockerWorkspace',
    /** @see dockerExecute */
    'stashContent',
    /**
     * Additional parameters passed to cf native deployment command.
     */
    'cfNativeDeployParameters',
    /**
     * Addition command line options for cf api command.
     * No escaping/quoting is performed. Not recommanded for productive environments.
     */
    'apiParameters',
    /**
     * Addition command line options for cf login command.
     * No escaping/quoting is performed. Not recommanded for productive environments.
     */
    'loginParameters',
    /**
     * Additional parameters passed to mta deployment command.
     */
    'mtaDeployParameters',
    /**
     * Defines additional extension descriptor file for deployment with the mtaDeployPlugin.
     */
    'mtaExtensionDescriptor',
    /**
     * Defines the path to *.mtar for deployment with the mtaDeployPlugin.
     */
    'mtaPath',
    /**
     * Allows to specify a script which performs a check during blue-green deployment. The script gets the FQDN as parameter and returns `exit code 0` in case check returned `smokeTestStatusCode`.
     * More details can be found [here](https://github.com/bluemixgaragelondon/cf-blue-green-deploy#how-to-use) <br /> Currently this option is only considered for deployTool `cf_native`.
     */
    'smokeTestScript',
    /**
     * Expected status code returned by the check.
     */
    'smokeTestStatusCode',
    /**
     * Provides more output. May reveal sensitive information.
     * @possibleValues true, false
     */
    'verbose',
    /**
     * Docker image deployments are supported (via manifest file in general)[https://docs.cloudfoundry.org/devguide/deploy-apps/manifest-attributes.html#docker].
     * If no manifest is used, this parameter defines the image to be deployed. The specified name of the image is
     * passed to the `--docker-image` parameter of the cf CLI and must adhere it's naming pattern (e.g. REPO/IMAGE:TAG).
     * See (cf CLI documentation)[https://docs.cloudfoundry.org/devguide/deploy-apps/push-docker.html] for details.
     *
     * Note: The used Docker registry must be visible for the targeted Cloud Foundry instance.
     */
    'deployDockerImage',
    /**
     * If the specified image in `deployDockerImage` is contained in a Docker registry, which requires authorization
     * this defines the credentials to be used.
     */
    'dockerCredentialsId',
]

@Field Map CONFIG_KEY_COMPATIBILITY = [cloudFoundry: [apiEndpoint: 'cfApiEndpoint', appName:'cfAppName', credentialsId: 'cfCredentialsId', manifest: 'cfManifest', manifestVariablesFiles: 'cfManifestVariablesFiles', manifestVariables: 'cfManifestVariables',  org: 'cfOrg', space: 'cfSpace']]

@Field Set PARAMETER_KEYS = STEP_CONFIG_KEYS

/**
 * Deploys an application to a test or production space within Cloud Foundry.
 * Deployment can be done
 *
 * * in a standard way
 * * in a zero downtime manner (using a [blue-green deployment approach](https://martinfowler.com/bliki/BlueGreenDeployment.html))
 *
 * !!! note "Deployment supports multiple deployment tools"
 *     Currently the following are supported:
 *
 *     * Standard `cf push` and [Bluemix blue-green plugin](https://github.com/bluemixgaragelondon/cf-blue-green-deploy#how-to-use)
 *     * [MTA CF CLI Plugin](https://github.com/cloudfoundry-incubator/multiapps-cli-plugin)
 *
 * !!! note
 * Due to [an incompatible change](https://github.com/cloudfoundry/cli/issues/1445) in the Cloud Foundry CLI, multiple buildpacks are not supported by this step.
 * If your `application` contains a list of `buildpacks` instead a single `buildpack`, this will be automatically re-written by the step when blue-green deployment is used.
 *
 * !!! note
 * Cloud Foundry supports the deployment of multiple applications using a single manifest file.
 * This option is supported with Piper.
 *
 * In this case define `appName: ''` since the app name for the individual applications have to be defined via the manifest.
 * You can find details in the [Cloud Foundry Documentation](https://docs.cloudfoundry.org/devguide/deploy-apps/manifest.html#multi-apps)
 */
@GenerateDocumentation
void call(Map parameters = [:]) {

    handlePipelineStepErrors (stepName: STEP_NAME, stepParameters: parameters) {

        def utils = parameters.juStabUtils ?: new Utils()
        def jenkinsUtils = parameters.jenkinsUtilsStub ?: new JenkinsUtils()

        final script = checkScript(this, parameters) ?: this

        Map config = ConfigurationHelper.newInstance(this)
            .loadStepDefaults()
            .mixinGeneralConfig(script.commonPipelineEnvironment, GENERAL_CONFIG_KEYS, CONFIG_KEY_COMPATIBILITY)
            .mixinStepConfig(script.commonPipelineEnvironment, STEP_CONFIG_KEYS, CONFIG_KEY_COMPATIBILITY)
            .mixinStageConfig(script.commonPipelineEnvironment, parameters.stageName?:env.STAGE_NAME, STEP_CONFIG_KEYS, CONFIG_KEY_COMPATIBILITY)
            .mixin(parameters, PARAMETER_KEYS, CONFIG_KEY_COMPATIBILITY)
            .dependingOn('deployTool').mixin('dockerImage')
            .dependingOn('deployTool').mixin('dockerWorkspace')
            .withMandatoryProperty('cloudFoundry/org')
            .withMandatoryProperty('cloudFoundry/space')
            .withMandatoryProperty('cloudFoundry/credentialsId')
            .use()

        utils.pushToSWA([
            step: STEP_NAME,
            stepParamKey1: 'deployTool',
            stepParam1: config.deployTool,
            stepParamKey2: 'deployType',
            stepParam2: config.deployType,
            stepParamKey3: 'scriptMissing',
            stepParam3: parameters?.script == null
        ], config)

        echo "[${STEP_NAME}] General parameters: deployTool=${config.deployTool}, deployType=${config.deployType}, cfApiEndpoint=${config.cloudFoundry.apiEndpoint}, cfOrg=${config.cloudFoundry.org}, cfSpace=${config.cloudFoundry.space}, cfCredentialsId=${config.cloudFoundry.credentialsId}"

        //make sure that all relevant descriptors, are available in workspace
        utils.unstashAll(config.stashContent)
        //make sure that for further execution whole workspace, e.g. also downloaded artifacts are considered
        config.stashContent = []

        boolean deployTriggered = false
        boolean deploySuccess = true
        try {
            if (config.deployTool == 'mtaDeployPlugin') {
                deployTriggered = true
                handleMTADeployment(config, script)
            }
            else if (config.deployTool == 'cf_native') {
                deployTriggered = true
                handleCFNativeDeployment(config, script)
            }
            else {
                deployTriggered = false
                echo "[${STEP_NAME}] WARNING! Found unsupported deployTool. Skipping deployment."
            }
        } catch (err) {
            deploySuccess = false
            throw err
        } finally {
            if (deployTriggered) {
                reportToInflux(script, config, deploySuccess, jenkinsUtils)
            }

        }

    }
}

private void handleMTADeployment(Map config, script) {
    // set default mtar path
    config = ConfigurationHelper.newInstance(this, config)
        .addIfEmpty('mtaPath', config.mtaPath ?: findMtar())
        .use()

    dockerExecute(script: script, dockerImage: config.dockerImage, dockerWorkspace: config.dockerWorkspace, stashContent: config.stashContent) {
        deployMta(config)
    }
}

def findMtar(){
    def mtarFiles = findFiles(glob: '**/*.mtar')

    if(mtarFiles.length > 1){
        error "[${STEP_NAME}] Found multiple *.mtar files, please specify file via mtaPath parameter! ${mtarFiles}"
    }
    if(mtarFiles.length == 1){
        return mtarFiles[0].path
    }
    error "[${STEP_NAME}] No *.mtar file found!"
}

def deployMta(config) {
    if (config.mtaExtensionDescriptor == null) config.mtaExtensionDescriptor = ''
    if (!config.mtaExtensionDescriptor.isEmpty() && !config.mtaExtensionDescriptor.startsWith('-e ')) config.mtaExtensionDescriptor = "-e ${config.mtaExtensionDescriptor}"

    def deployCommand = 'deploy'
    if (config.deployType == 'blue-green') {
        deployCommand = 'bg-deploy'
        if (config.mtaDeployParameters.indexOf('--no-confirm') < 0) {
            config.mtaDeployParameters += ' --no-confirm'
        }
    }

    def deployStatement = "cf ${deployCommand} ${config.mtaPath} ${config.mtaDeployParameters} ${config.mtaExtensionDescriptor}"
    def apiStatement = "cf api ${config.cloudFoundry.apiEndpoint} ${config.apiParameters}"

    echo "[${STEP_NAME}] Deploying MTA (${config.mtaPath}) with following parameters: ${config.mtaExtensionDescriptor} ${config.mtaDeployParameters}"
    deploy(apiStatement, deployStatement, config, null)
}

private checkAndUpdateDeployTypeForNotSupportedManifest(Map config){
    String manifestFile = config.cloudFoundry.manifest ?: 'manifest.yml'
    if(config.deployType == 'blue-green' && fileExists(manifestFile)){
        Map manifest = readYaml file: manifestFile
        List applications = manifest.applications
        if(applications) {
            if(applications.size()>1){
                error "[${STEP_NAME}] Your manifest contains more than one application. For blue green deployments your manifest file may contain only one application."
            }
            if(applications.size==1 && applications[0]['no-route']){
                echo '[WARNING] Blue green deployment is not possible for application without route. Using deployment type "standard" instead.'
                config.deployType = 'standard'
            }
        }
    }
}

private void handleCFNativeDeployment(Map config, script) {
    config.smokeTest = ''

    checkAndUpdateDeployTypeForNotSupportedManifest(config)

    if (config.deployType == 'blue-green') {
        prepareBlueGreenCfNativeDeploy(config, script)
    } else {
        prepareCfPushCfNativeDeploy(config)
    }

    echo "[${STEP_NAME}] CF native deployment (${config.deployType}) with:"
    echo "[${STEP_NAME}] - cfAppName=${config.cloudFoundry.appName}"
    echo "[${STEP_NAME}] - cfManifest=${config.cloudFoundry.manifest}"
    echo "[${STEP_NAME}] - cfManifestVariables=${config.cloudFoundry.manifestVariables ?: 'none specified'}"
    echo "[${STEP_NAME}] - cfManifestVariablesFiles=${config.cloudFoundry.manifestVariablesFiles ?: 'none specified'}"
    echo "[${STEP_NAME}] - cfdeployDockerImage=${config.deployDockerImage ?: 'none specified'}"
    echo "[${STEP_NAME}] - cfdockerCredentialsId=${config.dockerCredentialsId ?: 'none specified'}"
    echo "[${STEP_NAME}] - smokeTestScript=${config.smokeTestScript}"

    checkIfAppNameIsAvailable(config)

    def dockerCredentials = []
    if (config.dockerCredentialsId != null && config.dockerCredentialsId != '') {
        dockerCredentials.add(usernamePassword(
            credentialsId: config.dockerCredentialsId,
            passwordVariable: 'dockerPassword',
            usernameVariable: 'dockerUsername'
        ))
    }
    withCredentials(dockerCredentials) {
        dockerExecute(
            script: script,
            dockerImage: config.dockerImage,
            dockerWorkspace: config.dockerWorkspace,
            stashContent: config.stashContent,
            dockerEnvVars: [
                CF_HOME           : "${config.dockerWorkspace}",
                CF_PLUGIN_HOME    : "${config.dockerWorkspace}",
                // if the Docker registry requires authentication the DOCKER_PASSWORD env variable must be set
                CF_DOCKER_PASSWORD: "${binding.hasVariable("dockerPassword") ? dockerPassword : ''}",
                STATUS_CODE       : "${config.smokeTestStatusCode}"
            ]
        ) {
            deployCfNative(config)
        }
    }
}

private prepareBlueGreenCfNativeDeploy(config,script) {
    if (config.smokeTestScript == 'blueGreenCheckScript.sh') {
        writeFile file: config.smokeTestScript, text: libraryResource(config.smokeTestScript)
    }

    config.smokeTest = '--smoke-test $(pwd)/' + config.smokeTestScript
    sh "chmod +x ${config.smokeTestScript}"

    config.deployCommand = 'blue-green-deploy'
    cfManifestSubstituteVariables(
        script: script,
        manifestFile: config.cloudFoundry.manifest,
        manifestVariablesFiles: config.cloudFoundry.manifestVariablesFiles,
        manifestVariables: config.cloudFoundry.manifestVariables
    )
    handleLegacyCfManifest(config)
    if (!config.keepOldInstance) {
        config.deployOptions = '--delete-old-apps'
    }
}

def handleLegacyCfManifest(config) {
    def manifest = readYaml file: config.cloudFoundry.manifest
    String originalManifest = manifest.toString()
    manifest = CfManifestUtils.transform(manifest)
    String transformedManifest = manifest.toString()
    if (originalManifest != transformedManifest) {
        echo """The file ${config.cloudFoundry.manifest} is not compatible with the Cloud Foundry blue-green deployment plugin. Re-writing inline.
See this issue if you are interested in the background: https://github.com/cloudfoundry/cli/issues/1445.\n
Original manifest file content: $originalManifest\n
Transformed manifest file content: $transformedManifest"""
        sh "rm ${config.cloudFoundry.manifest}"
        writeYaml file: config.cloudFoundry.manifest, data: manifest
    }
}

private prepareCfPushCfNativeDeploy(config) {
    config.deployCommand = 'push'
    config.deployOptions = "${varOptions(config)}${varFileOptions(config)}"
}

private varOptions(Map config) {
    String varPart = ''
    if (config.cloudFoundry.manifestVariables) {
        if (!(config.cloudFoundry.manifestVariables in List)) {
            error "[${STEP_NAME}] ERROR: Parameter config.cloudFoundry.manifestVariables is not a List!"
        }
        config.cloudFoundry.manifestVariables.each {
            if (!(it in Map)) {
                error "[${STEP_NAME}] ERROR: Parameter config.cloudFoundry.manifestVariables.$it is not a Map!"
            }
            it.keySet().each { varKey ->
                String varValue=BashUtils.quoteAndEscape(it.get(varKey).toString())
                varPart += " --var $varKey=$varValue"
            }
        }
    }
    if (varPart) echo "We will add the following string to the cf push call:$varPart !"
    return varPart
}

private String varFileOptions(Map config) {
    String varFilePart = ''
    if (config.cloudFoundry.manifestVariablesFiles) {
        if (!(config.cloudFoundry.manifestVariablesFiles in List)) {
            error "[${STEP_NAME}] ERROR: Parameter config.cloudFoundry.manifestVariablesFiles is not a List!"
        }
        config.cloudFoundry.manifestVariablesFiles.each {
            if (fileExists(it)) {
                varFilePart += " --vars-file ${BashUtils.quoteAndEscape(it)}"
            } else {
                echo "[${STEP_NAME}] [WARNING] We skip adding not-existing file '$it' as a vars-file to the cf create-service-push call"
            }
        }
    }
    if (varFilePart) echo "We will add the following string to the cf push call:$varFilePart !"
    return varFilePart
}

private checkIfAppNameIsAvailable(config) {
    if (config.cloudFoundry.appName == null || config.cloudFoundry.appName == '') {
        if (config.deployType == 'blue-green') {
            error "[${STEP_NAME}] ERROR: Blue-green plugin requires app name to be passed (see https://github.com/bluemixgaragelondon/cf-blue-green-deploy/issues/27)"
        }
        if (fileExists(config.cloudFoundry.manifest)) {
            def manifest = readYaml file: config.cloudFoundry.manifest
            if (!manifest || !manifest.applications || !manifest.applications[0].name) {
                error "[${STEP_NAME}] ERROR: No appName available in manifest ${config.cloudFoundry.manifest}."
            }
        } else {
            error "[${STEP_NAME}] ERROR: No manifest file ${config.cloudFoundry.manifest} found."
        }
    }
}

def deployCfNative(config) {
    // the deployStatement is complex and has lot of options; using a list and findAll allows to put each option
    // as a single list element; if a option is not set (= null or '') this removed before every element is joined
    // via a single whitespace; results in a single line deploy statement
    def deployStatement = [
        'cf',
        config.deployCommand,
        config.cloudFoundry.appName,
        config.deployOptions,
        config.cloudFoundry.manifest ? "-f '${config.cloudFoundry.manifest}'" : null,
        config.deployDockerImage ? "--docker-image ${config.deployDockerImage}" : null,
        binding.hasVariable("dockerUsername") ? "--docker-username ${dockerUsername}}" : null,
        config.smokeTest,
        config.cfNativeDeployParameters
    ].findAll { s -> s != null && s != '' }.join(" ")
    deploy(null, deployStatement, config, { c -> stopOldAppIfRunning(c) })
}

private deploy(String cfApiStatement, String cfDeployStatement, config, Closure postDeployAction) {

    withCredentials([usernamePassword(
        credentialsId: config.cloudFoundry.credentialsId,
        passwordVariable: 'password',
        usernameVariable: 'username'
    )]) {
        def cfTraceFile = 'cf.log'
        def deployScript = """#!/bin/bash
            set +x
            set -e
            export HOME=${config.dockerWorkspace}
            export CF_TRACE=${cfTraceFile}
            ${cfApiStatement ?: ''}
            cf login -u \"${username}\" -p '${password}' -a ${config.cloudFoundry.apiEndpoint} -o \"${config.cloudFoundry.org}\" -s \"${config.cloudFoundry.space}\" ${config.loginParameters}
            cf plugins
            ${cfDeployStatement}
            """

        if (config.verbose) {
            // Password contained in output below is hidden by withCredentials
            echo "[INFO][${STEP_NAME}] Executing command: '${deployScript}'."
        }

<<<<<<< HEAD
        def returnCode = sh returnStatus: true, script: deployScript

        if (config.verbose || returnCode != 0) {
            if (fileExists(file: cfTraceFile)) {
                echo '### START OF CF CLI TRACE OUTPUT ###'
                // Would be nice to inline the two next lines, but that is not understood by the test framework
                def cfTrace = readFile(file: cfTraceFile)
                echo cfTrace
                echo '### END OF CF CLI TRACE OUTPUT ###'
            } else {
                echo "No trace file found at '${cfTraceFile}'"
            }
        }

        if (returnCode != 0) {
=======
        try {
            sh deployScript
        } catch (e) {
            handleCfCliLog(cfTraceFile)

>>>>>>> c15f6a03
            error "[${STEP_NAME}] ERROR: The execution of the deploy command failed, see the log for details."
        }
        if(config.verbose) {
            handleCfCliLog(cfTraceFile)
        }

        if (postDeployAction) postDeployAction(config)

        sh "cf logout"
    }
}

private void handleCfCliLog(String logFile){
    if(fileExists(file: logFile)) {
        echo  '### START OF CF CLI TRACE OUTPUT ###'
        // Would be nice to inline the two next lines, but that is not understood by the test framework
        def cfTrace = readFile(file: logFile)
        echo cfTrace
        echo '### END OF CF CLI TRACE OUTPUT ###'
    } else {
        echo "No trace file found at '${logFile}'"
    }
}

private void stopOldAppIfRunning(Map config) {
    String oldAppName = "${config.cloudFoundry.appName}-old"
    String cfStopOutputFileName = "${UUID.randomUUID()}-cfStopOutput.txt"

    if (config.keepOldInstance && config.deployType == 'blue-green') {
        try {
            sh "cf stop $oldAppName  &> $cfStopOutputFileName"
        } catch (e) {
            String cfStopOutput = readFile(file: cfStopOutputFileName)

            if (!cfStopOutput.contains("$oldAppName not found")) {
                error "[${STEP_NAME}] ERROR: Could not stop application $oldAppName. Error: $cfStopOutput"
            }
        }
    }
}

private void reportToInflux(script, config, deploySuccess, JenkinsUtils jenkinsUtils) {
    def deployUser = ''
    withCredentials([usernamePassword(
        credentialsId: config.cloudFoundry.credentialsId,
        passwordVariable: 'password',
        usernameVariable: 'username'
    )]) {
        deployUser = username
    }

    def timeFinished = new Date().format( 'MMM dd, yyyy - HH:mm:ss' )
    def triggerCause = jenkinsUtils.isJobStartedByUser()?'USER':(jenkinsUtils.isJobStartedByTimer()?'TIMER': 'OTHER')

    def deploymentData = [deployment_data: [
        artifactUrl: 'n/a', //might be added later on during pipeline run (written to commonPipelineEnvironment)
        deployTime: timeFinished,
        jobTrigger: triggerCause
    ]]
    def deploymentDataTags = [deployment_data: [
        artifactVersion: script.commonPipelineEnvironment.getArtifactVersion(),
        deployUser: deployUser,
        deployResult: deploySuccess?'SUCCESS':'FAILURE',
        cfApiEndpoint: config.cloudFoundry.apiEndpoint,
        cfOrg: config.cloudFoundry.org,
        cfSpace: config.cloudFoundry.space,
    ]]
    influxWriteData script: script, customData: [:], customDataTags: [:], customDataMap: deploymentData, customDataMapTags: deploymentDataTags
}<|MERGE_RESOLUTION|>--- conflicted
+++ resolved
@@ -493,32 +493,14 @@
             echo "[INFO][${STEP_NAME}] Executing command: '${deployScript}'."
         }
 
-<<<<<<< HEAD
-        def returnCode = sh returnStatus: true, script: deployScript
-
-        if (config.verbose || returnCode != 0) {
-            if (fileExists(file: cfTraceFile)) {
-                echo '### START OF CF CLI TRACE OUTPUT ###'
-                // Would be nice to inline the two next lines, but that is not understood by the test framework
-                def cfTrace = readFile(file: cfTraceFile)
-                echo cfTrace
-                echo '### END OF CF CLI TRACE OUTPUT ###'
-            } else {
-                echo "No trace file found at '${cfTraceFile}'"
-            }
-        }
-
-        if (returnCode != 0) {
-=======
         try {
             sh deployScript
         } catch (e) {
             handleCfCliLog(cfTraceFile)
 
->>>>>>> c15f6a03
             error "[${STEP_NAME}] ERROR: The execution of the deploy command failed, see the log for details."
         }
-        if(config.verbose) {
+        if (config.verbose) {
             handleCfCliLog(cfTraceFile)
         }
 
