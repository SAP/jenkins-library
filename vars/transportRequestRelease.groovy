--- conflicted
+++ resolved
@@ -11,21 +11,6 @@
 
 @Field def STEP_NAME = 'transportRequestRelease'
 
-<<<<<<< HEAD
-@Field Set parameterKeys = [
-    'changeDocumentId',
-    'cmClientOpts',
-    'transportRequestId',
-    'credentialsId',
-    'endpoint',
-    'gitFrom',
-    'gitTo',
-    'gitTransportRequestLabel',
-    'gitFormat'
-  ]
-
-=======
->>>>>>> a49c17c8
 @Field Set stepConfigurationKeys = [
     'credentialsId',
     'cmClientOpts',
@@ -51,18 +36,17 @@
 
         ChangeManagement cm = parameters.cmUtils ?: new ChangeManagement(script)
 
-        Map configuration = ConfigurationHelper
+        ConfigurationHelper configHelper = ConfigurationHelper
                             .loadStepDefaults(this)
                             .mixinGeneralConfig(script.commonPipelineEnvironment, generalConfigurationKeys)
                             .mixinStageConfig(script.commonPipelineEnvironment, parameters.stageName?:env.STAGE_NAME, stepConfigurationKeys)
                             .mixinStepConfig(script.commonPipelineEnvironment, stepConfigurationKeys)
                             .mixin(parameters, parameterKeys)
                             .withMandatoryProperty('changeDocumentId')
-                            .withMandatoryProperty('transportRequestId')
                             .withMandatoryProperty('endpoint')
-                            .use()
 
-<<<<<<< HEAD
+        Map configuration = configHelper.use()
+
         def changeDocumentId = configuration.changeDocumentId
         if(!changeDocumentId) throw new AbortException("Change document id not provided (parameter: 'changeDocumentId').")
 
@@ -92,18 +76,14 @@
             }
         }
 
-        if(!transportRequestId) throw new AbortException("Transport Request id not provided (parameter: 'transportRequestId' or via commit history).")
+        configuration = configHelper
+                            .mixin([transportRequestId: transportRequestId?.trim() ?: null], ['transportRequestId'] as Set)
+                            .withMandatoryProperty('transportRequestId',
+                                "Transport request id not provided (parameter: \'transportRequestId\' or via commit history).")
+                            .use()
 
-        def credentialsId = configuration.credentialsId
-        if(!credentialsId) throw new AbortException("Credentials id not provided (parameter: 'credentialsId').")
 
-        def endpoint = configuration.endpoint
-        if(!endpoint) throw new AbortException("Solution Manager endpoint not provided (parameter: 'endpoint').")
-
-        echo "[INFO] Closing transport request '$transportRequestId' for change document '$changeDocumentId'."
-=======
         echo "[INFO] Closing transport request '${configuration.transportRequestId}' for change document '${configuration.changeDocumentId}'."
->>>>>>> a49c17c8
 
         withCredentials([usernamePassword(
             credentialsId: configuration.credentialsId,
