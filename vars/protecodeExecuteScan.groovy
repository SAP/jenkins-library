--- conflicted
+++ resolved
@@ -37,23 +37,7 @@
 
             // execute step
             withCredentials(creds) {
-<<<<<<< HEAD
                 sh "./piper protecodeExecuteScan"
-=======
-                if(config.dockerCredentialsId) {
-                    if (FILE_PATH) {
-                        File file = new File(FILE_PATH);
-                        def configDirPath = file.getAbsoluteFile().getParent();
-                        withEnv([
-                            "DOCKER_CONFIG=${configDirPath}",
-                        ]) {
-                            sh "./piper protecodeExecuteScan"
-                        }
-                    }
-                } else {
-                        sh "./piper protecodeExecuteScan"
-                }
->>>>>>> 8874ace5
             }
 
             def json = readJSON (file: "protecodescan_vulns.json")
