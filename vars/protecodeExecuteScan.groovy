import groovy.transform.Field

import static com.sap.piper.Prerequisites.checkScript

@Field String STEP_NAME = getClass().getName()
@Field String METADATA_FILE = 'metadata/protecode.yaml'

//Metadata maintained in file project://resources/metadata/protecode.yaml

void call(Map parameters = [:]) {
    final script = checkScript(this, parameters) ?: this

    List credentials = [
        [type: 'usernamePassword', id: 'protecodeCredentialsId', env: ['PIPER_username', 'PIPER_password']],
<<<<<<< HEAD
        [type: 'file', id: 'dockerCredentialsId', env: ['PIPER_dockerConfigJSON']],
=======
        [type: 'file', id: 'dockerConfigJsonCredentialsId', env: ['DOCKER_CONFIG']],
>>>>>>> 6a76adf5
    ]
    piperExecuteBin(parameters, STEP_NAME, METADATA_FILE, credentials)
}<|MERGE_RESOLUTION|>--- conflicted
+++ resolved
@@ -12,11 +12,7 @@
 
     List credentials = [
         [type: 'usernamePassword', id: 'protecodeCredentialsId', env: ['PIPER_username', 'PIPER_password']],
-<<<<<<< HEAD
-        [type: 'file', id: 'dockerCredentialsId', env: ['PIPER_dockerConfigJSON']],
-=======
-        [type: 'file', id: 'dockerConfigJsonCredentialsId', env: ['DOCKER_CONFIG']],
->>>>>>> 6a76adf5
+        [type: 'file', id: 'dockerConfigJsonCredentialsId', env: ['PIPER_dockerConfigJSON']],
     ]
     piperExecuteBin(parameters, STEP_NAME, METADATA_FILE, credentials)
 }