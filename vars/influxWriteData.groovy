import static com.sap.piper.Prerequisites.checkScript

import com.sap.piper.ConfigurationHelper
import com.sap.piper.ConfigurationLoader
import com.sap.piper.ConfigurationMerger
import com.sap.piper.JsonUtils
import com.sap.piper.Utils

import groovy.transform.Field

@Field def STEP_NAME = getClass().getName()

@Field Set GENERAL_CONFIG_KEYS = []
@Field Set STEP_CONFIG_KEYS = GENERAL_CONFIG_KEYS.plus([
    'artifactVersion',
    'customData',
    'customDataTags',
    'customDataMap',
    'customDataMapTags',
    'influxServer',
    'influxPrefix',
    'wrapInNode'
])
@Field Set PARAMETER_KEYS = STEP_CONFIG_KEYS

void call(Map parameters = [:]) {
    handlePipelineStepErrors (stepName: STEP_NAME, stepParameters: parameters, allowBuildFailure: true) {

        def script = checkScript(this, parameters)
        if (script == null)
            script = this

        // load default & individual configuration
        Map config = ConfigurationHelper.newInstance(this)
            .loadStepDefaults()
            .mixinGeneralConfig(script.commonPipelineEnvironment, GENERAL_CONFIG_KEYS)
            .mixinStepConfig(script.commonPipelineEnvironment, STEP_CONFIG_KEYS)
            .mixinStageConfig(script.commonPipelineEnvironment, parameters.stageName?:env.STAGE_NAME, STEP_CONFIG_KEYS)
            .mixin([
                artifactVersion: script.commonPipelineEnvironment.getArtifactVersion()
            ])
            .mixin(parameters, PARAMETER_KEYS)
            .addIfNull('customData', script.commonPipelineEnvironment.getInfluxCustomData())
            .addIfNull('customDataTags', script.commonPipelineEnvironment.getInfluxCustomDataTags())
            .addIfNull('customDataMap', script.commonPipelineEnvironment.getInfluxCustomDataMap())
            .addIfNull('customDataMapTags', script.commonPipelineEnvironment.getInfluxCustomDataMapTags())
            .use()

        new Utils().pushToSWA([step: STEP_NAME,
                                stepParam1: parameters?.script == null], config)

        if (!config.artifactVersion)  {
            //this takes care that terminated builds due to milestone-locking do not cause an error
            echo "[${STEP_NAME}] no artifact version available -> exiting writeInflux without writing data"
            return
        }

        echo """[${STEP_NAME}]----------------------------------------------------------
Artifact version: ${config.artifactVersion}
Influx server: ${config.influxServer}
Influx prefix: ${config.influxPrefix}
InfluxDB data: ${config.customData}
InfluxDB data tags: ${config.customDataTags}
InfluxDB data map: ${config.customDataMap}
InfluxDB data map tags: ${config.customDataMapTags}
[${STEP_NAME}]----------------------------------------------------------"""

        if(config.wrapInNode){
            node(''){
                try{
                    writeToInflux(config, script)
                }finally{
                    deleteDir()
                }
            }
        } else {
            writeToInflux(config, script)
        }
    }
}

private void writeToInflux(config, script){
    if (config.influxServer) {
<<<<<<< HEAD
        try {
            step([
                $class: 'InfluxDbPublisher',
                selectedTarget: config.influxServer,
                customPrefix: config.influxPrefix,
                customData: script.commonPipelineEnvironment.getInfluxCustomData(),
                customDataMap: script.commonPipelineEnvironment.getInfluxCustomDataMap()
            ])
        } catch (NullPointerException e){
            if(!e.getMessage()){
                // catch NPEs as long as https://issues.jenkins-ci.org/browse/JENKINS-55594 is not fixed & released
                error "[$STEP_NAME] NullPointerException occured, is the correct target defined?"
            }
            throw e
        }
=======
        step([
            $class: 'InfluxDbPublisher',
            selectedTarget: config.influxServer,
            customPrefix: config.influxPrefix,
            customData: config.customData.size()>0 ? config.customData : null,
            customDataTags: config.customDataTags.size()>0 ? config.customDataTags : null,
            customDataMap: config.customDataMap.size()>0 ? config.customDataMap : null,
            customDataMapTags: config.customDataMapTags.size()>0 ? config.customDataMapTags : null
        ])
>>>>>>> 98139bb4
    }

    //write results into json file for archiving - also benefitial when no InfluxDB is available yet
    def jsonUtils = new JsonUtils()
    writeFile file: 'jenkins_data.json', text: jsonUtils.getPrettyJsonString(config.customData)
    writeFile file: 'influx_data.json', text: jsonUtils.getPrettyJsonString(config.customDataMap)
    writeFile file: 'jenkins_data_tags.json', text: jsonUtils.getPrettyJsonString(config.customDataTags)
    writeFile file: 'influx_data_tags.json', text: jsonUtils.getPrettyJsonString(config.customDataMapTags)
    archiveArtifacts artifacts: '*data.json', allowEmptyArchive: true
}<|MERGE_RESOLUTION|>--- conflicted
+++ resolved
@@ -81,14 +81,15 @@
 
 private void writeToInflux(config, script){
     if (config.influxServer) {
-<<<<<<< HEAD
         try {
             step([
                 $class: 'InfluxDbPublisher',
                 selectedTarget: config.influxServer,
                 customPrefix: config.influxPrefix,
-                customData: script.commonPipelineEnvironment.getInfluxCustomData(),
-                customDataMap: script.commonPipelineEnvironment.getInfluxCustomDataMap()
+                customData: config.customData.size()>0 ? config.customData : null,
+                customDataTags: config.customDataTags.size()>0 ? config.customDataTags : null,
+                customDataMap: config.customDataMap.size()>0 ? config.customDataMap : null,
+                customDataMapTags: config.customDataMapTags.size()>0 ? config.customDataMapTags : null
             ])
         } catch (NullPointerException e){
             if(!e.getMessage()){
@@ -97,17 +98,6 @@
             }
             throw e
         }
-=======
-        step([
-            $class: 'InfluxDbPublisher',
-            selectedTarget: config.influxServer,
-            customPrefix: config.influxPrefix,
-            customData: config.customData.size()>0 ? config.customData : null,
-            customDataTags: config.customDataTags.size()>0 ? config.customDataTags : null,
-            customDataMap: config.customDataMap.size()>0 ? config.customDataMap : null,
-            customDataMapTags: config.customDataMapTags.size()>0 ? config.customDataMapTags : null
-        ])
->>>>>>> 98139bb4
     }
 
     //write results into json file for archiving - also benefitial when no InfluxDB is available yet
