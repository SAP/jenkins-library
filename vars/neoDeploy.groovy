import com.sap.piper.Utils

import groovy.transform.Field

import com.sap.piper.ConfigurationLoader
import com.sap.piper.ConfigurationMerger
import com.sap.piper.ConfigurationType

<<<<<<< HEAD
@Field def NEO_DEFAULT_CMD = 'neo.sh'
=======
//
// envProps may be overwritten by tests, but only by tests.
// [Q] Why not simply using the Map returned by getenv() itself?
// [A] The unmodifiable map returned by getenv() is not serializable
//     Since everythings needs to be serializabe (CPS pattern) we
//     cannot use that map directly.
@Field Map envProps = System.getenv().findAll { true }
>>>>>>> 1c45b043

def call(parameters = [:]) {

    def stepName = 'neoDeploy'

    Set parameterKeys = [
        'applicationName',
        'archivePath',
        'account',
        'deployAccount', //deprecated, replaced by parameter 'account'
        'deployHost', //deprecated, replaced by parameter 'host'
        'deployMode',
        'dockerEnvVars',
        'dockerImage',
        'dockerOptions',
        'host',
        'neoCredentialsId',
        'neoHome',
        'propertiesFile',
        'runtime',
        'runtimeVersion',
        'vmSize',
        'warAction'
        ]

    Set stepConfigurationKeys = [
        'account',
        'dockerEnvVars',
        'dockerImage',
        'dockerOptions',
        'host',
        'neoCredentialsId',
        'neoHome'
        ]

    handlePipelineStepErrors (stepName: stepName, stepParameters: parameters) {

        def script = parameters?.script ?: [commonPipelineEnvironment: commonPipelineEnvironment]

        def utils = new Utils()

        prepareDefaultValues script: script

        final Map stepConfiguration = [:]

        // Backward compatibility: ensure old configuration is taken into account
        // The old configuration in not stage / step specific

        def defaultDeployHost = script.commonPipelineEnvironment.getConfigProperty('DEPLOY_HOST')
        if(defaultDeployHost) {
            echo "[WARNING][${stepName}] A deprecated configuration framework is used for configuring parameter 'DEPLOY_HOST'. This configuration framework will be removed in future versions."
            stepConfiguration.put('host', defaultDeployHost)
        }

        def defaultDeployAccount = script.commonPipelineEnvironment.getConfigProperty('CI_DEPLOY_ACCOUNT')
        if(defaultDeployAccount) {
            echo "[WARNING][${stepName}] A deprecated configuration framework is used for configuring parameter 'DEPLOY_ACCOUNT'. This configuration framekwork will be removed in future versions."
            stepConfiguration.put('account', defaultDeployAccount)
        }

        if(parameters.deployHost && !parameters.host) {
            echo "[WARNING][${stepName}] Deprecated parameter 'deployHost' is used. This will not work anymore in future versions. Use parameter 'host' instead."
            parameters.put('host', parameters.deployHost)
        }

        if(parameters.deployAccount && !parameters.account) {
            echo "[WARNING][${stepName}] Deprecated parameter 'deployAccount' is used. This will not work anymore in future versions. Use parameter 'account' instead."
            parameters.put('account', parameters.deployAccount)
        }

        def credId = script.commonPipelineEnvironment.getConfigProperty('neoCredentialsId')

        if(credId && !parameters.neoCredentialsId) {
            echo "[WARNING][${stepName}] Deprecated parameter 'neoCredentialsId' from old configuration framework is used. This will not work anymore in future versions."
            parameters.put('neoCredentialsId', credId)
        }

        // Backward compatibility end

        stepConfiguration.putAll(ConfigurationLoader.stepConfiguration(script, stepName))

        Map configuration = ConfigurationMerger.merge(parameters, parameterKeys,
                                                      stepConfiguration, stepConfigurationKeys,
                                                      ConfigurationLoader.defaultStepConfiguration(script, stepName))

        def archivePath = configuration.archivePath
        if(archivePath?.trim()) {
            if (!fileExists(archivePath)) {
                error "Archive cannot be found with parameter archivePath: '${archivePath}'."
            }
        } else {
            error "Archive path not configured (parameter \"archivePath\")."
        }

        def deployHost
        def deployAccount
        def credentialsId = configuration.get('neoCredentialsId')
        def deployMode = configuration.deployMode
        def warAction
        def propertiesFile
        def applicationName
        def runtime
        def runtimeVersion
        def vmSize

        if (deployMode != 'mta' && deployMode != 'warParams' && deployMode != 'warPropertiesFile') {
            throw new Exception("[neoDeploy] Invalid deployMode = '${deployMode}'. Valid 'deployMode' values are: 'mta', 'warParams' and 'warPropertiesFile'")
        }

        if (deployMode == 'warPropertiesFile' || deployMode == 'warParams') {
            warAction = utils.getMandatoryParameter(configuration, 'warAction')
            if (warAction != 'deploy' && warAction != 'rolling-update') {
                throw new Exception("[neoDeploy] Invalid warAction = '${warAction}'. Valid 'warAction' values are: 'deploy' and 'rolling-update'.")
            }
        }

        if (deployMode == 'warPropertiesFile') {
            propertiesFile = utils.getMandatoryParameter(configuration, 'propertiesFile')
            if (!fileExists(propertiesFile)){
                error "Properties file cannot be found with parameter propertiesFile: '${propertiesFile}'."
            }
        }

        if (deployMode == 'warParams') {
            applicationName = utils.getMandatoryParameter(configuration, 'applicationName')
            runtime = utils.getMandatoryParameter(configuration, 'runtime')
            runtimeVersion = utils.getMandatoryParameter(configuration, 'runtimeVersion')
            vmSize = configuration.vmSize
            if (vmSize != 'lite' && vmSize !='pro' && vmSize != 'prem' && vmSize != 'prem-plus') {
                throw new Exception("[neoDeploy] Invalid vmSize = '${vmSize}'. Valid 'vmSize' values are: 'lite', 'pro', 'prem' and 'prem-plus'.")
            }
        }

        if (deployMode.equals('mta') || deployMode.equals('warParams')) {
            deployHost = utils.getMandatoryParameter(configuration, 'host')
            deployAccount = utils.getMandatoryParameter(configuration, 'account')
        }

        def neoExecutable = getNeoExecutable(configuration)

        def neoDeployScript

        if (deployMode == 'mta') {
            neoDeployScript =
                """#!/bin/bash
                    "${neoExecutable}" deploy-mta \
                    --host '${deployHost}' \
                    --account '${deployAccount}' \
                    --synchronous"""
        }

        if (deployMode == 'warParams') {
            neoDeployScript =
                """#!/bin/bash
                    "${neoExecutable}" ${warAction} \
                    --host '${deployHost}' \
                    --account '${deployAccount}' \
                    --application '${applicationName}' \
                    --runtime '${runtime}' \
                    --runtime-version '${runtimeVersion}' \
                    --size '${vmSize}'"""
        }

        if (deployMode == 'warPropertiesFile') {
            neoDeployScript =
                """#!/bin/bash
                    "${neoExecutable}" ${warAction} \
                    ${propertiesFile}"""
        }

        withCredentials([usernamePassword(
            credentialsId: credentialsId,
            passwordVariable: 'password',
            usernameVariable: 'username')]) {

            def commonDeployParams =
                """--user '${username}' \
                   --password '${password}' \
                   --source "${archivePath}" \
                """
            dockerExecute(dockerImage: configuration.get('dockerImage'),
                          dockerEnvVars: configuration.get('dockerEnvVars'),
                          dockerOptions: configuration.get('dockerOptions')) {

<<<<<<< HEAD
                          NEO_HOME_CHECK: {
                              // same order like inside getNeoExecutable
                              String neoHome = configuration.neoHome ?: env?.NEO_HOME

                              // In case neo home is not set, but neo toolset is simply
                              // in the path, we trust that everything is OK. In order to
                              // validate the version also in this case, we need to adjust
                              // toolValidate.

                              def rc = sh script: "which ${NEO_DEFAULT_CMD}", returnStatus: true
                              if(neoHome || (!neoHome && rc != 0)) {
                                  toolValidate tool: 'neo', home: neoHome
                              } else {
                                  echo "neo (${NEO_DEFAULT_CMD}) has been found in path. Using this neo version without futher tool validation."
                              }
                          }
=======
                JAVA_HOME_CHECK : {

                    //
                    // [Q] How is the java executable resolved by neo?
                    // [A] They check for JAVA_HOME. If not present, they
                    //     try to resolve it via ```which java```.
                    //
                    def javaHome = envProps.JAVA_HOME
                    def rc = sh script: 'which java', returnStatus: true
                    if(!javaHome && rc == 0) {
                        // java home is not set`, but java is in path.
                        // --> we skip the check and trust that we can work
                        //     with java from the path.
                        echo "Skipping tool validate check (java). " +
                             "Java executable in path, but no JAVA_HOME found."
                    } else {
                        toolValidate tool: 'java', home: javaHome
                    }
                }
>>>>>>> 1c45b043

                sh """${neoDeployScript} \
                      ${commonDeployParams}
                   """
            }
        }
    }
}

private getNeoExecutable(configuration) {

    def neoExecutable = NEO_DEFAULT_CMD // default, if nothing below applies maybe it is the path.

    if (configuration.neoHome) {
        neoExecutable = "${configuration.neoHome}/tools/${NEO_DEFAULT_CMD}"
        echo "[neoDeploy] Neo executable \"${neoExecutable}\" retrieved from configuration."
        return neoExecutable
    }

    if (env?.NEO_HOME) {
        neoExecutable = "${env.NEO_HOME}/tools/${NEO_DEFAULT_CMD}"
        echo "[neoDeploy] Neo executable \"${neoExecutable}\" retrieved from environment."
        return neoExecutable
    }

    echo "Using Neo executable from PATH."
    return neoExecutable
}<|MERGE_RESOLUTION|>--- conflicted
+++ resolved
@@ -6,9 +6,8 @@
 import com.sap.piper.ConfigurationMerger
 import com.sap.piper.ConfigurationType
 
-<<<<<<< HEAD
 @Field def NEO_DEFAULT_CMD = 'neo.sh'
-=======
+
 //
 // envProps may be overwritten by tests, but only by tests.
 // [Q] Why not simply using the Map returned by getenv() itself?
@@ -16,7 +15,6 @@
 //     Since everythings needs to be serializabe (CPS pattern) we
 //     cannot use that map directly.
 @Field Map envProps = System.getenv().findAll { true }
->>>>>>> 1c45b043
 
 def call(parameters = [:]) {
 
@@ -201,24 +199,23 @@
                           dockerEnvVars: configuration.get('dockerEnvVars'),
                           dockerOptions: configuration.get('dockerOptions')) {
 
-<<<<<<< HEAD
-                          NEO_HOME_CHECK: {
-                              // same order like inside getNeoExecutable
-                              String neoHome = configuration.neoHome ?: env?.NEO_HOME
-
-                              // In case neo home is not set, but neo toolset is simply
-                              // in the path, we trust that everything is OK. In order to
-                              // validate the version also in this case, we need to adjust
-                              // toolValidate.
-
-                              def rc = sh script: "which ${NEO_DEFAULT_CMD}", returnStatus: true
-                              if(neoHome || (!neoHome && rc != 0)) {
-                                  toolValidate tool: 'neo', home: neoHome
-                              } else {
-                                  echo "neo (${NEO_DEFAULT_CMD}) has been found in path. Using this neo version without futher tool validation."
-                              }
-                          }
-=======
+                NEO_HOME_CHECK: {
+                    // same order like inside getNeoExecutable
+                    String neoHome = configuration.neoHome ?: env?.NEO_HOME
+
+                    // In case neo home is not set, but neo toolset is simply
+                    // in the path, we trust that everything is OK. In order to
+                    // validate the version also in this case, we need to adjust
+                    // toolValidate.
+
+                    def rc = sh script: "which ${NEO_DEFAULT_CMD}", returnStatus: true
+                    if(neoHome || (!neoHome && rc != 0)) {
+                        toolValidate tool: 'neo', home: neoHome
+                    } else {
+                        echo "neo (${NEO_DEFAULT_CMD}) has been found in path. Using this neo version without futher tool validation."
+                    }
+                }
+
                 JAVA_HOME_CHECK : {
 
                     //
@@ -238,7 +235,6 @@
                         toolValidate tool: 'java', home: javaHome
                     }
                 }
->>>>>>> 1c45b043
 
                 sh """${neoDeployScript} \
                       ${commonDeployParams}
