--- conflicted
+++ resolved
@@ -66,13 +66,6 @@
             .use()
 
         utils.pushToSWA([
-<<<<<<< HEAD
-            step      : STEP_NAME,
-            stepParam1: configuration.deployMode == 'mta' ? 'mta' : 'war', // ['mta', 'warParams', 'warPropertiesFile']
-            stepParam2: configuration.warAction == 'rolling-update' ? 'blue-green' : 'standard', // ['deploy', 'deploy-mta', 'rolling-update']
-            stepParam3: parameters?.script == null,
-            stepParam4: !stepCompatibilityConfiguration.isEmpty(),
-=======
             step: STEP_NAME,
             stepParamKey1: 'deployMode',
             stepParam1: configuration.deployMode == 'mta'?'mta':'war', // ['mta', 'warParams', 'warPropertiesFile']
@@ -81,8 +74,7 @@
             stepParamKey3: 'scriptMissing',
             stepParam3: parameters?.script == null,
             stepParamKey4: 'legacyConfig',
-            stepParam4: ! stepCompatibilityConfiguration.isEmpty(),
->>>>>>> 10267ce7
+            stepParam4: !stepCompatibilityConfiguration.isEmpty(),
         ], configuration)
 
         ToolDescriptor neo = new ToolDescriptor('SAP Cloud Platform Console Client', 'NEO_HOME', 'neoHome', '/tools/', 'neo.sh', null, 'version')
