--- conflicted
+++ resolved
@@ -1,19 +1,3 @@
-<<<<<<< HEAD
-import com.sap.piper.PiperGoUtils
-import com.sap.piper.Utils
-import groovy.transform.Field
-
-import static com.sap.piper.Prerequisites.checkScript
-
-@Field String STEP_NAME = getClass().getName()
-@Field String METADATA_FILE = 'metadata/cloudFoundryDeleteService.yaml'
-
-void call(Map parameters = [:]) {
-        List credentials = [
-        [type: 'usernamePassword', id: 'cfCredentialsId', env: ['PIPER_username', 'PIPER_password']]
-        ]
-        piperExecuteBin(parameters, STEP_NAME, METADATA_FILE, credentials)
-=======
 import groovy.transform.Field
 
 @Field def STEP_NAME = getClass().getName()
@@ -24,5 +8,4 @@
         [type: 'usernamePassword', id: 'cfCredentialsId', env: ['PIPER_username', 'PIPER_password']]
     ]
     piperExecuteBin(parameters, STEP_NAME, METADATA_FILE, credentials, false, false, true)
->>>>>>> d18f4a8f
 }