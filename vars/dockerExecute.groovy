import com.cloudbees.groovy.cps.NonCPS
import com.sap.piper.ConfigurationLoader
import com.sap.piper.ConfigurationMerger

def call(Map parameters = [:], body) {

    def STEP_NAME = 'dockerExecute'
    def PLUGIN_ID_DOCKER_WORKFLOW = 'docker-workflow'

    handlePipelineStepErrors(stepName: STEP_NAME, stepParameters: parameters) {
        final script = parameters.script
        Map generalConfig = ConfigurationLoader.generalConfiguration(script)

        Set parameterKeys = ['dockerImage',
                             'dockerOptions',
                             'dockerWorkspace',
                             'dockerEnvVars',
                             'dockerVolumeBind']

        Set generalConfigKeys = ['kubernetes']

        Map config = ConfigurationMerger.merge(parameters, parameterKeys, generalConfig, generalConfigKeys)
<<<<<<< HEAD
=======

>>>>>>> 1e6c72b4
        if (isKubernetes(config) && config.dockerImage) {
            if (env.POD_NAME && isContainerDefined(config)) {
                container(getContainerDefined(config)) {
                    echo "Executing inside a Kubernetes Container"
                    body()
                    sh "chown -R 1000:1000 ."
                }
            } else {
                dockerExecuteOnKubernetes(script: script,
                    dockerImage: config.dockerImage,
                    dockerEnvVars: config.dockerEnvVars,
                    dockerOptions: config.dockerOptions,
                    dockerVolumeBind: config.dockerVolumeBind) {
                    body()
                }
            }
        } else if (config.dockerImage) {

            if (!isPluginActive(PLUGIN_ID_DOCKER_WORKFLOW)) {
                echo "[WARNING][${STEP_NAME}] Docker not supported. Plugin '${PLUGIN_ID_DOCKER_WORKFLOW}' is not installed or not active. Configured docker image '${config.dockerImage}' will not be used."
                config.dockerImage = null
            }

            def returnCode = sh script: 'which docker > /dev/null', returnStatus: true
            if (returnCode != 0) {
                echo "[WARNING][${STEP_NAME}] No docker environment found (command 'which docker' did not return with '0'). Configured docker image '${config.dockerImage}' will not be used."
                config.dockerImage = null
            }

            returnCode = sh script: 'docker ps -q > /dev/null', returnStatus: true
            if (returnCode != 0) {
                echo "[WARNING][$STEP_NAME] Cannot connect to docker daemon (command 'docker ps' did not return with '0'). Configured docker image '${config.dockerImage}' will not be used."
                config.dockerImage = null
            }
            def image = docker.image(config.dockerImage)
            image.pull()
            image.inside(getDockerOptions(config.dockerEnvVars, config.dockerVolumeBind, config.dockerOptions)) {
                body()
            }
        } else {
            echo "[INFO][${STEP_NAME}] Running on local environment."
            body()
        }
    }
}

@NonCPS
private isPluginActive(String pluginId) {
    return Jenkins.instance.pluginManager.plugins.find { p -> p.isActive() && p.getShortName() == pluginId }
}

/**
 * Returns a string with docker options containing
 * environment variables (if set).
 * Possible to extend with further options.
 * @param dockerEnvVars Map with environment variables
 */
@NonCPS
private getDockerOptions(Map dockerEnvVars, Map dockerVolumeBind, def dockerOptions) {
    def specialEnvironments = ['http_proxy',
                               'https_proxy',
                               'no_proxy',
                               'HTTP_PROXY',
                               'HTTPS_PROXY',
                               'NO_PROXY']
    def options = []
    if (dockerEnvVars) {
        for (String k : dockerEnvVars.keySet()) {
            options.add("--env ${k}=${dockerEnvVars[k].toString()}")
        }
    }

    for (String envVar : specialEnvironments) {
        if (dockerEnvVars == null || !dockerEnvVars.containsKey(envVar)) {
            options.add("--env ${envVar}")
        }
    }

    if (dockerVolumeBind) {
        for (String k : dockerVolumeBind.keySet()) {
            options.add("--volume ${k}:${dockerVolumeBind[k].toString()}")
        }
    }

    if (dockerOptions) {
        if (dockerOptions instanceof CharSequence) {
            options.add(dockerOptions.toString())
        } else if (dockerOptions instanceof List) {
            for (String option : dockerOptions) {
                options.add "${option}"
            }
        } else {
            throw new IllegalArgumentException("Unexpected type for dockerOptions. Expected was either a list or a string. Actual type was: '${dockerOptions.getClass()}'")
        }
    }
    return options.join(' ')
}

@NonCPS
boolean isContainerDefined(config) {
    def k8sMapping = config?.kubernetes?.k8sMapping ?: [:]
    if (k8sMapping.containsKey(env.POD_NAME)) {
        return k8sMapping[env.POD_NAME].containsKey(config.dockerImage)
    }
    return false
}

@NonCPS
def getContainerDefined(config) {
    def k8sMapping = config.kubernetes.k8sMapping
    return k8sMapping[env.POD_NAME].get(config.dockerImage)
}

@NonCPS
boolean isKubernetes(config) {
    if (env.ON_K8S == 'true') {
        return true
    }
    return false
}<|MERGE_RESOLUTION|>--- conflicted
+++ resolved
@@ -20,10 +20,6 @@
         Set generalConfigKeys = ['kubernetes']
 
         Map config = ConfigurationMerger.merge(parameters, parameterKeys, generalConfig, generalConfigKeys)
-<<<<<<< HEAD
-=======
-
->>>>>>> 1e6c72b4
         if (isKubernetes(config) && config.dockerImage) {
             if (env.POD_NAME && isContainerDefined(config)) {
                 container(getContainerDefined(config)) {
