--- conflicted
+++ resolved
@@ -35,14 +35,9 @@
         final script = parameters.script
         if (script == null)
             script = [commonPipelineEnvironment: commonPipelineEnvironment]
-<<<<<<< HEAD
         def utils = parameters?.juStabUtils ?: new Utils()
-        Map config = ConfigurationHelper
-            .loadStepDefaults(this)
-=======
         Map config = ConfigurationHelper.newInstance(this)
             .loadStepDefaults()
->>>>>>> f3972672
             .mixinGeneralConfig(script.commonPipelineEnvironment, GENERAL_CONFIG_KEYS)
             .mixinStepConfig(script.commonPipelineEnvironment, STEP_CONFIG_KEYS)
             .mixinStageConfig(script.commonPipelineEnvironment, parameters.stageName?:env.STAGE_NAME, STEP_CONFIG_KEYS)
