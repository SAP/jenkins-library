import static com.sap.piper.Prerequisites.checkScript

import com.sap.piper.ConfigurationHelper
import com.sap.piper.GenerateDocumentation
import com.sap.piper.JenkinsUtils
import com.sap.piper.Utils
import com.sap.piper.k8s.SystemEnv
import com.sap.piper.JsonUtils

import groovy.transform.Field
import hudson.AbortException

@Field def STEP_NAME = getClass().getName()
@Field def PLUGIN_ID_KUBERNETES = 'kubernetes'

@Field Set GENERAL_CONFIG_KEYS = [
    'jenkinsKubernetes',
    /**
     * Print more detailed information into the log.
     * @possibleValues `true`, `false`
     */
    'verbose'
]
@Field Set STEP_CONFIG_KEYS = GENERAL_CONFIG_KEYS.plus([
    /**
     * Allows to specify start command for container created with dockerImage parameter to overwrite Piper default (`/usr/bin/tail -f /dev/null`).
     */
    'containerCommand',
    /**
     * Specifies start command for containers to overwrite Piper default (`/usr/bin/tail -f /dev/null`).
     * If container's defaultstart command should be used provide empty string like: `['selenium/standalone-chrome': '']`.
     */
    'containerCommands',
    /**
     * Specifies environment variables per container. If not provided `dockerEnvVars` will be used.
     */
    'containerEnvVars',
    /**
     * A map of docker image to the name of the container. The pod will be created with all the images from this map and they are labled based on the value field of each map entry.
     * Example: `['maven:3.5-jdk-8-alpine': 'mavenExecute', 'selenium/standalone-chrome': 'selenium', 'famiko/jmeter-base': 'checkJMeter', 's4sdk/docker-cf-cli': 'cloudfoundry']`
     */
    'containerMap',
    /**
     * Optional configuration in combination with containerMap to define the container where the commands should be executed in.
     */
    'containerName',
    /**
     * Map which defines per docker image the port mappings, e.g. `containerPortMappings: ['selenium/standalone-chrome': [[name: 'selPort', containerPort: 4444, hostPort: 4444]]]`.
     */
    'containerPortMappings',
    /**
     * Specifies the pullImage flag per container.
     */
    'containerPullImageFlags',
    /**
     * Allows to specify the shell to be executed for container with containerName.
     */
    'containerShell',
    /**
     * Specifies a dedicated user home directory per container which will be passed as value for environment variable `HOME`. If not provided `dockerWorkspace` will be used.
     */
    'containerWorkspaces',
    /**
     * Environment variables to set in the container, e.g. [http_proxy:'proxy:8080'].
     */
    'dockerEnvVars',
    /**
     * Name of the docker image that should be used. If empty, Docker is not used.
     */
    'dockerImage',
    /**
     * Set this to 'false' to bypass a docker image pull.
     * Usefull during development process. Allows testing of images which are available in the local registry only.
     */
    'dockerPullImage',
    /**
     * Specifies a dedicated user home directory for the container which will be passed as value for environment variable `HOME`.
     */
    'dockerWorkspace',
    /** Defines the Kubernetes nodeSelector as per [https://github.com/jenkinsci/kubernetes-plugin](https://github.com/jenkinsci/kubernetes-plugin).*/
    'nodeSelector',
    /**
     * Kubernetes Security Context used for the pod.
     * Can be used to specify uid and fsGroup.
     * See: https://kubernetes.io/docs/tasks/configure-pod-container/security-context/
     */
    'securityContext',
    /**
     * Specific stashes that should be considered for the step execution.
     */
    'stashContent',
    /**
     *
     */
    'stashExcludes',
    /**
     *
     */
    'stashIncludes'
])
@Field Set PARAMETER_KEYS = STEP_CONFIG_KEYS.minus([
    'stashIncludes',
    'stashExcludes'
])

/**
 * Executes a closure inside a container in a kubernetes pod.
 * Proxy environment variables defined on the Jenkins machine are also available in the container.
 */
@GenerateDocumentation
void call(Map parameters = [:], body) {
    handlePipelineStepErrors(stepName: STEP_NAME, stepParameters: parameters, failOnError: true) {

        final script = checkScript(this, parameters) ?: this

        if (!JenkinsUtils.isPluginActive(PLUGIN_ID_KUBERNETES)) {
            error("[ERROR][${STEP_NAME}] not supported. Plugin '${PLUGIN_ID_KUBERNETES}' is not installed or not active.")
        }

        def utils = parameters?.juStabUtils ?: new Utils()

        ConfigurationHelper configHelper = ConfigurationHelper.newInstance(this)
            .loadStepDefaults()
            .mixinGeneralConfig(script.commonPipelineEnvironment, GENERAL_CONFIG_KEYS)
            .mixinStepConfig(script.commonPipelineEnvironment, STEP_CONFIG_KEYS)
            .mixinStageConfig(script.commonPipelineEnvironment, parameters.stageName ?: env.STAGE_NAME, STEP_CONFIG_KEYS)
            .mixin(parameters, PARAMETER_KEYS)
            .addIfEmpty('uniqueId', UUID.randomUUID().toString())
        Map config = configHelper.use()

        new Utils().pushToSWA([
            step: STEP_NAME,
            stepParamKey1: 'scriptMissing',
            stepParam1: parameters?.script == null
        ], config)

        if (!parameters.containerMap) {
            configHelper.withMandatoryProperty('dockerImage')
            config.containerName = 'container-exec'
            config.containerMap = ["${config.get('dockerImage')}": config.containerName]
            config.containerCommands = config.containerCommand ? ["${config.get('dockerImage')}": config.containerCommand] : null
        }
        executeOnPod(config, utils, body)
    }
}

def getOptions(config) {
    def namespace = config.jenkinsKubernetes.namespace
    def options = [
        name      : 'dynamic-agent-' + config.uniqueId,
        label     : config.uniqueId,
        yaml      : generatePodSpec(config)
    ]
    if (namespace) {
        options.namespace = namespace
    }
<<<<<<< HEAD
    if (!config.verbose) {
        options.showRawYaml = false
    }
=======
    if (config.nodeSelector) {
        options.nodeSelector = config.nodeSelector
    }

>>>>>>> 79894bb3
    return options
}

void executeOnPod(Map config, utils, Closure body) {
    /*
     * There could be exceptions thrown by
        - The podTemplate
        - The container method
        - The body
     * We use nested exception handling in this case.
     * In the first 2 cases, the 'container' stash is not created because the inner try/finally is not reached.
     * However, the workspace has not been modified and don't need to be restored.
     * In case third case, we need to create the 'container' stash to bring the modified content back to the host.
     */
    try {

        def stashContent = config.stashContent
        if (config.containerName && stashContent.isEmpty()){
            stashContent = [stashWorkspace(config, 'workspace')]
        }
        podTemplate(getOptions(config)) {
            node(config.uniqueId) {
                if (config.containerName) {
                    Map containerParams = [name: config.containerName]
                    if (config.containerShell) {
                        containerParams.shell = config.containerShell
                    }
                    echo "ContainerConfig: ${containerParams}"
                    container(containerParams){
                        try {
                            utils.unstashAll(stashContent)
                            body()
                        } finally {
                            stashWorkspace(config, 'container', true)
                        }
                    }
                } else {
                    body()
                }
            }
        }
    } finally {
        if (config.containerName)
            unstashWorkspace(config, 'container')
    }
}

private String generatePodSpec(Map config) {
    def containers = getContainerList(config)
    def podSpec = [
        apiVersion: "v1",
        kind: "Pod",
        metadata: [
            lables: config.uniqueId
        ],
        spec: [
            containers: containers
        ]
    ]
    podSpec.spec.securityContext = getSecurityContext(config)

    return new JsonUtils().groovyObjectToPrettyJsonString(podSpec)
}


private String stashWorkspace(config, prefix, boolean chown = false) {
    def stashName = "${prefix}-${config.uniqueId}"
    try {
        if (chown)  {
            def securityContext = getSecurityContext(config)
            def runAsUser = securityContext?.runAsUser ?: 1000
            def fsGroup = securityContext?.fsGroup ?: 1000
            sh """#!${config.containerShell?:'/bin/sh'}
chown -R ${runAsUser}:${fsGroup} ."""
        }
        stash(
            name: stashName,
            includes: config.stashIncludes.workspace,
            excludes: config.stashExcludes.workspace,
            //inactive due to negative side-effects, we may require a dedicated git stash to be used
            //useDefaultExcludes: false
        )
        return stashName
    } catch (AbortException | IOException e) {
        echo "${e.getMessage()}"
    }
    return null
}

private Map getSecurityContext(Map config) {
    return config.securityContext ?: config.jenkinsKubernetes.securityContext ?: [:]
}

private void unstashWorkspace(config, prefix) {
    try {
        unstash "${prefix}-${config.uniqueId}"
    } catch (AbortException | IOException e) {
        echo "${e.getMessage()}"
    }
}

private List getContainerList(config) {
    def result = [[
        name: 'jnlp',
        image: config.jenkinsKubernetes.jnlpAgent
    ]]
    config.containerMap.each { imageName, containerName ->
        def containerPullImage = config.containerPullImageFlags?.get(imageName)
        def containerSpec = [
            name: containerName.toLowerCase(),
            image: imageName,
            imagePullPolicy: containerPullImage ? "Always" : "IfNotPresent",
            env: getContainerEnvs(config, imageName)
        ]

        def configuredCommand = config.containerCommands?.get(imageName)
        def shell = config.containerShell ?: '/bin/sh'
        if (configuredCommand == null) {
            containerSpec['command'] = [
                '/usr/bin/tail',
                '-f',
                '/dev/null'
            ]
        } else if(configuredCommand != "") {
            // apparently "" is used as a flag for not settings container commands !?
            containerSpec['command'] =
                    (configuredCommand in List) ? configuredCommand : [
                        shell,
                        '-c',
                        configuredCommand
                    ]
        }

        if (config.containerPortMappings?.get(imageName)) {
            def ports = []
            def portCounter = 0
            config.containerPortMappings.get(imageName).each {mapping ->
                def name = "${containerName}${portCounter}".toString()
                if(mapping.containerPort != mapping.hostPort) {
                    echo ("[WARNING][${STEP_NAME}]: containerPort and hostPort are different for container '${containerName}'. "
                        + "The hostPort will be ignored.")
                }
                ports.add([name: name, containerPort: mapping.containerPort])
                portCounter ++
            }
            containerSpec.ports = ports
        }
        result.push(containerSpec)
    }
    return result
}

/*
 * Returns a list of envVar object consisting of set
 * environment variables, params (Parametrized Build) and working directory.
 * (Kubernetes-Plugin only!)
 * @param config Map with configurations
 */
private List getContainerEnvs(config, imageName) {
    def containerEnv = []
    def dockerEnvVars = config.containerEnvVars?.get(imageName) ?: config.dockerEnvVars ?: [:]
    def dockerWorkspace = config.containerWorkspaces?.get(imageName) != null ? config.containerWorkspaces?.get(imageName) : config.dockerWorkspace ?: ''

    def envVar = { e ->
        [ name: e.key, value: e.value ]
    }

    if (dockerEnvVars) {
        for (String k : dockerEnvVars.keySet()) {
            containerEnv << envVar(key: k, value: dockerEnvVars[k].toString())
        }
    }

    if (dockerWorkspace) {
        containerEnv << envVar(key: "HOME", value: dockerWorkspace)
    }

    // Inherit the proxy information from the master to the container
    SystemEnv systemEnv = new SystemEnv()
    for (String env : systemEnv.getEnv().keySet()) {
        containerEnv << envVar(key: env, value: systemEnv.get(env))
    }

    return containerEnv
}<|MERGE_RESOLUTION|>--- conflicted
+++ resolved
@@ -154,16 +154,12 @@
     if (namespace) {
         options.namespace = namespace
     }
-<<<<<<< HEAD
+    if (config.nodeSelector) {
+        options.nodeSelector = config.nodeSelector
+    }
     if (!config.verbose) {
         options.showRawYaml = false
     }
-=======
-    if (config.nodeSelector) {
-        options.nodeSelector = config.nodeSelector
-    }
-
->>>>>>> 79894bb3
     return options
 }
 
