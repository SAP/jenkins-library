--- conflicted
+++ resolved
@@ -57,24 +57,18 @@
             .withMandatoryProperty('credentialsId')
             .use()
 
-<<<<<<< HEAD
-        String usernameColonPassword = configuration.username + ":" + configuration.password
-        String authToken = usernameColonPassword.bytes.encodeBase64().toString()
-        def urlRegex = configuration.url =~ /https:\/\/.*\/sap\/opu\/odata\/sap\/MANAGE_GIT_REPOSITORY/
-        if (!urlRegex.find()) {
-            error "[${STEP_NAME}] Error: Please provide a valid URL"
-        }
-        String urlString = configuration.url + '/Pull'
-
-=======
+
         String authToken
         withCredentials([usernamePassword(credentialsId: configuration.credentialsId, usernameVariable: 'USER', passwordVariable: 'PASSWORD')]) {
             String userColonPassword = "${USER}:${PASSWORD}"
             authToken = userColonPassword.bytes.encodeBase64().toString()
         }
 
-        String urlString = 'https://' + configuration.host + '/sap/opu/odata/sap/MANAGE_GIT_REPOSITORY/Pull'
->>>>>>> cac595b4
+        def urlRegex = configuration.url =~ /^https:\/\/.*\/sap\/opu\/odata\/sap\/MANAGE_GIT_REPOSITORY$/
+        if (!urlRegex.find()) {
+            error "[${STEP_NAME}] Error: Please provide a valid URL"
+        }
+        String urlString = configuration.url + '/Pull'
         echo "[${STEP_NAME}] General Parameters: URL = \"${urlString}\", repositoryName = \"${configuration.repositoryName}\""
         HeaderFiles headerFiles = new HeaderFiles()
 
