--- conflicted
+++ resolved
@@ -1,27 +1,11 @@
-<<<<<<< HEAD
-import com.sap.piper.PiperGoUtils
-import com.sap.piper.Utils
 import groovy.transform.Field
 
-import static com.sap.piper.Prerequisites.checkScript
-
-=======
-import groovy.transform.Field
-
->>>>>>> d18f4a8f
 @Field String STEP_NAME = getClass().getName()
 @Field String METADATA_FILE = 'metadata/abapEnvironmentPullGitRepo.yaml'
 
 void call(Map parameters = [:]) {
-<<<<<<< HEAD
-        List credentials = [
-        [type: 'usernamePassword', id: 'credentialsId', env: ['PIPER_username', 'PIPER_password']]
-        ]
-        piperExecuteBin(parameters, STEP_NAME, METADATA_FILE, credentials)
-=======
     List credentials = [
         [type: 'usernamePassword', id: 'credentialsId', env: ['PIPER_username', 'PIPER_password']]
     ]
     piperExecuteBin(parameters, STEP_NAME, METADATA_FILE, credentials, false, false, true)
->>>>>>> d18f4a8f
 }