import com.sap.piper.JenkinsUtils
import com.sap.piper.Utils
import com.sap.piper.analytics.InfluxData
import static com.sap.piper.Prerequisites.checkScript
import groovy.transform.Field
import java.nio.charset.StandardCharsets

@Field String STEP_NAME = getClass().getName()
@Field String METADATA_FILE = 'metadata/sonarExecuteScan.yaml'

void call(Map parameters = [:]) {
    handlePipelineStepErrors(stepName: STEP_NAME, stepParameters: parameters) {
        def script = checkScript(this, parameters) ?: this
        def utils = parameters.juStabUtils ?: new Utils()
        def jenkinsUtils = parameters.jenkinsUtilsStub ?: new JenkinsUtils()
        String piperGoPath = parameters.piperGoPath ?: './piper'

        piperExecuteBin.prepareExecution(script, utils, parameters)
        piperExecuteBin.prepareMetadataResource(script, METADATA_FILE)
        Map stepParameters = piperExecuteBin.prepareStepParameters(parameters)

        List credentialInfo = [
            [type: 'token', id: 'sonarTokenCredentialsId', env: ['PIPER_token']],
            [type: 'token', id: 'githubTokenCredentialsId', env: ['PIPER_githubToken']],
        ]

        withEnv([
            "PIPER_parametersJSON=${groovy.json.JsonOutput.toJson(stepParameters)}",
            "PIPER_correlationID=${env.BUILD_URL}",
        ]) {
            String customDefaultConfig = piperExecuteBin.getCustomDefaultConfigsArg()
            String customConfigArg = piperExecuteBin.getCustomConfigArg(script)
            // get context configuration
            Map config
            piperExecuteBin.handleErrorDetails(STEP_NAME) {
                config = piperExecuteBin.getStepContextConfig(script, piperGoPath, METADATA_FILE, customDefaultConfig, customConfigArg)
                echo "Context Config: ${config}"
            }
            // get step configuration to access `instance` & `customTlsCertificateLinks` & `owner` & `repository`
            // & `legacyPRHandling` & `inferBranchName`
            // writePipelineEnv needs to be called here as owner and repository may come from the pipeline environment
            writePipelineEnv(script: script, piperGoPath: piperGoPath)
            Map stepConfig = readJSON(text: sh(returnStdout: true, script: "${piperGoPath} getConfig --stepMetadata '.pipeline/tmp/${METADATA_FILE}'${customDefaultConfig}${customConfigArg}"))
            echo "Step Config: ${stepConfig}"

            List environment = []
            if (isPullRequest()) {
                checkMandatoryParameter(stepConfig, "owner")
                checkMandatoryParameter(stepConfig, "repository")
                if(stepConfig.legacyPRHandling) {
                    checkMandatoryParameter(config, "githubTokenCredentialsId")
                }
            } else if (!isProductiveBranch(script) && stepConfig.inferBranchName && env.BRANCH_NAME) {
                environment.add("PIPER_branchName=${env.BRANCH_NAME}")
            }
            try {
                // load certificates into cacerts file
                if(script.env.PIPER_ENABLE_LEGACY_CERT_LOADING && Boolean.valueOf(script.env.PIPER_ENABLE_LEGACY_CERT_LOADING)){
                    loadCertificates(customTlsCertificateLinks: stepConfig.customTlsCertificateLinks, verbose: stepConfig.verbose)
                }
                // execute step
                piperExecuteBin.dockerWrapper(script, STEP_NAME, config){
                    if(!fileExists('.git')) utils.unstash('git')
                    piperExecuteBin.handleErrorDetails(STEP_NAME) {
                        writePipelineEnv(script: script, piperGoPath: piperGoPath)
                        withEnv(environment) {
<<<<<<< HEAD
                            try {
                                try {
                                    try {
                                        piperExecuteBin.credentialWrapper(config, credentialInfo) {
                                            if (stepConfig.instance) {
                                                withSonarQubeEnv(stepConfig.instance) {
                                                    echo "Instance is deprecated - please use serverUrl parameter to set URL to the Sonar backend."
                                                    sh "${piperGoPath} ${STEP_NAME}${customDefaultConfig}${customConfigArg}"
                                                    archiveArtifacts artifacts: "sonarscan.json", allowEmptyArchive: true
                                                }
                                            } else {
                                                sh "${piperGoPath} ${STEP_NAME}${customDefaultConfig}${customConfigArg}"
                                            }
=======
                            influxWrapper(script) {
                                piperExecuteBin.credentialWrapper(config, credentialInfo) {
                                    if (stepConfig.instance) {
                                        withSonarQubeEnv(stepConfig.instance) {
                                            echo "Instance is deprecated - please use serverUrl parameter to set URL to the Sonar backend."
                                            sh "${piperGoPath} ${STEP_NAME}${customDefaultConfig}${customConfigArg}"
                                            jenkinsUtils.handleStepResults(STEP_NAME, false, false)
                                            readPipelineEnv(script: script, piperGoPath: piperGoPath)
>>>>>>> 31ee45ad
                                        }
                                    } finally {
                                        jenkinsUtils.handleStepResults(STEP_NAME, false, false)
                                    }
                                } finally {
                                    readPipelineEnv(script: script, piperGoPath: piperGoPath)
                                }
                            } finally {
                                InfluxData.readFromDisk(script)
                                stash name: 'pipelineStepReports', includes: '.pipeline/stepReports/**', allowEmpty: true
                            }
                        }
                    }
                }
            } finally {
                def ignore = sh script: 'rm -rf .sonar-scanner .certificates', returnStatus: true
            }
        }
    }
}

private void checkMandatoryParameter(config, key){
    if (!config[key]) {
        throw new IllegalArgumentException( "ERROR - NO VALUE AVAILABLE FOR ${key}")
    }
}

private Boolean isPullRequest(){
    return env.CHANGE_ID
}

private Boolean isProductiveBranch(Script script) {
    def productiveBranch = script.commonPipelineEnvironment?.getStepConfiguration('', '')?.productiveBranch
    return env.BRANCH_NAME == productiveBranch
}

private void loadCertificates(Map config) {
    String certificateFolder = '.certificates/'
    List wgetOptions = [
        "--directory-prefix ${certificateFolder}"
    ]
    List keytoolOptions = [
        '-import',
        '-noprompt',
        '-storepass changeit',
        "-keystore ${certificateFolder}cacerts"
    ]
    if (config.customTlsCertificateLinks){
        if(config.verbose){
            wgetOptions.push('--verbose')
            keytoolOptions.push('-v')
        }else{
            wgetOptions.push('--no-verbose')
        }
        config.customTlsCertificateLinks.each { url ->
            def filename = new File(url).getName()
            filename = URLDecoder.decode(filename, StandardCharsets.UTF_8.name())
            sh "wget ${wgetOptions.join(' ')} ${url}"
            sh "keytool ${keytoolOptions.join(' ')} -alias '${filename}' -file '${certificateFolder}${filename}'"
        }
    }
}<|MERGE_RESOLUTION|>--- conflicted
+++ resolved
@@ -64,7 +64,6 @@
                     piperExecuteBin.handleErrorDetails(STEP_NAME) {
                         writePipelineEnv(script: script, piperGoPath: piperGoPath)
                         withEnv(environment) {
-<<<<<<< HEAD
                             try {
                                 try {
                                     try {
@@ -73,21 +72,10 @@
                                                 withSonarQubeEnv(stepConfig.instance) {
                                                     echo "Instance is deprecated - please use serverUrl parameter to set URL to the Sonar backend."
                                                     sh "${piperGoPath} ${STEP_NAME}${customDefaultConfig}${customConfigArg}"
-                                                    archiveArtifacts artifacts: "sonarscan.json", allowEmptyArchive: true
                                                 }
                                             } else {
                                                 sh "${piperGoPath} ${STEP_NAME}${customDefaultConfig}${customConfigArg}"
                                             }
-=======
-                            influxWrapper(script) {
-                                piperExecuteBin.credentialWrapper(config, credentialInfo) {
-                                    if (stepConfig.instance) {
-                                        withSonarQubeEnv(stepConfig.instance) {
-                                            echo "Instance is deprecated - please use serverUrl parameter to set URL to the Sonar backend."
-                                            sh "${piperGoPath} ${STEP_NAME}${customDefaultConfig}${customConfigArg}"
-                                            jenkinsUtils.handleStepResults(STEP_NAME, false, false)
-                                            readPipelineEnv(script: script, piperGoPath: piperGoPath)
->>>>>>> 31ee45ad
                                         }
                                     } finally {
                                         jenkinsUtils.handleStepResults(STEP_NAME, false, false)
