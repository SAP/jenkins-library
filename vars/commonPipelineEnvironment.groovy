--- conflicted
+++ resolved
@@ -30,11 +30,8 @@
 
     String mtarFilePath
 
-<<<<<<< HEAD
     String transportRequestId
-=======
     String changeDocumentId
->>>>>>> 7af9f1f0
 
     def reset() {
         appContainerProperties = [:]
@@ -56,11 +53,8 @@
 
         mtarFilePath = null
 
-<<<<<<< HEAD
         transportRequestId = null
-=======
         changeDocumentId = null
->>>>>>> 7af9f1f0
     }
 
     def setAppContainerProperty(property, value) {
