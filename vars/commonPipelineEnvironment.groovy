--- conflicted
+++ resolved
@@ -31,10 +31,7 @@
        gitRemoteCommitId will contain the actual remote merge commitId on git rather than local commitId
     */
     String gitCommitId
-<<<<<<< HEAD
-=======
     String gitRemoteCommitId
->>>>>>> 5cc1b8f4
     String gitHeadCommitId
     String gitCommitMessage
     String gitSshUrl
@@ -95,10 +92,7 @@
         containerProperties = [:]
 
         gitCommitId = null
-<<<<<<< HEAD
-=======
         gitRemoteCommitId = null
->>>>>>> 5cc1b8f4
         gitHeadCommitId = null
         gitCommitMessage = null
         gitSshUrl = null
@@ -215,10 +209,7 @@
         [filename: '.pipeline/commonPipelineEnvironment/github/repository', property: 'githubRepo'],
         [filename: '.pipeline/commonPipelineEnvironment/git/branch', property: 'gitBranch'],
         [filename: '.pipeline/commonPipelineEnvironment/git/commitId', property: 'gitCommitId'],
-<<<<<<< HEAD
-=======
         [filename: '.pipeline/commonPipelineEnvironment/git/remoteCommitId', property: 'gitRemoteCommitId'],
->>>>>>> 5cc1b8f4
         [filename: '.pipeline/commonPipelineEnvironment/git/headCommitId', property: 'gitHeadCommitId'],
         [filename: '.pipeline/commonPipelineEnvironment/git/httpsUrl', property: 'gitHttpsUrl'],
         [filename: '.pipeline/commonPipelineEnvironment/git/ref', property: 'gitRef'],
