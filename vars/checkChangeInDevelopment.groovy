import static com.sap.piper.Prerequisites.checkScript

import com.sap.piper.GitUtils
import com.sap.piper.Utils
import groovy.transform.Field
import hudson.AbortException

import com.sap.piper.ConfigurationHelper
import com.sap.piper.ConfigurationMerger
import com.sap.piper.cm.BackendType
import com.sap.piper.cm.ChangeManagement
import com.sap.piper.cm.ChangeManagementException

import static com.sap.piper.cm.StepHelpers.getBackendTypeAndLogInfoIfCMIntegrationDisabled

@Field def STEP_NAME = 'checkChangeInDevelopment'

@Field Set stepConfigurationKeys = [
    'changeManagement',
    'failIfStatusIsNotInDevelopment'
  ]

@Field Set parameterKeys = stepConfigurationKeys.plus('changeDocumentId')

@Field Set generalConfigurationKeys = stepConfigurationKeys

void call(parameters = [:]) {

    handlePipelineStepErrors (stepName: STEP_NAME, stepParameters: parameters) {

        def script = checkScript(this, parameters) ?: [commonPipelineEnvironment: commonPipelineEnvironment]

        GitUtils gitUtils = parameters?.gitUtils ?: new GitUtils()

        ChangeManagement cm = parameters?.cmUtils ?: new ChangeManagement(script, gitUtils)

        ConfigurationHelper configHelper = ConfigurationHelper.newInstance(this)
            .loadStepDefaults()
            .mixinGeneralConfig(script.commonPipelineEnvironment, generalConfigurationKeys)
            .mixinStepConfig(script.commonPipelineEnvironment, stepConfigurationKeys)
            .mixinStageConfig(script.commonPipelineEnvironment, parameters.stageName?:env.STAGE_NAME, stepConfigurationKeys)
            .mixin(parameters, parameterKeys)

        Map configuration =  configHelper.use()

        BackendType backendType = getBackendTypeAndLogInfoIfCMIntegrationDisabled(this, configuration)
        if(backendType == BackendType.NONE) return

        new Utils().pushToSWA([step: STEP_NAME], configuration)

        configHelper
            // for the following parameters we expect defaults
            .withMandatoryProperty('changeManagement/changeDocumentLabel')
            .withMandatoryProperty('changeManagement/clientOpts')
            .withMandatoryProperty('changeManagement/credentialsId')
            .withMandatoryProperty('changeManagement/git/from')
            .withMandatoryProperty('changeManagement/git/to')
            .withMandatoryProperty('changeManagement/git/format')
            .withMandatoryProperty('failIfStatusIsNotInDevelopment')
            // for the following parameters we expect a value provided from outside
            .withMandatoryProperty('changeManagement/endpoint')


<<<<<<< HEAD
        Map configuration = configHelper.use()

        new Utils().pushToSWA([step: STEP_NAME,
                               stepParam1: parameters?.script == null], configuration)

=======
>>>>>>> f3972672
        def changeId = configuration.changeDocumentId

        if(changeId?.trim()) {

            echo "[INFO] ChangeDocumentId retrieved from parameters."

        } else {

          echo "[INFO] Retrieving ChangeDocumentId from commit history [from: ${configuration.changeManagement.git.from}, to: ${configuration.changeManagement.git.to}]." +
               "Searching for pattern '${configuration.changeManagement.changeDocumentLabel}'. Searching with format '${configuration.changeManagement.git.format}'."

            try {
                changeId = cm.getChangeDocumentId(
                                                  configuration.changeManagement.git.from,
                                                  configuration.changeManagement.git.to,
                                                  configuration.changeManagement.changeDocumentLabel,
                                                  configuration.changeManagement.git.format
                                                 )
                if(changeId?.trim()) {
                    echo "[INFO] ChangeDocumentId '${changeId}' retrieved from commit history"
                }
            } catch(ChangeManagementException ex) {
                echo "[WARN] Cannot retrieve changeDocumentId from commit history: ${ex.getMessage()}."
            }
        }

        configuration = configHelper.mixin([changeDocumentId: changeId?.trim() ?: null], ['changeDocumentId'] as Set)
                                    .withMandatoryProperty('changeDocumentId',
                                        "No changeDocumentId provided. Neither via parameter 'changeDocumentId' " +
                                        "nor via label '${configuration.changeManagement.changeDocumentLabel}' in commit range " +
                                        "[from: ${configuration.changeManagement.git.from}, to: ${configuration.changeManagement.git.to}].")
                                    .use()

        boolean isInDevelopment

        echo "[INFO] Checking if change document '${configuration.changeDocumentId}' is in development."

        try {


            isInDevelopment = cm.isChangeInDevelopment(configuration.changeDocumentId,
                configuration.changeManagement.endpoint,
                configuration.changeManagement.credentialsId,
                configuration.changeManagement.clientOpts)

        } catch(ChangeManagementException ex) {
            throw new AbortException(ex.getMessage())
        }


        if(isInDevelopment) {
            echo "[INFO] Change '${changeId}' is in status 'in development'."
        } else {
            if(configuration.failIfStatusIsNotInDevelopment.toBoolean()) {
                throw new AbortException("Change '${changeId}' is not in status 'in development'.")

            } else {
                echo "[WARNING] Change '${changeId}' is not in status 'in development'. Failing the pipeline has been explicitly disabled."
            }
        }
    }
}<|MERGE_RESOLUTION|>--- conflicted
+++ resolved
@@ -46,8 +46,6 @@
         BackendType backendType = getBackendTypeAndLogInfoIfCMIntegrationDisabled(this, configuration)
         if(backendType == BackendType.NONE) return
 
-        new Utils().pushToSWA([step: STEP_NAME], configuration)
-
         configHelper
             // for the following parameters we expect defaults
             .withMandatoryProperty('changeManagement/changeDocumentLabel')
@@ -61,14 +59,11 @@
             .withMandatoryProperty('changeManagement/endpoint')
 
 
-<<<<<<< HEAD
-        Map configuration = configHelper.use()
+        configuration = configHelper.use()
 
         new Utils().pushToSWA([step: STEP_NAME,
                                stepParam1: parameters?.script == null], configuration)
 
-=======
->>>>>>> f3972672
         def changeId = configuration.changeDocumentId
 
         if(changeId?.trim()) {
