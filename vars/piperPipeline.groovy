void call(parameters) {
    pipeline {
        agent none
        options {
            skipDefaultCheckout()
            timestamps()
        }
        stages {
            stage('Init') {
                steps {
                    library 'piper-lib-os'
                    piperPipelineStageInit script: parameters.script, customDefaults: parameters.customDefaults
                }
            }
            stage('Pull-Request Voting') {
                when { anyOf { branch 'PR-*'; branch parameters.script.commonPipelineEnvironment.getStepConfiguration('piperPipelineStagePRVoting', 'Pull-Request Voting').customVotingBranch } }
                steps {
                    piperPipelineStagePRVoting script: parameters.script
                }
            }
            stage('Build') {
                when {branch parameters.script.commonPipelineEnvironment.getStepConfiguration('', '').productiveBranch}
                steps {
                    piperPipelineStageBuild script: parameters.script
                }
            }
            stage('Additional Unit Tests') {
                when {allOf {branch parameters.script.commonPipelineEnvironment.getStepConfiguration('', '').productiveBranch; expression {return parameters.script.commonPipelineEnvironment.configuration.runStage?.get(env.STAGE_NAME)}}}
                steps {
                    piperPipelineStageAdditionalUnitTests script: parameters.script
                }
            }
            stage('Integration') {
                when {allOf {branch parameters.script.commonPipelineEnvironment.getStepConfiguration('', '').productiveBranch; expression {return parameters.script.commonPipelineEnvironment.configuration.runStage?.get(env.STAGE_NAME)}}}
                steps {
                    piperPipelineStageIntegration script: parameters.script
                }
            }
            stage('Acceptance') {
                when {allOf {branch parameters.script.commonPipelineEnvironment.getStepConfiguration('', '').productiveBranch; expression {return parameters.script.commonPipelineEnvironment.configuration.runStage?.get(env.STAGE_NAME)}}}
                steps {
                    piperPipelineStageAcceptance script: parameters.script
                }
            }
            stage('Security') {
                when {allOf {branch parameters.script.commonPipelineEnvironment.getStepConfiguration('', '').productiveBranch; expression {return parameters.script.commonPipelineEnvironment.configuration.runStage?.get(env.STAGE_NAME)}}}
                steps {
                    piperPipelineStageSecurity script: parameters.script
                }
            }
            stage('Performance') {
                when {allOf {branch parameters.script.commonPipelineEnvironment.getStepConfiguration('', '').productiveBranch; expression {return parameters.script.commonPipelineEnvironment.configuration.runStage?.get(env.STAGE_NAME)}}}
                steps {
                    piperPipelineStagePerformance script: parameters.script
                }
            }
            stage('Compliance') {
                when {allOf {branch parameters.script.commonPipelineEnvironment.getStepConfiguration('', '').productiveBranch; expression {return parameters.script.commonPipelineEnvironment.configuration.runStage?.get(env.STAGE_NAME)}}}
                steps {
                    piperPipelineStageCompliance script: parameters.script
                }
            }
            stage('Confirm') {
                agent none
                when {allOf {branch parameters.script.commonPipelineEnvironment.getStepConfiguration('', '').productiveBranch; expression {return parameters.script.commonPipelineEnvironment.getStepConfiguration('piperInitRunStageConfiguration', env.STAGE_NAME).manualConfirmation}}}
                steps {
                    input message: 'Shall we proceed to promotion & release?'
                }
            }
            stage('Promote') {
                when { branch parameters.script.commonPipelineEnvironment.getStepConfiguration('', '').productiveBranch}
                steps {
                    piperPipelineStagePromote script: parameters.script
                }
            }
            stage('Release') {
                when {allOf {branch parameters.script.commonPipelineEnvironment.getStepConfiguration('', '').productiveBranch; expression {return parameters.script.commonPipelineEnvironment.configuration.runStage?.get(env.STAGE_NAME)}}}
                steps {
                    piperPipelineStageRelease script: parameters.script
                }
            }
        }
        post {
<<<<<<< HEAD
            always {
                piperPublishNotifications script: parameters.script
=======
            /* https://jenkins.io/doc/book/pipeline/syntax/#post */
            success {buildSetResult(currentBuild)}
            aborted {buildSetResult(currentBuild, 'ABORTED')}
            failure {buildSetResult(currentBuild, 'FAILURE')}
            unstable {buildSetResult(currentBuild, 'UNSTABLE')}
            cleanup {
>>>>>>> eacec427
                influxWriteData script: parameters.script, wrapInNode: true
                mailSendNotification script: parameters.script, wrapInNode: true
            }
        }
    }
}<|MERGE_RESOLUTION|>--- conflicted
+++ resolved
@@ -81,17 +81,13 @@
             }
         }
         post {
-<<<<<<< HEAD
-            always {
-                piperPublishNotifications script: parameters.script
-=======
             /* https://jenkins.io/doc/book/pipeline/syntax/#post */
             success {buildSetResult(currentBuild)}
             aborted {buildSetResult(currentBuild, 'ABORTED')}
             failure {buildSetResult(currentBuild, 'FAILURE')}
             unstable {buildSetResult(currentBuild, 'UNSTABLE')}
             cleanup {
->>>>>>> eacec427
+                piperPublishNotifications script: parameters.script
                 influxWriteData script: parameters.script, wrapInNode: true
                 mailSendNotification script: parameters.script, wrapInNode: true
             }
