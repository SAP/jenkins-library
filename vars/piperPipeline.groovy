void call(parameters) {
    pipeline {
        agent none
        options {
            skipDefaultCheckout()
            timestamps()
        }
        stages {
            stage('Init') {
                steps {
                    library 'piper-lib-os'
                    piperPipelineStageInit script: parameters.script, customDefaults: parameters.customDefaults
                }
            }
            stage('Pull-Request Voting') {
                when { anyOf { branch 'PR-*'; branch parameters.script.commonPipelineEnvironment.getStepConfiguration('piperPipelineStagePRVoting', 'Pull-Request Voting').customVotingBranch } }
                steps {
                    piperPipelineStagePRVoting script: parameters.script
                }
            }
            stage('Build') {
                when {branch parameters.script.commonPipelineEnvironment.getStepConfiguration('', '').productiveBranch}
                steps {
                    piperPipelineStageBuild script: parameters.script
                }
            }
            stage('Additional Unit Tests') {
                when {allOf {branch parameters.script.commonPipelineEnvironment.getStepConfiguration('', '').productiveBranch; expression {return parameters.script.commonPipelineEnvironment.configuration.runStage?.get(env.STAGE_NAME)}}}
                steps {
                    piperPipelineStageAdditionalUnitTests script: parameters.script
                }
            }
            stage('Integration') {
                when {allOf {branch parameters.script.commonPipelineEnvironment.getStepConfiguration('', '').productiveBranch; expression {return parameters.script.commonPipelineEnvironment.configuration.runStage?.get(env.STAGE_NAME)}}}
                steps {
                    piperPipelineStageIntegration script: parameters.script
                }
            }
            stage('Acceptance') {
                when {allOf {branch parameters.script.commonPipelineEnvironment.getStepConfiguration('', '').productiveBranch; expression {return parameters.script.commonPipelineEnvironment.configuration.runStage?.get(env.STAGE_NAME)}}}
                steps {
                    piperPipelineStageAcceptance script: parameters.script
                }
            }
            stage('Security') {
                when {allOf {branch parameters.script.commonPipelineEnvironment.getStepConfiguration('', '').productiveBranch; expression {return parameters.script.commonPipelineEnvironment.configuration.runStage?.get(env.STAGE_NAME)}}}
                steps {
                    piperPipelineStageSecurity script: parameters.script
                }
            }
            stage('Performance') {
                when {allOf {branch parameters.script.commonPipelineEnvironment.getStepConfiguration('', '').productiveBranch; expression {return parameters.script.commonPipelineEnvironment.configuration.runStage?.get(env.STAGE_NAME)}}}
                steps {
                    piperPipelineStagePerformance script: parameters.script
                }
            }
            stage('Compliance') {
                when {allOf {branch parameters.script.commonPipelineEnvironment.getStepConfiguration('', '').productiveBranch; expression {return parameters.script.commonPipelineEnvironment.configuration.runStage?.get(env.STAGE_NAME)}}}
                steps {
                    piperPipelineStageCompliance script: parameters.script
                }
            }
            stage('Confirm') {
                agent none
                when {allOf {branch parameters.script.commonPipelineEnvironment.getStepConfiguration('', '').productiveBranch; expression {return parameters.script.commonPipelineEnvironment.getStepConfiguration('piperInitRunStageConfiguration', env.STAGE_NAME).manualConfirmation}}}
                steps {
                    input message: 'Shall we proceed to promotion & release?'
                }
            }
            stage('Promote') {
                when { branch parameters.script.commonPipelineEnvironment.getStepConfiguration('', '').productiveBranch}
                steps {
                    piperPipelineStagePromote script: parameters.script
                }
            }
            stage('Release') {
                when {allOf {branch parameters.script.commonPipelineEnvironment.getStepConfiguration('', '').productiveBranch; expression {return parameters.script.commonPipelineEnvironment.configuration.runStage?.get(env.STAGE_NAME)}}}
                steps {
                    piperPipelineStageRelease script: parameters.script
                }
            }
        }
        post {
<<<<<<< HEAD
            always {
                piperPipelineStagePost script: parameters.script
=======
            /* https://jenkins.io/doc/book/pipeline/syntax/#post */
            success {buildSetResult(currentBuild)}
            aborted {buildSetResult(currentBuild, 'ABORTED')}
            failure {buildSetResult(currentBuild, 'FAILURE')}
            unstable {buildSetResult(currentBuild, 'UNSTABLE')}
            cleanup {
                influxWriteData script: parameters.script, wrapInNode: true
                mailSendNotification script: parameters.script, wrapInNode: true
>>>>>>> eacec427
            }
        }
    }
}<|MERGE_RESOLUTION|>--- conflicted
+++ resolved
@@ -81,19 +81,13 @@
             }
         }
         post {
-<<<<<<< HEAD
-            always {
-                piperPipelineStagePost script: parameters.script
-=======
             /* https://jenkins.io/doc/book/pipeline/syntax/#post */
             success {buildSetResult(currentBuild)}
             aborted {buildSetResult(currentBuild, 'ABORTED')}
             failure {buildSetResult(currentBuild, 'FAILURE')}
             unstable {buildSetResult(currentBuild, 'UNSTABLE')}
             cleanup {
-                influxWriteData script: parameters.script, wrapInNode: true
-                mailSendNotification script: parameters.script, wrapInNode: true
->>>>>>> eacec427
+                piperPipelineStagePost script: parameters.script
             }
         }
     }
