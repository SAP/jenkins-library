--- conflicted
+++ resolved
@@ -56,23 +56,7 @@
         String stageName = parameters.stageName ?: env.STAGE_NAME
 
         // load default & individual configuration
-<<<<<<< HEAD
         Map config
-=======
-        Map configuration = ConfigurationHelper.newInstance(this)
-            .loadStepDefaults([:], stageName)
-            .mixinGeneralConfig(script.commonPipelineEnvironment, GENERAL_CONFIG_KEYS)
-            .mixinStepConfig(script.commonPipelineEnvironment, STEP_CONFIG_KEYS)
-            .mixinStageConfig(script.commonPipelineEnvironment, stageName, STEP_CONFIG_KEYS)
-            .mixin(parameters, PARAMETER_KEYS)
-            .use()
-
-        new Utils().pushToSWA([
-            step: STEP_NAME,
-            stepParamKey1: 'scriptMissing',
-            stepParam1: parameters?.script == null
-        ], configuration)
->>>>>>> 19c17328
 
         new PiperGoUtils(this, utils).unstashPiperBin()
         utils.unstash('pipelineConfigAndTests')
