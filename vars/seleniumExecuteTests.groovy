--- conflicted
+++ resolved
@@ -10,9 +10,8 @@
 
 @Field String STEP_NAME = getClass().getName()
 
-<<<<<<< HEAD
 //TODO: limit parameter visibility
-@Field GENERAL_CONFIG_KEYS = [
+@Field Set GENERAL_CONFIG_KEYS = [
     /**
      * Defines the tool which is used for executing the tests
      * @possibleValues `'maven'`, `'npm'`
@@ -32,17 +31,6 @@
      * With `failOnError` the behavior in case tests fail can be defined.
      * @possibleValues `true`, `false`
      */
-=======
-@Field Set GENERAL_CONFIG_KEYS = STEP_CONFIG_KEYS
-
-@Field Set STEP_CONFIG_KEYS = [
-    'buildTool', //defines the tool which is used for executing the tests
-    'containerPortMappings', //port mappings required for containers. This will only take effect inside a Kubernetes pod, format [[containerPort: 1111, hostPort: 1111]]
-    'dockerEnvVars', //envVars to be set in the execution container if required
-    'dockerImage', //Docker image for code execution
-    'dockerName', //name of the Docker container. This will only take effect inside a Kubernetes pod.
-    'dockerWorkspace', //user home directory for Docker execution. This will only take effect inside a Kubernetes pod.
->>>>>>> 60cbd2cd
     'failOnError',
     /**
      * Only if `testRepository` is provided: Branch of testRepository, defaults to master.
